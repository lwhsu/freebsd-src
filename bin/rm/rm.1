.\"-
.\" Copyright (c) 1990, 1993, 1994
.\"	The Regents of the University of California.  All rights reserved.
.\"
.\" This code is derived from software contributed to Berkeley by
.\" the Institute of Electrical and Electronics Engineers, Inc.
.\"
.\" Redistribution and use in source and binary forms, with or without
.\" modification, are permitted provided that the following conditions
.\" are met:
.\" 1. Redistributions of source code must retain the above copyright
.\"    notice, this list of conditions and the following disclaimer.
.\" 2. Redistributions in binary form must reproduce the above copyright
.\"    notice, this list of conditions and the following disclaimer in the
.\"    documentation and/or other materials provided with the distribution.
.\" 4. Neither the name of the University nor the names of its contributors
.\"    may be used to endorse or promote products derived from this software
.\"    without specific prior written permission.
.\"
.\" THIS SOFTWARE IS PROVIDED BY THE REGENTS AND CONTRIBUTORS ``AS IS'' AND
.\" ANY EXPRESS OR IMPLIED WARRANTIES, INCLUDING, BUT NOT LIMITED TO, THE
.\" IMPLIED WARRANTIES OF MERCHANTABILITY AND FITNESS FOR A PARTICULAR PURPOSE
.\" ARE DISCLAIMED.  IN NO EVENT SHALL THE REGENTS OR CONTRIBUTORS BE LIABLE
.\" FOR ANY DIRECT, INDIRECT, INCIDENTAL, SPECIAL, EXEMPLARY, OR CONSEQUENTIAL
.\" DAMAGES (INCLUDING, BUT NOT LIMITED TO, PROCUREMENT OF SUBSTITUTE GOODS
.\" OR SERVICES; LOSS OF USE, DATA, OR PROFITS; OR BUSINESS INTERRUPTION)
.\" HOWEVER CAUSED AND ON ANY THEORY OF LIABILITY, WHETHER IN CONTRACT, STRICT
.\" LIABILITY, OR TORT (INCLUDING NEGLIGENCE OR OTHERWISE) ARISING IN ANY WAY
.\" OUT OF THE USE OF THIS SOFTWARE, EVEN IF ADVISED OF THE POSSIBILITY OF
.\" SUCH DAMAGE.
.\"
.\"	@(#)rm.1	8.5 (Berkeley) 12/5/94
.\" $FreeBSD$
.\"
<<<<<<< HEAD
.Dd October 31, 2010
=======
.Dd April 25, 2013
>>>>>>> e2af9768
.Dt RM 1
.Os
.Sh NAME
.Nm rm ,
.Nm unlink
.Nd remove directory entries
.Sh SYNOPSIS
.Nm
.Op Fl f | i
.Op Fl dIPRrvWx
.Ar
.Nm unlink
.Ar file
.Sh DESCRIPTION
The
.Nm
utility attempts to remove the non-directory type files specified on the
command line.
If the permissions of the file do not permit writing, and the standard
input device is a terminal, the user is prompted (on the standard error
output) for confirmation.
.Pp
The options are as follows:
.Bl -tag -width indent
.It Fl d
Attempt to remove directories as well as other types of files.
.It Fl f
Attempt to remove the files without prompting for confirmation,
regardless of the file's permissions.
If the file does not exist, do not display a diagnostic message or modify
the exit status to reflect an error.
The
.Fl f
option overrides any previous
.Fl i
options.
.It Fl i
Request confirmation before attempting to remove each file, regardless of
the file's permissions, or whether or not the standard input device is a
terminal.
The
.Fl i
option overrides any previous
.Fl f
options.
.It Fl I
Request confirmation once if more than three files are being removed or if a
directory is being recursively removed.
This is a far less intrusive option than
.Fl i
yet provides almost the same level of protection against mistakes.
.It Fl P
Overwrite regular files before deleting them.
Files are overwritten three times, first with the byte pattern 0xff,
then 0x00, and then 0xff again, before they are deleted.
Files with multiple links will not be overwritten nor deleted
and a warning will be issued.
If the
.Fl f
option is specified, files with multiple links will also be overwritten
and deleted.
No warning will be issued.
.Pp
Specifying this flag for a read only file will cause
.Nm
to generate an error message and exit.
The file will not be removed or overwritten.
.Pp
N.B.: The
.Fl P
flag is not considered a security feature
.Pq see Sx BUGS .
.It Fl R
Attempt to remove the file hierarchy rooted in each
.Ar file
argument.
The
.Fl R
option implies the
.Fl d
option.
If the
.Fl i
option is specified, the user is prompted for confirmation before
each directory's contents are processed (as well as before the attempt
is made to remove the directory).
If the user does not respond affirmatively, the file hierarchy rooted in
that directory is skipped.
.Pp
.It Fl r
Equivalent to
.Fl R .
.It Fl v
Be verbose when deleting files, showing them as they are removed.
.It Fl W
Attempt to undelete the named files.
Currently, this option can only be used to recover
files covered by whiteouts in a union file system (see
.Xr undelete 2 ) .
.It Fl x
When removing a hierarchy, do not cross mount points.
.El
.Pp
The
.Nm
utility removes symbolic links, not the files referenced by the links.
.Pp
It is an error to attempt to remove the files
.Pa / ,
.Pa .\&
or
.Pa .. .
.Pp
When the utility is called as
.Nm unlink ,
only one argument,
which must not be a directory,
may be supplied.
No options may be supplied in this simple mode of operation,
which performs an
.Xr unlink 2
operation on the passed argument.
.Sh EXIT STATUS
The
.Nm
utility exits 0 if all of the named files or file hierarchies were removed,
or if the
.Fl f
option was specified and all of the existing files or file hierarchies were
removed.
If an error occurs,
.Nm
exits with a value >0.
.Sh NOTES
The
.Nm
command uses
.Xr getopt 3
to parse its arguments, which allows it to accept
the
.Sq Li --
option which will cause it to stop processing flag options at that
point.
This will allow the removal of file names that begin
with a dash
.Pq Sq - .
For example:
.Pp
.Dl "rm -- -filename"
.Pp
The same behavior can be obtained by using an absolute or relative
path reference.
For example:
.Pp
.Dl "rm /home/user/-filename"
.Dl "rm ./-filename"
.Pp
When
.Fl P
is specified with
.Fl f
the file will be overwritten and removed even if it has hard links.
.Sh COMPATIBILITY
The
.Nm
utility differs from historical implementations in that the
.Fl f
option only masks attempts to remove non-existent files instead of
masking a large variety of errors.
The
.Fl v
option is non-standard and its use in scripts is not recommended.
.Pp
Also, historical
.Bx
implementations prompted on the standard output,
not the standard error output.
.Sh SEE ALSO
.Xr chflags 1 ,
.Xr rmdir 1 ,
.Xr undelete 2 ,
.Xr unlink 2 ,
.Xr fts 3 ,
.Xr getopt 3 ,
.Xr symlink 7
.Sh STANDARDS
The
.Nm
command conforms to
.St -p1003.2 .
.Pp
The simplified
.Nm unlink
command conforms to
.St -susv2 .
.Sh HISTORY
A
.Nm
command appeared in
.At v1 .
.Sh BUGS
The
.Fl P
option assumes that the underlying storage overwrites file blocks
when data is written to an existing offset.
Several factors including the file system and its backing store could defeat
this assumption.
This includes, but is not limited to file systems that use a
Copy-On-Write strategy (e.g. ZFS or UFS when snapshots are being used), Flash
media that are using a wear leveling algorithm, or when the backing datastore
does journaling, etc.
In addition, only regular files are overwritten, other types of files are not.<|MERGE_RESOLUTION|>--- conflicted
+++ resolved
@@ -32,11 +32,7 @@
 .\"	@(#)rm.1	8.5 (Berkeley) 12/5/94
 .\" $FreeBSD$
 .\"
-<<<<<<< HEAD
-.Dd October 31, 2010
-=======
 .Dd April 25, 2013
->>>>>>> e2af9768
 .Dt RM 1
 .Os
 .Sh NAME
@@ -199,6 +195,19 @@
 is specified with
 .Fl f
 the file will be overwritten and removed even if it has hard links.
+.Sh EXAMPLES
+Recursively remove all files contained within the
+.Pa foobar
+directory hierarchy:
+.Pp
+.Dl $ rm -rf foobar
+.Pp
+Either of these commands will remove the file
+.Pa -f :
+.Bd -literal -offset indent
+$ rm -- -f
+$ rm ./-f
+.Ed
 .Sh COMPATIBILITY
 The
 .Nm

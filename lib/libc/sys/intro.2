--- conflicted
+++ resolved
@@ -28,11 +28,7 @@
 .\"     @(#)intro.2	8.5 (Berkeley) 2/27/95
 .\" $FreeBSD$
 .\"
-<<<<<<< HEAD
-.Dd April 27, 2013
-=======
 .Dd May 4, 2013
->>>>>>> 4f560aa8
 .Dt INTRO 2
 .Os
 .Sh NAME

/*-
 * Copyright (c) 1995 Terrence R. Lambert
 * All rights reserved.
 *
 * Copyright (c) 1982, 1986, 1989, 1991, 1992, 1993
 *	The Regents of the University of California.  All rights reserved.
 * (c) UNIX System Laboratories, Inc.
 * All or some portions of this file are derived from material licensed
 * to the University of California by American Telephone and Telegraph
 * Co. or Unix System Laboratories, Inc. and are reproduced herein with
 * the permission of UNIX System Laboratories, Inc.
 *
 * Redistribution and use in source and binary forms, with or without
 * modification, are permitted provided that the following conditions
 * are met:
 * 1. Redistributions of source code must retain the above copyright
 *    notice, this list of conditions and the following disclaimer.
 * 2. Redistributions in binary form must reproduce the above copyright
 *    notice, this list of conditions and the following disclaimer in the
 *    documentation and/or other materials provided with the distribution.
 * 3. All advertising materials mentioning features or use of this software
 *    must display the following acknowledgement:
 *	This product includes software developed by the University of
 *	California, Berkeley and its contributors.
 * 4. Neither the name of the University nor the names of its contributors
 *    may be used to endorse or promote products derived from this software
 *    without specific prior written permission.
 *
 * THIS SOFTWARE IS PROVIDED BY THE REGENTS AND CONTRIBUTORS ``AS IS'' AND
 * ANY EXPRESS OR IMPLIED WARRANTIES, INCLUDING, BUT NOT LIMITED TO, THE
 * IMPLIED WARRANTIES OF MERCHANTABILITY AND FITNESS FOR A PARTICULAR PURPOSE
 * ARE DISCLAIMED.  IN NO EVENT SHALL THE REGENTS OR CONTRIBUTORS BE LIABLE
 * FOR ANY DIRECT, INDIRECT, INCIDENTAL, SPECIAL, EXEMPLARY, OR CONSEQUENTIAL
 * DAMAGES (INCLUDING, BUT NOT LIMITED TO, PROCUREMENT OF SUBSTITUTE GOODS
 * OR SERVICES; LOSS OF USE, DATA, OR PROFITS; OR BUSINESS INTERRUPTION)
 * HOWEVER CAUSED AND ON ANY THEORY OF LIABILITY, WHETHER IN CONTRACT, STRICT
 * LIABILITY, OR TORT (INCLUDING NEGLIGENCE OR OTHERWISE) ARISING IN ANY WAY
 * OUT OF THE USE OF THIS SOFTWARE, EVEN IF ADVISED OF THE POSSIBILITY OF
 * SUCH DAMAGE.
 *
 *	@(#)init_main.c	8.9 (Berkeley) 1/21/94
 */

#include <sys/cdefs.h>
__FBSDID("$FreeBSD$");

#include "opt_ddb.h"
#include "opt_init_path.h"
#include "opt_verbose_sysinit.h"

#include <sys/param.h>
#include <sys/kernel.h>
#include <sys/exec.h>
#include <sys/file.h>
#include <sys/filedesc.h>
#include <sys/jail.h>
#include <sys/ktr.h>
#include <sys/lock.h>
#include <sys/loginclass.h>
#include <sys/mount.h>
#include <sys/mutex.h>
#include <sys/syscallsubr.h>
#include <sys/sysctl.h>
#include <sys/proc.h>
#include <sys/racct.h>
#include <sys/resourcevar.h>
#include <sys/systm.h>
#include <sys/signalvar.h>
#include <sys/vnode.h>
#include <sys/sysent.h>
#include <sys/reboot.h>
#include <sys/sched.h>
#include <sys/sx.h>
#include <sys/sysproto.h>
#include <sys/vmmeter.h>
#include <sys/unistd.h>
#include <sys/malloc.h>
#include <sys/conf.h>
#include <sys/cpuset.h>

#include <machine/cpu.h>

#include <security/audit/audit.h>
#include <security/mac/mac_framework.h>

#include <vm/vm.h>
#include <vm/vm_param.h>
#include <vm/pmap.h>
#include <vm/vm_map.h>
#include <sys/copyright.h>

#include <ddb/ddb.h>
#include <ddb/db_sym.h>

void mi_startup(void);				/* Should be elsewhere */

/* Components of the first process -- never freed. */
static struct session session0;
static struct pgrp pgrp0;
struct	proc proc0;
struct	thread thread0 __aligned(16);
struct	vmspace vmspace0;
struct	proc *initproc;

#ifndef BOOTHOWTO
#define	BOOTHOWTO	0
#endif
int	boothowto = BOOTHOWTO;	/* initialized so that it can be patched */
SYSCTL_INT(_debug, OID_AUTO, boothowto, CTLFLAG_RD, &boothowto, 0,
	"Boot control flags, passed from loader");

#ifndef BOOTVERBOSE
#define	BOOTVERBOSE	0
#endif
int	bootverbose = BOOTVERBOSE;
SYSCTL_INT(_debug, OID_AUTO, bootverbose, CTLFLAG_RW, &bootverbose, 0,
	"Control the output of verbose kernel messages");

/*
 * This ensures that there is at least one entry so that the sysinit_set
 * symbol is not undefined.  A sybsystem ID of SI_SUB_DUMMY is never
 * executed.
 */
SYSINIT(placeholder, SI_SUB_DUMMY, SI_ORDER_ANY, NULL, NULL);

/*
 * The sysinit table itself.  Items are checked off as the are run.
 * If we want to register new sysinit types, add them to newsysinit.
 */
SET_DECLARE(sysinit_set, struct sysinit);
struct sysinit **sysinit, **sysinit_end;
struct sysinit **newsysinit, **newsysinit_end;

/*
 * Merge a new sysinit set into the current set, reallocating it if
 * necessary.  This can only be called after malloc is running.
 */
void
sysinit_add(struct sysinit **set, struct sysinit **set_end)
{
	struct sysinit **newset;
	struct sysinit **sipp;
	struct sysinit **xipp;
	int count;

	count = set_end - set;
	if (newsysinit)
		count += newsysinit_end - newsysinit;
	else
		count += sysinit_end - sysinit;
	newset = malloc(count * sizeof(*sipp), M_TEMP, M_NOWAIT);
	if (newset == NULL)
		panic("cannot malloc for sysinit");
	xipp = newset;
	if (newsysinit)
		for (sipp = newsysinit; sipp < newsysinit_end; sipp++)
			*xipp++ = *sipp;
	else
		for (sipp = sysinit; sipp < sysinit_end; sipp++)
			*xipp++ = *sipp;
	for (sipp = set; sipp < set_end; sipp++)
		*xipp++ = *sipp;
	if (newsysinit)
		free(newsysinit, M_TEMP);
	newsysinit = newset;
	newsysinit_end = newset + count;
}

#if defined (DDB) && defined(VERBOSE_SYSINIT)
static const char *
symbol_name(vm_offset_t va, db_strategy_t strategy)
{
	const char *name;
	c_db_sym_t sym;
	db_expr_t  offset;

	if (va == 0)
		return (NULL);
	sym = db_search_symbol(va, strategy, &offset);
	if (offset != 0)
		return (NULL);
	db_symbol_values(sym, &name, NULL);
	return (name);
}
#endif

/*
 * System startup; initialize the world, create process 0, mount root
 * filesystem, and fork to create init and pagedaemon.  Most of the
 * hard work is done in the lower-level initialization routines including
 * startup(), which does memory initialization and autoconfiguration.
 *
 * This allows simple addition of new kernel subsystems that require
 * boot time initialization.  It also allows substitution of subsystem
 * (for instance, a scheduler, kernel profiler, or VM system) by object
 * module.  Finally, it allows for optional "kernel threads".
 */
void
mi_startup(void)
{

	register struct sysinit **sipp;		/* system initialization*/
	register struct sysinit **xipp;		/* interior loop of sort*/
	register struct sysinit *save;		/* bubble*/

#if defined(VERBOSE_SYSINIT)
	int last;
	int verbose;
#endif

	if (boothowto & RB_VERBOSE)
		bootverbose++;

	if (sysinit == NULL) {
		sysinit = SET_BEGIN(sysinit_set);
		sysinit_end = SET_LIMIT(sysinit_set);
	}

restart:
	/*
	 * Perform a bubble sort of the system initialization objects by
	 * their subsystem (primary key) and order (secondary key).
	 */
	for (sipp = sysinit; sipp < sysinit_end; sipp++) {
		for (xipp = sipp + 1; xipp < sysinit_end; xipp++) {
			if ((*sipp)->subsystem < (*xipp)->subsystem ||
			     ((*sipp)->subsystem == (*xipp)->subsystem &&
			      (*sipp)->order <= (*xipp)->order))
				continue;	/* skip*/
			save = *sipp;
			*sipp = *xipp;
			*xipp = save;
		}
	}

#if defined(VERBOSE_SYSINIT)
	last = SI_SUB_COPYRIGHT;
	verbose = 0;
#if !defined(DDB)
	printf("VERBOSE_SYSINIT: DDB not enabled, symbol lookups disabled.\n");
#endif
#endif

	/*
	 * Traverse the (now) ordered list of system initialization tasks.
	 * Perform each task, and continue on to the next task.
	 */
	for (sipp = sysinit; sipp < sysinit_end; sipp++) {

		if ((*sipp)->subsystem == SI_SUB_DUMMY)
			continue;	/* skip dummy task(s)*/

		if ((*sipp)->subsystem == SI_SUB_DONE)
			continue;

#if defined(VERBOSE_SYSINIT)
		if ((*sipp)->subsystem > last) {
			verbose = 1;
			last = (*sipp)->subsystem;
			printf("subsystem %x\n", last);
		}
		if (verbose) {
#if defined(DDB)
			const char *func, *data;

			func = symbol_name((vm_offset_t)(*sipp)->func,
			    DB_STGY_PROC);
			data = symbol_name((vm_offset_t)(*sipp)->udata,
			    DB_STGY_ANY);
			if (func != NULL && data != NULL)
				printf("   %s(&%s)... ", func, data);
			else if (func != NULL)
				printf("   %s(%p)... ", func, (*sipp)->udata);
			else
#endif
				printf("   %p(%p)... ", (*sipp)->func,
				    (*sipp)->udata);
		}
#endif

		/* Call function */
		(*((*sipp)->func))((*sipp)->udata);

#if defined(VERBOSE_SYSINIT)
		if (verbose)
			printf("done.\n");
#endif

		/* Check off the one we're just done */
		(*sipp)->subsystem = SI_SUB_DONE;

		/* Check if we've installed more sysinit items via KLD */
		if (newsysinit != NULL) {
			if (sysinit != SET_BEGIN(sysinit_set))
				free(sysinit, M_TEMP);
			sysinit = newsysinit;
			sysinit_end = newsysinit_end;
			newsysinit = NULL;
			newsysinit_end = NULL;
			goto restart;
		}
	}

	mtx_assert(&Giant, MA_OWNED | MA_NOTRECURSED);
	mtx_unlock(&Giant);

	/*
	 * Now hand over this thread to swapper.
	 */
	swapper();
	/* NOTREACHED*/
}


/*
 ***************************************************************************
 ****
 **** The following SYSINIT's belong elsewhere, but have not yet
 **** been moved.
 ****
 ***************************************************************************
 */
static void
print_caddr_t(void *data)
{
	printf("%s", (char *)data);
}

static void
print_version(void *data __unused)
{
	int len;

	/* Strip a trailing newline from version. */
	len = strlen(version);
	while (len > 0 && version[len - 1] == '\n')
		len--;
	printf("%.*s %s\n", len, version, machine);
	printf("%s\n", compiler_version);
}

SYSINIT(announce, SI_SUB_COPYRIGHT, SI_ORDER_FIRST, print_caddr_t,
    copyright);
SYSINIT(trademark, SI_SUB_COPYRIGHT, SI_ORDER_SECOND, print_caddr_t,
    trademark);
SYSINIT(version, SI_SUB_COPYRIGHT, SI_ORDER_THIRD, print_version, NULL);

#ifdef WITNESS
static char wit_warn[] =
     "WARNING: WITNESS option enabled, expect reduced performance.\n";
SYSINIT(witwarn, SI_SUB_COPYRIGHT, SI_ORDER_THIRD + 1,
   print_caddr_t, wit_warn);
SYSINIT(witwarn2, SI_SUB_LAST, SI_ORDER_THIRD + 1,
   print_caddr_t, wit_warn);
#endif

#ifdef DIAGNOSTIC
static char diag_warn[] =
     "WARNING: DIAGNOSTIC option enabled, expect reduced performance.\n";
SYSINIT(diagwarn, SI_SUB_COPYRIGHT, SI_ORDER_THIRD + 2,
    print_caddr_t, diag_warn);
SYSINIT(diagwarn2, SI_SUB_LAST, SI_ORDER_THIRD + 2,
    print_caddr_t, diag_warn);
#endif

static int
null_fetch_syscall_args(struct thread *td __unused,
    struct syscall_args *sa __unused)
{

	panic("null_fetch_syscall_args");
}

static void
null_set_syscall_retval(struct thread *td __unused, int error __unused)
{

	panic("null_set_syscall_retval");
}

struct sysentvec null_sysvec = {
	.sv_size	= 0,
	.sv_table	= NULL,
	.sv_mask	= 0,
	.sv_sigsize	= 0,
	.sv_sigtbl	= NULL,
	.sv_errsize	= 0,
	.sv_errtbl	= NULL,
	.sv_transtrap	= NULL,
	.sv_fixup	= NULL,
	.sv_sendsig	= NULL,
	.sv_sigcode	= NULL,
	.sv_szsigcode	= NULL,
	.sv_prepsyscall	= NULL,
	.sv_name	= "null",
	.sv_coredump	= NULL,
	.sv_imgact_try	= NULL,
	.sv_minsigstksz	= 0,
	.sv_pagesize	= PAGE_SIZE,
	.sv_minuser	= VM_MIN_ADDRESS,
	.sv_maxuser	= VM_MAXUSER_ADDRESS,
	.sv_usrstack	= USRSTACK,
	.sv_psstrings	= PS_STRINGS,
	.sv_stackprot	= VM_PROT_ALL,
	.sv_copyout_strings	= NULL,
	.sv_setregs	= NULL,
	.sv_fixlimit	= NULL,
	.sv_maxssiz	= NULL,
	.sv_flags	= 0,
	.sv_set_syscall_retval = null_set_syscall_retval,
	.sv_fetch_syscall_args = null_fetch_syscall_args,
	.sv_syscallnames = NULL,
	.sv_schedtail	= NULL,
	.sv_thread_detach = NULL,
};

/*
 ***************************************************************************
 ****
 **** The two following SYSINIT's are proc0 specific glue code.  I am not
 **** convinced that they can not be safely combined, but their order of
 **** operation has been maintained as the same as the original init_main.c
 **** for right now.
 ****
 **** These probably belong in init_proc.c or kern_proc.c, since they
 **** deal with proc0 (the fork template process).
 ****
 ***************************************************************************
 */
/* ARGSUSED*/
static void
proc0_init(void *dummy __unused)
{
	struct proc *p;
	struct thread *td;
	struct ucred *newcred;
	vm_paddr_t pageablemem;
	int i;

	GIANT_REQUIRED;
	p = &proc0;
	td = &thread0;
	
	/*
	 * Initialize magic number and osrel.
	 */
	p->p_magic = P_MAGIC;
	p->p_osrel = osreldate;

	/*
	 * Initialize thread and process structures.
	 */
	procinit();	/* set up proc zone */
	threadinit();	/* set up UMA zones */

	/*
	 * Initialise scheduler resources.
	 * Add scheduler specific parts to proc, thread as needed.
	 */
	schedinit();	/* scheduler gets its house in order */

	/*
	 * Create process 0 (the swapper).
	 */
	LIST_INSERT_HEAD(&allproc, p, p_list);
	LIST_INSERT_HEAD(PIDHASH(0), p, p_hash);
	mtx_init(&pgrp0.pg_mtx, "process group", NULL, MTX_DEF | MTX_DUPOK);
	p->p_pgrp = &pgrp0;
	LIST_INSERT_HEAD(PGRPHASH(0), &pgrp0, pg_hash);
	LIST_INIT(&pgrp0.pg_members);
	LIST_INSERT_HEAD(&pgrp0.pg_members, p, p_pglist);

	pgrp0.pg_session = &session0;
	mtx_init(&session0.s_mtx, "session", NULL, MTX_DEF);
	refcount_init(&session0.s_count, 1);
	session0.s_leader = p;

	p->p_sysent = &null_sysvec;
	p->p_flag = P_SYSTEM | P_INMEM;
	p->p_flag2 = 0;
	p->p_state = PRS_NORMAL;
	knlist_init_mtx(&p->p_klist, &p->p_mtx);
	STAILQ_INIT(&p->p_ktr);
	p->p_nice = NZERO;
	/* pid_max cannot be greater than PID_MAX */
	td->td_tid = PID_MAX + 1;
	LIST_INSERT_HEAD(TIDHASH(td->td_tid), td, td_hash);
	td->td_state = TDS_RUNNING;
	td->td_pri_class = PRI_TIMESHARE;
	td->td_user_pri = PUSER;
	td->td_base_user_pri = PUSER;
	td->td_lend_user_pri = PRI_MAX;
	td->td_priority = PVM;
	td->td_base_pri = PVM;
	td->td_oncpu = 0;
	td->td_flags = TDF_INMEM;
	td->td_pflags = TDP_KTHREAD;
	td->td_cpuset = cpuset_thread0();
	prison0_init();
	p->p_peers = 0;
	p->p_leader = p;
	p->p_reaper = p;
	LIST_INIT(&p->p_reaplist);

	strncpy(p->p_comm, "kernel", sizeof (p->p_comm));
	strncpy(td->td_name, "swapper", sizeof (td->td_name));

	callout_init_mtx(&p->p_itcallout, &p->p_mtx, 0);
	callout_init_mtx(&p->p_limco, &p->p_mtx, 0);
<<<<<<< HEAD
	mtx_init(&td->td_slpmutex, "td_slpmutex", NULL, MTX_SPIN);
	callout_init_mtx(&td->td_slpcallout, &td->td_slpmutex, 0);
=======
	callout_init(&td->td_slpcallout, 1);
>>>>>>> 3f2b4fc7

	/* Create credentials. */
	newcred = crget();
	newcred->cr_ngroups = 1;	/* group 0 */
	newcred->cr_uidinfo = uifind(0);
	newcred->cr_ruidinfo = uifind(0);
	newcred->cr_prison = &prison0;
	newcred->cr_loginclass = loginclass_find("default");
	proc_set_cred_init(p, newcred);
#ifdef AUDIT
	audit_cred_kproc0(newcred);
#endif
#ifdef MAC
	mac_cred_create_swapper(newcred);
#endif
	td->td_ucred = crhold(newcred);

	/* Create sigacts. */
	p->p_sigacts = sigacts_alloc();

	/* Initialize signal state for process 0. */
	siginit(&proc0);

	/* Create the file descriptor table. */
	p->p_fd = fdinit(NULL, false);
	p->p_fdtol = NULL;

	/* Create the limits structures. */
	p->p_limit = lim_alloc();
	for (i = 0; i < RLIM_NLIMITS; i++)
		p->p_limit->pl_rlimit[i].rlim_cur =
		    p->p_limit->pl_rlimit[i].rlim_max = RLIM_INFINITY;
	p->p_limit->pl_rlimit[RLIMIT_NOFILE].rlim_cur =
	    p->p_limit->pl_rlimit[RLIMIT_NOFILE].rlim_max = maxfiles;
	p->p_limit->pl_rlimit[RLIMIT_NPROC].rlim_cur =
	    p->p_limit->pl_rlimit[RLIMIT_NPROC].rlim_max = maxproc;
	p->p_limit->pl_rlimit[RLIMIT_DATA].rlim_cur = dfldsiz;
	p->p_limit->pl_rlimit[RLIMIT_DATA].rlim_max = maxdsiz;
	p->p_limit->pl_rlimit[RLIMIT_STACK].rlim_cur = dflssiz;
	p->p_limit->pl_rlimit[RLIMIT_STACK].rlim_max = maxssiz;
	/* Cast to avoid overflow on i386/PAE. */
	pageablemem = ptoa((vm_paddr_t)vm_cnt.v_free_count);
	p->p_limit->pl_rlimit[RLIMIT_RSS].rlim_cur =
	    p->p_limit->pl_rlimit[RLIMIT_RSS].rlim_max = pageablemem;
	p->p_limit->pl_rlimit[RLIMIT_MEMLOCK].rlim_cur = pageablemem / 3;
	p->p_limit->pl_rlimit[RLIMIT_MEMLOCK].rlim_max = pageablemem;
	p->p_cpulimit = RLIM_INFINITY;

	/* Initialize resource accounting structures. */
	racct_create(&p->p_racct);

	p->p_stats = pstats_alloc();

	/* Allocate a prototype map so we have something to fork. */
	p->p_vmspace = &vmspace0;
	vmspace0.vm_refcnt = 1;
	pmap_pinit0(vmspace_pmap(&vmspace0));

	/*
	 * proc0 is not expected to enter usermode, so there is no special
	 * handling for sv_minuser here, like is done for exec_new_vmspace().
	 */
	vm_map_init(&vmspace0.vm_map, vmspace_pmap(&vmspace0),
	    p->p_sysent->sv_minuser, p->p_sysent->sv_maxuser);

	/*
	 * Call the init and ctor for the new thread and proc.  We wait
	 * to do this until all other structures are fairly sane.
	 */
	EVENTHANDLER_INVOKE(process_init, p);
	EVENTHANDLER_INVOKE(thread_init, td);
	EVENTHANDLER_INVOKE(process_ctor, p);
	EVENTHANDLER_INVOKE(thread_ctor, td);

	/*
	 * Charge root for one process.
	 */
	(void)chgproccnt(p->p_ucred->cr_ruidinfo, 1, 0);
	PROC_LOCK(p);
	racct_add_force(p, RACCT_NPROC, 1);
	PROC_UNLOCK(p);
}
SYSINIT(p0init, SI_SUB_INTRINSIC, SI_ORDER_FIRST, proc0_init, NULL);

/* ARGSUSED*/
static void
proc0_post(void *dummy __unused)
{
	struct timespec ts;
	struct proc *p;
	struct rusage ru;
	struct thread *td;

	/*
	 * Now we can look at the time, having had a chance to verify the
	 * time from the filesystem.  Pretend that proc0 started now.
	 */
	sx_slock(&allproc_lock);
	FOREACH_PROC_IN_SYSTEM(p) {
		microuptime(&p->p_stats->p_start);
		PROC_STATLOCK(p);
		rufetch(p, &ru);	/* Clears thread stats */
		PROC_STATUNLOCK(p);
		p->p_rux.rux_runtime = 0;
		p->p_rux.rux_uticks = 0;
		p->p_rux.rux_sticks = 0;
		p->p_rux.rux_iticks = 0;
		FOREACH_THREAD_IN_PROC(p, td) {
			td->td_runtime = 0;
		}
	}
	sx_sunlock(&allproc_lock);
	PCPU_SET(switchtime, cpu_ticks());
	PCPU_SET(switchticks, ticks);

	/*
	 * Give the ``random'' number generator a thump.
	 */
	nanotime(&ts);
	srandom(ts.tv_sec ^ ts.tv_nsec);
}
SYSINIT(p0post, SI_SUB_INTRINSIC_POST, SI_ORDER_FIRST, proc0_post, NULL);

static void
random_init(void *dummy __unused)
{

	/*
	 * After CPU has been started we have some randomness on most
	 * platforms via get_cyclecount().  For platforms that don't
	 * we will reseed random(9) in proc0_post() as well.
	 */
	srandom(get_cyclecount());
}
SYSINIT(random, SI_SUB_RANDOM, SI_ORDER_FIRST, random_init, NULL);

/*
 ***************************************************************************
 ****
 **** The following SYSINIT's and glue code should be moved to the
 **** respective files on a per subsystem basis.
 ****
 ***************************************************************************
 */


/*
 ***************************************************************************
 ****
 **** The following code probably belongs in another file, like
 **** kern/init_init.c.
 ****
 ***************************************************************************
 */

/*
 * List of paths to try when searching for "init".
 */
static char init_path[MAXPATHLEN] =
#ifdef	INIT_PATH
    __XSTRING(INIT_PATH);
#else
    "/sbin/init:/sbin/oinit:/sbin/init.bak:/rescue/init";
#endif
SYSCTL_STRING(_kern, OID_AUTO, init_path, CTLFLAG_RD, init_path, 0,
	"Path used to search the init process");

/*
 * Shutdown timeout of init(8).
 * Unused within kernel, but used to control init(8), hence do not remove.
 */
#ifndef INIT_SHUTDOWN_TIMEOUT
#define INIT_SHUTDOWN_TIMEOUT 120
#endif
static int init_shutdown_timeout = INIT_SHUTDOWN_TIMEOUT;
SYSCTL_INT(_kern, OID_AUTO, init_shutdown_timeout,
	CTLFLAG_RW, &init_shutdown_timeout, 0, "Shutdown timeout of init(8). "
	"Unused within kernel, but used to control init(8)");

/*
 * Start the initial user process; try exec'ing each pathname in init_path.
 * The program is invoked with one argument containing the boot flags.
 */
static void
start_init(void *dummy)
{
	vm_offset_t addr;
	struct execve_args args;
	int options, error;
	char *var, *path, *next, *s;
	char *ucp, **uap, *arg0, *arg1;
	struct thread *td;
	struct proc *p;

	mtx_lock(&Giant);

	GIANT_REQUIRED;

	td = curthread;
	p = td->td_proc;

	vfs_mountroot();

	/* Wipe GELI passphrase from the environment. */
	kern_unsetenv("kern.geom.eli.passphrase");

	/*
	 * Need just enough stack to hold the faked-up "execve()" arguments.
	 */
	addr = p->p_sysent->sv_usrstack - PAGE_SIZE;
	if (vm_map_find(&p->p_vmspace->vm_map, NULL, 0, &addr, PAGE_SIZE, 0,
	    VMFS_NO_SPACE, VM_PROT_ALL, VM_PROT_ALL, 0) != 0)
		panic("init: couldn't allocate argument space");
	p->p_vmspace->vm_maxsaddr = (caddr_t)addr;
	p->p_vmspace->vm_ssize = 1;

	if ((var = kern_getenv("init_path")) != NULL) {
		strlcpy(init_path, var, sizeof(init_path));
		freeenv(var);
	}
	
	for (path = init_path; *path != '\0'; path = next) {
		while (*path == ':')
			path++;
		if (*path == '\0')
			break;
		for (next = path; *next != '\0' && *next != ':'; next++)
			/* nothing */ ;
		if (bootverbose)
			printf("start_init: trying %.*s\n", (int)(next - path),
			    path);
			
		/*
		 * Move out the boot flag argument.
		 */
		options = 0;
		ucp = (char *)p->p_sysent->sv_usrstack;
		(void)subyte(--ucp, 0);		/* trailing zero */
		if (boothowto & RB_SINGLE) {
			(void)subyte(--ucp, 's');
			options = 1;
		}
#ifdef notyet
                if (boothowto & RB_FASTBOOT) {
			(void)subyte(--ucp, 'f');
			options = 1;
		}
#endif

#ifdef BOOTCDROM
		(void)subyte(--ucp, 'C');
		options = 1;
#endif

		if (options == 0)
			(void)subyte(--ucp, '-');
		(void)subyte(--ucp, '-');		/* leading hyphen */
		arg1 = ucp;

		/*
		 * Move out the file name (also arg 0).
		 */
		(void)subyte(--ucp, 0);
		for (s = next - 1; s >= path; s--)
			(void)subyte(--ucp, *s);
		arg0 = ucp;

		/*
		 * Move out the arg pointers.
		 */
		uap = (char **)((intptr_t)ucp & ~(sizeof(intptr_t)-1));
		(void)suword((caddr_t)--uap, (long)0);	/* terminator */
		(void)suword((caddr_t)--uap, (long)(intptr_t)arg1);
		(void)suword((caddr_t)--uap, (long)(intptr_t)arg0);

		/*
		 * Point at the arguments.
		 */
		args.fname = arg0;
		args.argv = uap;
		args.envv = NULL;

		/*
		 * Now try to exec the program.  If can't for any reason
		 * other than it doesn't exist, complain.
		 *
		 * Otherwise, return via fork_trampoline() all the way
		 * to user mode as init!
		 */
		if ((error = sys_execve(td, &args)) == 0) {
			mtx_unlock(&Giant);
			return;
		}
		if (error != ENOENT)
			printf("exec %.*s: error %d\n", (int)(next - path), 
			    path, error);
	}
	printf("init: not found in path %s\n", init_path);
	panic("no init");
}

/*
 * Like kproc_create(), but runs in it's own address space.
 * We do this early to reserve pid 1.
 *
 * Note special case - do not make it runnable yet.  Other work
 * in progress will change this more.
 */
static void
create_init(const void *udata __unused)
{
	struct ucred *newcred, *oldcred;
	int error;

	error = fork1(&thread0, RFFDG | RFPROC | RFSTOPPED, 0, &initproc,
	    NULL, 0);
	if (error)
		panic("cannot fork init: %d\n", error);
	KASSERT(initproc->p_pid == 1, ("create_init: initproc->p_pid != 1"));
	/* divorce init's credentials from the kernel's */
	newcred = crget();
	sx_xlock(&proctree_lock);
	PROC_LOCK(initproc);
	initproc->p_flag |= P_SYSTEM | P_INMEM;
	initproc->p_treeflag |= P_TREE_REAPER;
	LIST_INSERT_HEAD(&initproc->p_reaplist, &proc0, p_reapsibling);
	oldcred = initproc->p_ucred;
	crcopy(newcred, oldcred);
#ifdef MAC
	mac_cred_create_init(newcred);
#endif
#ifdef AUDIT
	audit_cred_proc1(newcred);
#endif
	proc_set_cred(initproc, newcred);
	PROC_UNLOCK(initproc);
	sx_xunlock(&proctree_lock);
	crfree(oldcred);
	cred_update_thread(FIRST_THREAD_IN_PROC(initproc));
	cpu_set_fork_handler(FIRST_THREAD_IN_PROC(initproc), start_init, NULL);
}
SYSINIT(init, SI_SUB_CREATE_INIT, SI_ORDER_FIRST, create_init, NULL);

/*
 * Make it runnable now.
 */
static void
kick_init(const void *udata __unused)
{
	struct thread *td;

	td = FIRST_THREAD_IN_PROC(initproc);
	thread_lock(td);
	TD_SET_CAN_RUN(td);
	sched_add(td, SRQ_BORING);
	thread_unlock(td);
}
SYSINIT(kickinit, SI_SUB_KTHREAD_INIT, SI_ORDER_MIDDLE, kick_init, NULL);<|MERGE_RESOLUTION|>--- conflicted
+++ resolved
@@ -507,12 +507,8 @@
 
 	callout_init_mtx(&p->p_itcallout, &p->p_mtx, 0);
 	callout_init_mtx(&p->p_limco, &p->p_mtx, 0);
-<<<<<<< HEAD
 	mtx_init(&td->td_slpmutex, "td_slpmutex", NULL, MTX_SPIN);
 	callout_init_mtx(&td->td_slpcallout, &td->td_slpmutex, 0);
-=======
-	callout_init(&td->td_slpcallout, 1);
->>>>>>> 3f2b4fc7
 
 	/* Create credentials. */
 	newcred = crget();

--- conflicted
+++ resolved
@@ -345,12 +345,7 @@
 	 * Stop the real interval timer.  If the handler is currently
 	 * executing, prevent it from rearming itself and let it finish.
 	 */
-<<<<<<< HEAD
 	if (timevalisset(&p->p_realtimer.it_value)) {
-=======
-	if (timevalisset(&p->p_realtimer.it_value) &&
-	    _callout_stop_safe(&p->p_itcallout, CS_EXECUTING, NULL) == 0) {
->>>>>>> 76cc5372
 		timevalclear(&p->p_realtimer.it_interval);
 		drain = callout_stop(&p->p_itcallout);
 	} else {
@@ -483,9 +478,12 @@
 			 */
 			clear_orphan(q);
 			q->p_flag &= ~(P_TRACED | P_STOPPED_TRACE);
+			q->p_flag2 &= ~P2_PTRACE_FSTP;
 			q->p_ptevents = 0;
-			FOREACH_THREAD_IN_PROC(q, tdt)
-				tdt->td_dbgflags &= ~TDB_SUSPEND;
+			FOREACH_THREAD_IN_PROC(q, tdt) {
+				tdt->td_dbgflags &= ~(TDB_SUSPEND | TDB_XSIG |
+				    TDB_FSTP);
+			}
 			kern_psignal(q, SIGKILL);
 		}
 		PROC_UNLOCK(q);

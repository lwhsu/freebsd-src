--- conflicted
+++ resolved
@@ -79,12 +79,9 @@
 #include <sys/bus.h>
 
 #include <net/if.h>
-<<<<<<< HEAD
 #include <net/if_types.h>
-=======
 #include <net/if_var.h>
 #include <net/vnet.h>
->>>>>>> 022ec632
 
 #include <vm/vm.h>
 #include <vm/vm_extern.h>

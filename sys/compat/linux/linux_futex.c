/*	$NetBSD: linux_futex.c,v 1.7 2006/07/24 19:01:49 manu Exp $ */

/*-
 * Copyright (c) 2005 Emmanuel Dreyfus, all rights reserved.
 *
 * Redistribution and use in source and binary forms, with or without
 * modification, are permitted provided that the following conditions
 * are met:
 * 1. Redistributions of source code must retain the above copyright
 *    notice, this list of conditions and the following disclaimer.
 * 2. Redistributions in binary form must reproduce the above copyright
 *    notice, this list of conditions and the following disclaimer in the
 *    documentation and/or other materials provided with the distribution.
 * 3. All advertising materials mentioning features or use of this software
 *    must display the following acknowledgement:
 *	This product includes software developed by Emmanuel Dreyfus
 * 4. The name of the author may not be used to endorse or promote
 *    products derived from this software without specific prior written
 *    permission.
 *
 * THIS SOFTWARE IS PROVIDED BY THE THE AUTHOR AND CONTRIBUTORS ``AS IS''
 * AND ANY EXPRESS OR IMPLIED WARRANTIES, INCLUDING, BUT NOT LIMITED TO,
 * THE IMPLIED WARRANTIES OF MERCHANTABILITY AND FITNESS FOR A PARTICULAR
 * PURPOSE ARE DISCLAIMED.  IN NO EVENT SHALL THE AUTHOR OR CONTRIBUTORS
 * BE LIABLE FOR ANY DIRECT, INDIRECT, INCIDENTAL, SPECIAL, EXEMPLARY, OR
 * CONSEQUENTIAL DAMAGES (INCLUDING, BUT NOT LIMITED TO, PROCUREMENT OF
 * SUBSTITUTE GOODS OR SERVICES; LOSS OF USE, DATA, OR PROFITS; OR BUSINESS
 * INTERRUPTION) HOWEVER CAUSED AND ON ANY THEORY OF LIABILITY, WHETHER IN
 * CONTRACT, STRICT LIABILITY, OR TORT (INCLUDING NEGLIGENCE OR OTHERWISE)
 * ARISING IN ANY WAY OUT OF THE USE OF THIS SOFTWARE, EVEN IF ADVISED OF THE
 * POSSIBILITY OF SUCH DAMAGE.
 */

#include <sys/cdefs.h>
__FBSDID("$FreeBSD$");
#if 0
__KERNEL_RCSID(1, "$NetBSD: linux_futex.c,v 1.7 2006/07/24 19:01:49 manu Exp $");
#endif

#include "opt_compat.h"

#include <sys/param.h>
#include <sys/systm.h>
#include <sys/imgact.h>
#include <sys/kernel.h>
#include <sys/ktr.h>
#include <sys/lock.h>
#include <sys/malloc.h>
#include <sys/mutex.h>
#include <sys/priv.h>
#include <sys/proc.h>
#include <sys/queue.h>
#include <sys/sched.h>
#include <sys/sdt.h>
#include <sys/sx.h>
#include <sys/umtx.h>

#ifdef COMPAT_LINUX32
#include <machine/../linux32/linux.h>
#include <machine/../linux32/linux32_proto.h>
#else
#include <machine/../linux/linux.h>
#include <machine/../linux/linux_proto.h>
#endif
#include <compat/linux/linux_dtrace.h>
#include <compat/linux/linux_emul.h>
#include <compat/linux/linux_futex.h>
#include <compat/linux/linux_util.h>

/* DTrace init */
LIN_SDT_PROVIDER_DECLARE(LINUX_DTRACE);

/**
 * Futex part for the special DTrace module "locks".
 */
LIN_SDT_PROBE_DEFINE1(locks, futex_mtx, locked, "struct mtx *");
LIN_SDT_PROBE_DEFINE1(locks, futex_mtx, unlock, "struct mtx *");

/**
 * Per futex probes.
 */
LIN_SDT_PROBE_DEFINE1(futex, futex, create, "struct sx *");
LIN_SDT_PROBE_DEFINE1(futex, futex, destroy, "struct sx *");

/**
 * DTrace probes in this module.
 */
LIN_SDT_PROBE_DEFINE2(futex, futex_put, entry, "struct futex *",
    "struct waiting_proc *");
LIN_SDT_PROBE_DEFINE3(futex, futex_put, destroy, "uint32_t *", "uint32_t",
    "int");
LIN_SDT_PROBE_DEFINE3(futex, futex_put, unlock, "uint32_t *", "uint32_t",
    "int");
LIN_SDT_PROBE_DEFINE0(futex, futex_put, return);
LIN_SDT_PROBE_DEFINE3(futex, futex_get0, entry, "uint32_t *", "struct futex **",
    "uint32_t");
LIN_SDT_PROBE_DEFINE1(futex, futex_get0, umtx_key_get_error, "int");
LIN_SDT_PROBE_DEFINE3(futex, futex_get0, shared, "uint32_t *", "uint32_t",
    "int");
LIN_SDT_PROBE_DEFINE1(futex, futex_get0, null, "uint32_t *");
LIN_SDT_PROBE_DEFINE3(futex, futex_get0, new, "uint32_t *", "uint32_t", "int");
LIN_SDT_PROBE_DEFINE1(futex, futex_get0, return, "int");
LIN_SDT_PROBE_DEFINE3(futex, futex_get, entry, "uint32_t *",
    "struct waiting_proc **", "struct futex **");
LIN_SDT_PROBE_DEFINE0(futex, futex_get, error);
LIN_SDT_PROBE_DEFINE1(futex, futex_get, return, "int");
LIN_SDT_PROBE_DEFINE3(futex, futex_sleep, entry, "struct futex *",
    "struct waiting_proc **", "int");
LIN_SDT_PROBE_DEFINE5(futex, futex_sleep, requeue_error, "int", "uint32_t *",
    "struct waiting_proc *", "uint32_t *", "uint32_t");
LIN_SDT_PROBE_DEFINE3(futex, futex_sleep, sleep_error, "int", "uint32_t *",
    "struct waiting_proc *");
LIN_SDT_PROBE_DEFINE1(futex, futex_sleep, return, "int");
LIN_SDT_PROBE_DEFINE3(futex, futex_wake, entry, "struct futex *", "int",
    "uint32_t");
LIN_SDT_PROBE_DEFINE3(futex, futex_wake, iterate, "uint32_t",
    "struct waiting_proc *", "uint32_t");
LIN_SDT_PROBE_DEFINE1(futex, futex_wake, wakeup, "struct waiting_proc *");
LIN_SDT_PROBE_DEFINE1(futex, futex_wake, return, "int");
LIN_SDT_PROBE_DEFINE4(futex, futex_requeue, entry, "struct futex *", "int",
    "struct futex *", "int");
LIN_SDT_PROBE_DEFINE1(futex, futex_requeue, wakeup, "struct waiting_proc *");
LIN_SDT_PROBE_DEFINE3(futex, futex_requeue, requeue, "uint32_t *",
    "struct waiting_proc *", "uint32_t");
LIN_SDT_PROBE_DEFINE1(futex, futex_requeue, return, "int");
LIN_SDT_PROBE_DEFINE4(futex, futex_wait, entry, "struct futex *",
    "struct waiting_proc **", "int", "uint32_t");
LIN_SDT_PROBE_DEFINE1(futex, futex_wait, sleep_error, "int");
LIN_SDT_PROBE_DEFINE1(futex, futex_wait, return, "int");
LIN_SDT_PROBE_DEFINE3(futex, futex_atomic_op, entry, "struct thread *",
    "int", "uint32_t");
LIN_SDT_PROBE_DEFINE4(futex, futex_atomic_op, decoded_op, "int", "int", "int",
    "int");
LIN_SDT_PROBE_DEFINE0(futex, futex_atomic_op, missing_access_check);
LIN_SDT_PROBE_DEFINE1(futex, futex_atomic_op, unimplemented_op, "int");
LIN_SDT_PROBE_DEFINE1(futex, futex_atomic_op, unimplemented_cmp, "int");
LIN_SDT_PROBE_DEFINE1(futex, futex_atomic_op, return, "int");
LIN_SDT_PROBE_DEFINE2(futex, linux_sys_futex, entry, "struct thread *",
    "struct linux_sys_futex_args *");
LIN_SDT_PROBE_DEFINE0(futex, linux_sys_futex, unimplemented_clockswitch);
LIN_SDT_PROBE_DEFINE1(futex, linux_sys_futex, itimerfix_error, "int");
LIN_SDT_PROBE_DEFINE1(futex, linux_sys_futex, copyin_error, "int");
LIN_SDT_PROBE_DEFINE0(futex, linux_sys_futex, invalid_cmp_requeue_use);
LIN_SDT_PROBE_DEFINE3(futex, linux_sys_futex, debug_wait, "uint32_t *",
    "uint32_t", "uint32_t");
LIN_SDT_PROBE_DEFINE4(futex, linux_sys_futex, debug_wait_value_neq,
    "uint32_t *", "uint32_t", "int", "uint32_t");
LIN_SDT_PROBE_DEFINE3(futex, linux_sys_futex, debug_wake, "uint32_t *",
    "uint32_t", "uint32_t");
LIN_SDT_PROBE_DEFINE5(futex, linux_sys_futex, debug_cmp_requeue, "uint32_t *",
    "uint32_t", "uint32_t", "uint32_t *", "struct l_timespec *");
LIN_SDT_PROBE_DEFINE2(futex, linux_sys_futex, debug_cmp_requeue_value_neq,
    "uint32_t", "int");
LIN_SDT_PROBE_DEFINE5(futex, linux_sys_futex, debug_wake_op, "uint32_t *",
    "int", "uint32_t", "uint32_t *", "uint32_t");
LIN_SDT_PROBE_DEFINE0(futex, linux_sys_futex, unhandled_efault);
LIN_SDT_PROBE_DEFINE0(futex, linux_sys_futex, unimplemented_lock_pi);
LIN_SDT_PROBE_DEFINE0(futex, linux_sys_futex, unimplemented_unlock_pi);
LIN_SDT_PROBE_DEFINE0(futex, linux_sys_futex, unimplemented_trylock_pi);
LIN_SDT_PROBE_DEFINE0(futex, linux_sys_futex, deprecated_requeue);
LIN_SDT_PROBE_DEFINE0(futex, linux_sys_futex, unimplemented_wait_requeue_pi);
LIN_SDT_PROBE_DEFINE0(futex, linux_sys_futex, unimplemented_cmp_requeue_pi);
LIN_SDT_PROBE_DEFINE1(futex, linux_sys_futex, unknown_operation, "int");
LIN_SDT_PROBE_DEFINE1(futex, linux_sys_futex, return, "int");
LIN_SDT_PROBE_DEFINE2(futex, linux_set_robust_list, entry, "struct thread *",
    "struct linux_set_robust_list_args *");
LIN_SDT_PROBE_DEFINE0(futex, linux_set_robust_list, size_error);
LIN_SDT_PROBE_DEFINE1(futex, linux_set_robust_list, return, "int");
LIN_SDT_PROBE_DEFINE2(futex, linux_get_robust_list, entry, "struct thread *",
    "struct linux_get_robust_list_args *");
LIN_SDT_PROBE_DEFINE1(futex, linux_get_robust_list, copyout_error, "int");
LIN_SDT_PROBE_DEFINE1(futex, linux_get_robust_list, return, "int");
<<<<<<< HEAD
LIN_SDT_PROBE_DEFINE3(futex, handle_futex_death, entry,
    "struct linux_emuldata *", "uint32_t *", "int");
=======
LIN_SDT_PROBE_DEFINE3(futex, handle_futex_death, entry, "struct proc *",
    "uint32_t *", "unsigned int");
>>>>>>> 77e42966
LIN_SDT_PROBE_DEFINE1(futex, handle_futex_death, copyin_error, "int");
LIN_SDT_PROBE_DEFINE1(futex, handle_futex_death, return, "int");
LIN_SDT_PROBE_DEFINE3(futex, fetch_robust_entry, entry,
    "struct linux_robust_list **", "struct linux_robust_list **",
    "unsigned int *");
LIN_SDT_PROBE_DEFINE1(futex, fetch_robust_entry, copyin_error, "int");
LIN_SDT_PROBE_DEFINE1(futex, fetch_robust_entry, return, "int");
LIN_SDT_PROBE_DEFINE2(futex, release_futexes, entry, "struct thread *",
    "struct linux_emuldata *");
LIN_SDT_PROBE_DEFINE1(futex, release_futexes, copyin_error, "int");
LIN_SDT_PROBE_DEFINE0(futex, release_futexes, return);

struct futex;

struct waiting_proc {
	uint32_t	wp_flags;
	struct futex	*wp_futex;
	TAILQ_ENTRY(waiting_proc) wp_list;
};

struct futex {
	struct sx	f_lck;
	uint32_t	*f_uaddr;	/* user-supplied value, for debug */
	struct umtx_key	f_key;
	uint32_t	f_refcount;
	uint32_t	f_bitset;
	LIST_ENTRY(futex) f_list;
	TAILQ_HEAD(lf_waiting_proc, waiting_proc) f_waiting_proc;
};

struct futex_list futex_list;

#define FUTEX_LOCK(f)		sx_xlock(&(f)->f_lck)
#define FUTEX_UNLOCK(f)		sx_xunlock(&(f)->f_lck)
#define FUTEX_INIT(f)		do { \
				    sx_init_flags(&(f)->f_lck, "ftlk", \
					SX_DUPOK); \
				    LIN_SDT_PROBE1(futex, futex, create, \
					&(f)->f_lck); \
				} while (0)
#define FUTEX_DESTROY(f)	do { \
				    LIN_SDT_PROBE1(futex, futex, destroy, \
					&(f)->f_lck); \
				    sx_destroy(&(f)->f_lck); \
				} while (0)
#define FUTEX_ASSERT_LOCKED(f)	sx_assert(&(f)->f_lck, SA_XLOCKED)

struct mtx futex_mtx;			/* protects the futex list */
#define FUTEXES_LOCK		do { \
				    mtx_lock(&futex_mtx); \
				    LIN_SDT_PROBE1(locks, futex_mtx, \
					locked, &futex_mtx); \
				} while (0)
#define FUTEXES_UNLOCK		do { \
				    LIN_SDT_PROBE1(locks, futex_mtx, \
					unlock, &futex_mtx); \
				    mtx_unlock(&futex_mtx); \
				} while (0)

/* flags for futex_get() */
#define FUTEX_CREATE_WP		0x1	/* create waiting_proc */
#define FUTEX_DONTCREATE	0x2	/* don't create futex if not exists */
#define FUTEX_DONTEXISTS	0x4	/* return EINVAL if futex exists */
#define	FUTEX_SHARED		0x8	/* shared futex */

/* wp_flags */
#define FUTEX_WP_REQUEUED	0x1	/* wp requeued - wp moved from wp_list
					 * of futex where thread sleep to wp_list
					 * of another futex.
					 */
#define FUTEX_WP_REMOVED	0x2	/* wp is woken up and removed from futex
					 * wp_list to prevent double wakeup.
					 */

/* support.s */
int futex_xchgl(int oparg, uint32_t *uaddr, int *oldval);
int futex_addl(int oparg, uint32_t *uaddr, int *oldval);
int futex_orl(int oparg, uint32_t *uaddr, int *oldval);
int futex_andl(int oparg, uint32_t *uaddr, int *oldval);
int futex_xorl(int oparg, uint32_t *uaddr, int *oldval);

static void
futex_put(struct futex *f, struct waiting_proc *wp)
{
	LIN_SDT_PROBE2(futex, futex_put, entry, f, wp);

	FUTEX_ASSERT_LOCKED(f);
	if (wp != NULL) {
		if ((wp->wp_flags & FUTEX_WP_REMOVED) == 0)
			TAILQ_REMOVE(&f->f_waiting_proc, wp, wp_list);
		free(wp, M_FUTEX_WP);
	}

	FUTEXES_LOCK;
	if (--f->f_refcount == 0) {
		LIST_REMOVE(f, f_list);
		FUTEXES_UNLOCK;
		FUTEX_UNLOCK(f);

		LIN_SDT_PROBE3(futex, futex_put, destroy, f->f_uaddr,
		    f->f_refcount, f->f_key.shared);
		LINUX_CTR3(sys_futex, "futex_put destroy uaddr %p ref %d "
		    "shared %d", f->f_uaddr, f->f_refcount, f->f_key.shared);
		umtx_key_release(&f->f_key);
		FUTEX_DESTROY(f);
		free(f, M_FUTEX);

		LIN_SDT_PROBE0(futex, futex_put, return);
		return;
	}

	LIN_SDT_PROBE3(futex, futex_put, unlock, f->f_uaddr, f->f_refcount,
	    f->f_key.shared);
	LINUX_CTR3(sys_futex, "futex_put uaddr %p ref %d shared %d",
	    f->f_uaddr, f->f_refcount, f->f_key.shared);
	FUTEXES_UNLOCK;
	FUTEX_UNLOCK(f);

	LIN_SDT_PROBE0(futex, futex_put, return);
}

static int
futex_get0(uint32_t *uaddr, struct futex **newf, uint32_t flags)
{
	struct futex *f, *tmpf;
	struct umtx_key key;
	int error;

	LIN_SDT_PROBE3(futex, futex_get0, entry, uaddr, newf, flags);

	*newf = tmpf = NULL;

	error = umtx_key_get(uaddr, TYPE_FUTEX, (flags & FUTEX_SHARED) ?
	    AUTO_SHARE : THREAD_SHARE, &key);
	if (error) {
		LIN_SDT_PROBE1(futex, futex_get0, umtx_key_get_error, error);
		LIN_SDT_PROBE1(futex, futex_get0, return, error);
		return (error);
	}
retry:
	FUTEXES_LOCK;
	LIST_FOREACH(f, &futex_list, f_list) {
		if (umtx_key_match(&f->f_key, &key)) {
			if (tmpf != NULL) {
				FUTEX_UNLOCK(tmpf);
				FUTEX_DESTROY(tmpf);
				free(tmpf, M_FUTEX);
			}
			if (flags & FUTEX_DONTEXISTS) {
				FUTEXES_UNLOCK;
				umtx_key_release(&key);

				LIN_SDT_PROBE1(futex, futex_get0, return,
				    EINVAL);
				return (EINVAL);
			}

			/*
			 * Increment refcount of the found futex to
			 * prevent it from deallocation before FUTEX_LOCK()
			 */
			++f->f_refcount;
			FUTEXES_UNLOCK;
			umtx_key_release(&key);

			FUTEX_LOCK(f);
			*newf = f;
			LIN_SDT_PROBE3(futex, futex_get0, shared, uaddr,
			    f->f_refcount, f->f_key.shared);
			LINUX_CTR3(sys_futex, "futex_get uaddr %p ref %d shared %d",
			    uaddr, f->f_refcount, f->f_key.shared);

			LIN_SDT_PROBE1(futex, futex_get0, return, 0);
			return (0);
		}
	}

	if (flags & FUTEX_DONTCREATE) {
		FUTEXES_UNLOCK;
		umtx_key_release(&key);
		LIN_SDT_PROBE1(futex, futex_get0, null, uaddr);
		LINUX_CTR1(sys_futex, "futex_get uaddr %p null", uaddr);

		LIN_SDT_PROBE1(futex, futex_get0, return, 0);
		return (0);
	}

	if (tmpf == NULL) {
		FUTEXES_UNLOCK;
		tmpf = malloc(sizeof(*tmpf), M_FUTEX, M_WAITOK | M_ZERO);
		tmpf->f_uaddr = uaddr;
		tmpf->f_key = key;
		tmpf->f_refcount = 1;
		tmpf->f_bitset = FUTEX_BITSET_MATCH_ANY;
		FUTEX_INIT(tmpf);
		TAILQ_INIT(&tmpf->f_waiting_proc);

		/*
		 * Lock the new futex before an insert into the futex_list
		 * to prevent futex usage by other.
		 */
		FUTEX_LOCK(tmpf);
		goto retry;
	}

	LIST_INSERT_HEAD(&futex_list, tmpf, f_list);
	FUTEXES_UNLOCK;

	LIN_SDT_PROBE3(futex, futex_get0, new, uaddr, tmpf->f_refcount,
	    tmpf->f_key.shared);
	LINUX_CTR3(sys_futex, "futex_get uaddr %p ref %d shared %d new",
	    uaddr, tmpf->f_refcount, tmpf->f_key.shared);
	*newf = tmpf;

	LIN_SDT_PROBE1(futex, futex_get0, return, 0);
	return (0);
}

static int
futex_get(uint32_t *uaddr, struct waiting_proc **wp, struct futex **f,
    uint32_t flags)
{
	int error;

	LIN_SDT_PROBE3(futex, futex_get, entry, uaddr, wp, f);

	if (flags & FUTEX_CREATE_WP) {
		*wp = malloc(sizeof(struct waiting_proc), M_FUTEX_WP, M_WAITOK);
		(*wp)->wp_flags = 0;
	}
	error = futex_get0(uaddr, f, flags);
	if (error) {
		LIN_SDT_PROBE0(futex, futex_get, error);

		if (flags & FUTEX_CREATE_WP)
			free(*wp, M_FUTEX_WP);

		LIN_SDT_PROBE1(futex, futex_get, return, error);
		return (error);
	}
	if (flags & FUTEX_CREATE_WP) {
		TAILQ_INSERT_HEAD(&(*f)->f_waiting_proc, *wp, wp_list);
		(*wp)->wp_futex = *f;
	}

	LIN_SDT_PROBE1(futex, futex_get, return, error);
	return (error);
}

static int
futex_sleep(struct futex *f, struct waiting_proc *wp, int timeout)
{
	int error;

	FUTEX_ASSERT_LOCKED(f);
	LIN_SDT_PROBE3(futex, futex_sleep, entry, f, wp, timeout);
	LINUX_CTR4(sys_futex, "futex_sleep enter uaddr %p wp %p timo %d ref %d",
	    f->f_uaddr, wp, timeout, f->f_refcount);
	error = sx_sleep(wp, &f->f_lck, PCATCH, "futex", timeout);
	if (wp->wp_flags & FUTEX_WP_REQUEUED) {
		KASSERT(f != wp->wp_futex, ("futex != wp_futex"));

		if (error) {
			LIN_SDT_PROBE5(futex, futex_sleep, requeue_error, error,
			    f->f_uaddr, wp, wp->wp_futex->f_uaddr,
			    wp->wp_futex->f_refcount);
		}

		LINUX_CTR5(sys_futex, "futex_sleep out error %d uaddr %p wp"
		    " %p requeued uaddr %p ref %d",
		    error, f->f_uaddr, wp, wp->wp_futex->f_uaddr,
		    wp->wp_futex->f_refcount);
		futex_put(f, NULL);
		f = wp->wp_futex;
		FUTEX_LOCK(f);
	} else {
		if (error) {
			LIN_SDT_PROBE3(futex, futex_sleep, sleep_error, error,
			    f->f_uaddr, wp);
		}
		LINUX_CTR3(sys_futex, "futex_sleep out error %d uaddr %p wp %p",
		    error, f->f_uaddr, wp);
	}

	futex_put(f, wp);

	LIN_SDT_PROBE1(futex, futex_sleep, return, error);
	return (error);
}

static int
futex_wake(struct futex *f, int n, uint32_t bitset)
{
	struct waiting_proc *wp, *wpt;
	int count = 0;

	LIN_SDT_PROBE3(futex, futex_wake, entry, f, n, bitset);

	if (bitset == 0) {
		LIN_SDT_PROBE1(futex, futex_wake, return, EINVAL);
		return (EINVAL);
	}

	FUTEX_ASSERT_LOCKED(f);
	TAILQ_FOREACH_SAFE(wp, &f->f_waiting_proc, wp_list, wpt) {
		LIN_SDT_PROBE3(futex, futex_wake, iterate, f->f_uaddr, wp,
		    f->f_refcount);
		LINUX_CTR3(sys_futex, "futex_wake uaddr %p wp %p ref %d",
		    f->f_uaddr, wp, f->f_refcount);
		/*
		 * Unless we find a matching bit in
		 * the bitset, continue searching.
		 */
		if (!(wp->wp_futex->f_bitset & bitset))
			continue;

		wp->wp_flags |= FUTEX_WP_REMOVED;
		TAILQ_REMOVE(&f->f_waiting_proc, wp, wp_list);
		LIN_SDT_PROBE1(futex, futex_wake, wakeup, wp);
		wakeup_one(wp);
		if (++count == n)
			break;
	}

	LIN_SDT_PROBE1(futex, futex_wake, return, count);
	return (count);
}

static int
futex_requeue(struct futex *f, int n, struct futex *f2, int n2)
{
	struct waiting_proc *wp, *wpt;
	int count = 0;

	LIN_SDT_PROBE4(futex, futex_requeue, entry, f, n, f2, n2);

	FUTEX_ASSERT_LOCKED(f);
	FUTEX_ASSERT_LOCKED(f2);

	TAILQ_FOREACH_SAFE(wp, &f->f_waiting_proc, wp_list, wpt) {
		if (++count <= n) {
			LINUX_CTR2(sys_futex, "futex_req_wake uaddr %p wp %p",
			    f->f_uaddr, wp);
			wp->wp_flags |= FUTEX_WP_REMOVED;
			TAILQ_REMOVE(&f->f_waiting_proc, wp, wp_list);
			LIN_SDT_PROBE1(futex, futex_requeue, wakeup, wp);
			wakeup_one(wp);
		} else {
			LIN_SDT_PROBE3(futex, futex_requeue, requeue,
			    f->f_uaddr, wp, f2->f_uaddr);
			LINUX_CTR3(sys_futex, "futex_requeue uaddr %p wp %p to %p",
			    f->f_uaddr, wp, f2->f_uaddr);
			wp->wp_flags |= FUTEX_WP_REQUEUED;
			/* Move wp to wp_list of f2 futex */
			TAILQ_REMOVE(&f->f_waiting_proc, wp, wp_list);
			TAILQ_INSERT_HEAD(&f2->f_waiting_proc, wp, wp_list);

			/*
			 * Thread which sleeps on wp after waking should
			 * acquire f2 lock, so increment refcount of f2 to
			 * prevent it from premature deallocation.
			 */
			wp->wp_futex = f2;
			FUTEXES_LOCK;
			++f2->f_refcount;
			FUTEXES_UNLOCK;
			if (count - n >= n2)
				break;
		}
	}

	LIN_SDT_PROBE1(futex, futex_requeue, return, count);
	return (count);
}

static int
futex_wait(struct futex *f, struct waiting_proc *wp, int timeout_hz,
    uint32_t bitset)
{
	int error;

	LIN_SDT_PROBE4(futex, futex_wait, entry, f, wp, timeout_hz, bitset);

	if (bitset == 0) {
		LIN_SDT_PROBE1(futex, futex_wait, return, EINVAL);
		return (EINVAL);
	}

	f->f_bitset = bitset;
	error = futex_sleep(f, wp, timeout_hz);
	if (error)
		LIN_SDT_PROBE1(futex, futex_wait, sleep_error, error);
	if (error == EWOULDBLOCK)
		error = ETIMEDOUT;

	LIN_SDT_PROBE1(futex, futex_wait, return, error);
	return (error);
}

static int
futex_atomic_op(struct thread *td, int encoded_op, uint32_t *uaddr)
{
	int op = (encoded_op >> 28) & 7;
	int cmp = (encoded_op >> 24) & 15;
	int oparg = (encoded_op << 8) >> 20;
	int cmparg = (encoded_op << 20) >> 20;
	int oldval = 0, ret;

	LIN_SDT_PROBE3(futex, futex_atomic_op, entry, td, encoded_op, uaddr);

	if (encoded_op & (FUTEX_OP_OPARG_SHIFT << 28))
		oparg = 1 << oparg;

	LIN_SDT_PROBE4(futex, futex_atomic_op, decoded_op, op, cmp, oparg,
	    cmparg);
	
	/* XXX: Linux verifies access here and returns EFAULT */
	LIN_SDT_PROBE0(futex, futex_atomic_op, missing_access_check);

	switch (op) {
	case FUTEX_OP_SET:
		ret = futex_xchgl(oparg, uaddr, &oldval);
		break;
	case FUTEX_OP_ADD:
		ret = futex_addl(oparg, uaddr, &oldval);
		break;
	case FUTEX_OP_OR:
		ret = futex_orl(oparg, uaddr, &oldval);
		break;
	case FUTEX_OP_ANDN:
		ret = futex_andl(~oparg, uaddr, &oldval);
		break;
	case FUTEX_OP_XOR:
		ret = futex_xorl(oparg, uaddr, &oldval);
		break;
	default:
		LIN_SDT_PROBE1(futex, futex_atomic_op, unimplemented_op, op);
		ret = -ENOSYS;
		break;
	}

	if (ret) {
		LIN_SDT_PROBE1(futex, futex_atomic_op, return, ret);
		return (ret);
	}

	switch (cmp) {
	case FUTEX_OP_CMP_EQ:
		ret = (oldval == cmparg);
		break;
	case FUTEX_OP_CMP_NE:
		ret = (oldval != cmparg);
		break;
	case FUTEX_OP_CMP_LT:
		ret = (oldval < cmparg);
		break;
	case FUTEX_OP_CMP_GE:
		ret = (oldval >= cmparg);
		break;
	case FUTEX_OP_CMP_LE:
		ret = (oldval <= cmparg);
		break;
	case FUTEX_OP_CMP_GT:
		ret = (oldval > cmparg);
		break;
	default:
		LIN_SDT_PROBE1(futex, futex_atomic_op, unimplemented_cmp, cmp);
		ret = -ENOSYS;
	}

	LIN_SDT_PROBE1(futex, futex_atomic_op, return, ret);
	return (ret);
}

int
linux_sys_futex(struct thread *td, struct linux_sys_futex_args *args)
{
	int clockrt, nrwake, op_ret, ret;
	struct linux_pemuldata *pem;
	struct waiting_proc *wp;
	struct futex *f, *f2;
	struct l_timespec timeout;
	struct timeval utv, ctv;
	int timeout_hz;
	int error;
	uint32_t flags, val;

	LIN_SDT_PROBE2(futex, linux_sys_futex, entry, td, args);

	if (args->op & LINUX_FUTEX_PRIVATE_FLAG) {
		flags = 0;
		args->op &= ~LINUX_FUTEX_PRIVATE_FLAG;
	} else
		flags = FUTEX_SHARED;

	/*
	 * Currently support for switching between CLOCK_MONOTONIC and
	 * CLOCK_REALTIME is not present. However Linux forbids the use of
	 * FUTEX_CLOCK_REALTIME with any op except FUTEX_WAIT_BITSET and
	 * FUTEX_WAIT_REQUEUE_PI.
	 */
	clockrt = args->op & LINUX_FUTEX_CLOCK_REALTIME;
	args->op = args->op & ~LINUX_FUTEX_CLOCK_REALTIME;
	if (clockrt && args->op != LINUX_FUTEX_WAIT_BITSET &&
		args->op != LINUX_FUTEX_WAIT_REQUEUE_PI) {
		LIN_SDT_PROBE0(futex, linux_sys_futex,
		    unimplemented_clockswitch);
		LIN_SDT_PROBE1(futex, linux_sys_futex, return, ENOSYS);
		return (ENOSYS);
	}

	error = 0;
	f = f2 = NULL;

	switch (args->op) {
	case LINUX_FUTEX_WAIT:
		args->val3 = FUTEX_BITSET_MATCH_ANY;
		/* FALLTHROUGH */

	case LINUX_FUTEX_WAIT_BITSET:
		LIN_SDT_PROBE3(futex, linux_sys_futex, debug_wait, args->uaddr,
		    args->val, args->val3);
		LINUX_CTR3(sys_futex, "WAIT uaddr %p val 0x%x bitset 0x%x",
		    args->uaddr, args->val, args->val3);

		error = futex_get(args->uaddr, &wp, &f,
		    flags | FUTEX_CREATE_WP);
		if (error) {
			LIN_SDT_PROBE1(futex, linux_sys_futex, return, error);
			return (error);
		}

		error = copyin(args->uaddr, &val, sizeof(val));
		if (error) {
			LIN_SDT_PROBE1(futex, linux_sys_futex, copyin_error,
			    error);
			LINUX_CTR1(sys_futex, "WAIT copyin failed %d",
			    error);
			futex_put(f, wp);

			LIN_SDT_PROBE1(futex, linux_sys_futex, return, error);
			return (error);
		}
		if (val != args->val) {
			LIN_SDT_PROBE4(futex, linux_sys_futex,
			    debug_wait_value_neq, args->uaddr, args->val, val,
			    args->val3);
			LINUX_CTR3(sys_futex,
			    "WAIT uaddr %p val 0x%x != uval 0x%x",
			    args->uaddr, args->val, val);
			futex_put(f, wp);

			LIN_SDT_PROBE1(futex, linux_sys_futex, return,
			    EWOULDBLOCK);
			return (EWOULDBLOCK);
		}

		if (args->timeout != NULL) {
			error = copyin(args->timeout, &timeout, sizeof(timeout));
			if (error) {
				LIN_SDT_PROBE1(futex, linux_sys_futex, copyin_error,
				    error);
				LIN_SDT_PROBE1(futex, linux_sys_futex, return, error);
				futex_put(f, wp);
				return (error);
			}
			TIMESPEC_TO_TIMEVAL(&utv, &timeout);
			error = itimerfix(&utv);
			if (error) {
				LIN_SDT_PROBE1(futex, linux_sys_futex, itimerfix_error,
				    error);
				LIN_SDT_PROBE1(futex, linux_sys_futex, return, error);
				futex_put(f, wp);
				return (error);
			}
			if (clockrt) {
				microtime(&ctv);
				timevalsub(&utv, &ctv);
			} else if (args->op == LINUX_FUTEX_WAIT_BITSET) {
				microuptime(&ctv);
				timevalsub(&utv, &ctv);
			}
			if (utv.tv_sec < 0)
				timevalclear(&utv);
			timeout_hz = tvtohz(&utv);
		} else
			timeout_hz = 0;

		error = futex_wait(f, wp, timeout_hz, args->val3);
		break;

	case LINUX_FUTEX_WAKE:
		args->val3 = FUTEX_BITSET_MATCH_ANY;
		/* FALLTHROUGH */

	case LINUX_FUTEX_WAKE_BITSET:
		LIN_SDT_PROBE3(futex, linux_sys_futex, debug_wake, args->uaddr,
		    args->val, args->val3);
		LINUX_CTR3(sys_futex, "WAKE uaddr %p nrwake 0x%x bitset 0x%x",
		    args->uaddr, args->val, args->val3);

		error = futex_get(args->uaddr, NULL, &f,
		    flags | FUTEX_DONTCREATE);
		if (error) {
			LIN_SDT_PROBE1(futex, linux_sys_futex, return, error);
			return (error);
		}

		if (f == NULL) {
			td->td_retval[0] = 0;

			LIN_SDT_PROBE1(futex, linux_sys_futex, return, error);
			return (error);
		}
		td->td_retval[0] = futex_wake(f, args->val, args->val3);
		futex_put(f, NULL);
		break;

	case LINUX_FUTEX_CMP_REQUEUE:
		LIN_SDT_PROBE5(futex, linux_sys_futex, debug_cmp_requeue,
		    args->uaddr, args->val, args->val3, args->uaddr2,
		    args->timeout);
		LINUX_CTR5(sys_futex, "CMP_REQUEUE uaddr %p "
		    "nrwake 0x%x uval 0x%x uaddr2 %p nrequeue 0x%x",
		    args->uaddr, args->val, args->val3, args->uaddr2,
		    args->timeout);

		/*
		 * Linux allows this, we would not, it is an incorrect
		 * usage of declared ABI, so return EINVAL.
		 */
		if (args->uaddr == args->uaddr2) {
			LIN_SDT_PROBE0(futex, linux_sys_futex,
			    invalid_cmp_requeue_use);
			LIN_SDT_PROBE1(futex, linux_sys_futex, return, EINVAL);

			LINUX_CTR2(sys_futex, "CMP_REQUEUE second %p eq first %p",
			    args->uaddr2, args->uaddr);

			return (EINVAL);
		}

		error = futex_get(args->uaddr, NULL, &f, flags);
		if (error) {
			LIN_SDT_PROBE1(futex, linux_sys_futex, return, error);
			return (error);
		}

		/*
		 * To avoid deadlocks return EINVAL if second futex
		 * exists at this time.
		 *
		 * Glibc fall back to FUTEX_WAKE in case of any error
		 * returned by FUTEX_CMP_REQUEUE.
		 */
		error = futex_get(args->uaddr2, NULL, &f2,
		    flags | FUTEX_DONTEXISTS);
		if (error) {
			LINUX_CTR2(sys_futex, "CMP_REQUEUE second %p exists %d",
			    args->uaddr2, error);
			futex_put(f, NULL);

			LIN_SDT_PROBE1(futex, linux_sys_futex, return, error);
			return (error);
		}
		error = copyin(args->uaddr, &val, sizeof(val));
		if (error) {
			LIN_SDT_PROBE1(futex, linux_sys_futex, copyin_error,
			    error);
			LINUX_CTR1(sys_futex, "CMP_REQUEUE copyin failed %d",
			    error);
			futex_put(f2, NULL);
			futex_put(f, NULL);

			LIN_SDT_PROBE1(futex, linux_sys_futex, return, error);
			return (error);
		}
		if (val != args->val3) {
			LIN_SDT_PROBE2(futex, linux_sys_futex,
			    debug_cmp_requeue_value_neq, args->val, val);
			LINUX_CTR2(sys_futex, "CMP_REQUEUE val 0x%x != uval 0x%x",
			    args->val, val);
			futex_put(f2, NULL);
			futex_put(f, NULL);

			LIN_SDT_PROBE1(futex, linux_sys_futex, return, EAGAIN);
			return (EAGAIN);
		}

		nrwake = (int)(unsigned long)args->timeout;
		td->td_retval[0] = futex_requeue(f, args->val, f2, nrwake);
		futex_put(f2, NULL);
		futex_put(f, NULL);
		break;

	case LINUX_FUTEX_WAKE_OP:
		LIN_SDT_PROBE5(futex, linux_sys_futex, debug_wake_op,
		    args->uaddr, args->op, args->val, args->uaddr2, args->val3);
		LINUX_CTR5(sys_futex, "WAKE_OP "
		    "uaddr %p nrwake 0x%x uaddr2 %p op 0x%x nrwake2 0x%x",
		    args->uaddr, args->val, args->uaddr2, args->val3,
		    args->timeout);

		error = futex_get(args->uaddr, NULL, &f, flags);
		if (error) {
			LIN_SDT_PROBE1(futex, linux_sys_futex, return, error);
			return (error);
		}

		if (args->uaddr != args->uaddr2)
			error = futex_get(args->uaddr2, NULL, &f2, flags);
		if (error) {
			futex_put(f, NULL);

			LIN_SDT_PROBE1(futex, linux_sys_futex, return, error);
			return (error);
		}

		/*
		 * This function returns positive number as results and
		 * negative as errors
		 */
		op_ret = futex_atomic_op(td, args->val3, args->uaddr2);

		LINUX_CTR2(sys_futex, "WAKE_OP atomic_op uaddr %p ret 0x%x",
		    args->uaddr, op_ret);

		if (op_ret < 0) {
			/* XXX: We don't handle the EFAULT yet. */
			if (op_ret != -EFAULT) {
				if (f2 != NULL)
					futex_put(f2, NULL);
				futex_put(f, NULL);

				LIN_SDT_PROBE1(futex, linux_sys_futex, return,
				    -op_ret);
				return (-op_ret);
			} else {
				LIN_SDT_PROBE0(futex, linux_sys_futex,
				    unhandled_efault);
			}
			if (f2 != NULL)
				futex_put(f2, NULL);
			futex_put(f, NULL);

			LIN_SDT_PROBE1(futex, linux_sys_futex, return, EFAULT);
			return (EFAULT);
		}

		ret = futex_wake(f, args->val, args->val3);

		if (op_ret > 0) {
			op_ret = 0;
			nrwake = (int)(unsigned long)args->timeout;

			if (f2 != NULL)
				op_ret += futex_wake(f2, nrwake, args->val3);
			else
				op_ret += futex_wake(f, nrwake, args->val3);
			ret += op_ret;

		}
		if (f2 != NULL)
			futex_put(f2, NULL);
		futex_put(f, NULL);
		td->td_retval[0] = ret;
		break;

	case LINUX_FUTEX_LOCK_PI:
		/* not yet implemented */
		linux_msg(td,
			  "linux_sys_futex: "
			  "op LINUX_FUTEX_LOCK_PI not implemented\n");
		LIN_SDT_PROBE0(futex, linux_sys_futex, unimplemented_lock_pi);
		LIN_SDT_PROBE1(futex, linux_sys_futex, return, ENOSYS);
		return (ENOSYS);

	case LINUX_FUTEX_UNLOCK_PI:
		/* not yet implemented */
		linux_msg(td,
			  "linux_sys_futex: "
			  "op LINUX_FUTEX_UNLOCK_PI not implemented\n");
		LIN_SDT_PROBE0(futex, linux_sys_futex, unimplemented_unlock_pi);
		LIN_SDT_PROBE1(futex, linux_sys_futex, return, ENOSYS);
		return (ENOSYS);

	case LINUX_FUTEX_TRYLOCK_PI:
		/* not yet implemented */
		linux_msg(td,
			  "linux_sys_futex: "
			  "op LINUX_FUTEX_TRYLOCK_PI not implemented\n");
		LIN_SDT_PROBE0(futex, linux_sys_futex,
		    unimplemented_trylock_pi);
		LIN_SDT_PROBE1(futex, linux_sys_futex, return, ENOSYS);
		return (ENOSYS);

	case LINUX_FUTEX_REQUEUE:

		/*
		 * Glibc does not use this operation since version 2.3.3,
		 * as it is racy and replaced by FUTEX_CMP_REQUEUE operation.
		 * Glibc versions prior to 2.3.3 fall back to FUTEX_WAKE when
		 * FUTEX_REQUEUE returned EINVAL.
		 */
		pem = pem_find(td->td_proc);
		if ((pem->flags & LINUX_XDEPR_REQUEUEOP) == 0) {
			linux_msg(td,
				  "linux_sys_futex: "
				  "unsupported futex_requeue op\n");
			pem->flags |= LINUX_XDEPR_REQUEUEOP;
			LIN_SDT_PROBE0(futex, linux_sys_futex,
			    deprecated_requeue);
		}

		LIN_SDT_PROBE1(futex, linux_sys_futex, return, EINVAL);
		return (EINVAL);

	case LINUX_FUTEX_WAIT_REQUEUE_PI:
		/* not yet implemented */
		linux_msg(td,
			  "linux_sys_futex: "
			  "op FUTEX_WAIT_REQUEUE_PI not implemented\n");
		LIN_SDT_PROBE0(futex, linux_sys_futex,
		    unimplemented_wait_requeue_pi);
		LIN_SDT_PROBE1(futex, linux_sys_futex, return, ENOSYS);
		return (ENOSYS);

	case LINUX_FUTEX_CMP_REQUEUE_PI:
		/* not yet implemented */
		linux_msg(td,
			    "linux_sys_futex: "
			    "op LINUX_FUTEX_CMP_REQUEUE_PI not implemented\n");
		LIN_SDT_PROBE0(futex, linux_sys_futex,
		    unimplemented_cmp_requeue_pi);
		LIN_SDT_PROBE1(futex, linux_sys_futex, return, ENOSYS);
		return (ENOSYS);

	default:
		linux_msg(td,
			  "linux_sys_futex: unknown op %d\n", args->op);
		LIN_SDT_PROBE1(futex, linux_sys_futex, unknown_operation,
		    args->op);
		LIN_SDT_PROBE1(futex, linux_sys_futex, return, ENOSYS);
		return (ENOSYS);
	}

	LIN_SDT_PROBE1(futex, linux_sys_futex, return, error);
	return (error);
}

int
linux_set_robust_list(struct thread *td, struct linux_set_robust_list_args *args)
{
	struct linux_emuldata *em;

	LIN_SDT_PROBE2(futex, linux_set_robust_list, entry, td, args);

	if (args->len != sizeof(struct linux_robust_list_head)) {
		LIN_SDT_PROBE0(futex, linux_set_robust_list, size_error);
		LIN_SDT_PROBE1(futex, linux_set_robust_list, return, EINVAL);
		return (EINVAL);
	}

	em = em_find(td);
	em->robust_futexes = args->head;

	LIN_SDT_PROBE1(futex, linux_set_robust_list, return, 0);
	return (0);
}

int
linux_get_robust_list(struct thread *td, struct linux_get_robust_list_args *args)
{
	struct linux_emuldata *em;
	struct linux_robust_list_head *head;
	l_size_t len = sizeof(struct linux_robust_list_head);
	struct thread *td2;
	int error = 0;

	LIN_SDT_PROBE2(futex, linux_get_robust_list, entry, td, args);

	if (!args->pid) {
		em = em_find(td);
		KASSERT(em != NULL, ("get_robust_list: emuldata notfound.\n"));
		head = em->robust_futexes;
	} else {
		td2 = tdfind(args->pid, -1);
		if (td2 == NULL) {
			LIN_SDT_PROBE1(futex, linux_get_robust_list, return,
			    ESRCH);
			return (ESRCH);
		}

		em = em_find(td2);
		KASSERT(em != NULL, ("get_robust_list: emuldata notfound.\n"));
		/* XXX: ptrace? */
		if (priv_check(td, PRIV_CRED_SETUID) ||
		    priv_check(td, PRIV_CRED_SETEUID) ||
		    p_candebug(td, td2->td_proc)) {
			PROC_UNLOCK(td2->td_proc);

			LIN_SDT_PROBE1(futex, linux_get_robust_list, return,
			    EPERM);
			return (EPERM);
		}
		head = em->robust_futexes;

		PROC_UNLOCK(td2->td_proc);
	}

	error = copyout(&len, args->len, sizeof(l_size_t));
	if (error) {
		LIN_SDT_PROBE1(futex, linux_get_robust_list, copyout_error,
		    error);
		LIN_SDT_PROBE1(futex, linux_get_robust_list, return, EFAULT);
		return (EFAULT);
	}

	error = copyout(head, args->head, sizeof(struct linux_robust_list_head));
	if (error) {
		LIN_SDT_PROBE1(futex, linux_get_robust_list, copyout_error,
		    error);
	}

	LIN_SDT_PROBE1(futex, linux_get_robust_list, return, error);
	return (error);
}

static int
<<<<<<< HEAD
handle_futex_death(struct linux_emuldata *em, uint32_t *uaddr, int pi)
=======
handle_futex_death(struct proc *p, uint32_t *uaddr, unsigned int pi)
>>>>>>> 77e42966
{
	uint32_t uval, nval, mval;
	struct futex *f;
	int error;

	LIN_SDT_PROBE3(futex, handle_futex_death, entry, em, uaddr, pi);

retry:
	error = copyin(uaddr, &uval, 4);
	if (error) {
		LIN_SDT_PROBE1(futex, handle_futex_death, copyin_error, error);
		LIN_SDT_PROBE1(futex, handle_futex_death, return, EFAULT);
		return (EFAULT);
	}
	if ((uval & FUTEX_TID_MASK) == em->em_tid) {
		mval = (uval & FUTEX_WAITERS) | FUTEX_OWNER_DIED;
		nval = casuword32(uaddr, uval, mval);

		if (nval == -1) {
			LIN_SDT_PROBE1(futex, handle_futex_death, return,
			    EFAULT);
			return (EFAULT);
		}

		if (nval != uval)
			goto retry;

		if (!pi && (uval & FUTEX_WAITERS)) {
			error = futex_get(uaddr, NULL, &f,
			    FUTEX_DONTCREATE | FUTEX_SHARED);
			if (error) {
				LIN_SDT_PROBE1(futex, handle_futex_death,
				    return, error);
				return (error);
			}
			if (f != NULL) {
				futex_wake(f, 1, FUTEX_BITSET_MATCH_ANY);
				futex_put(f, NULL);
			}
		}
	}

	LIN_SDT_PROBE1(futex, handle_futex_death, return, 0);
	return (0);
}

static int
fetch_robust_entry(struct linux_robust_list **entry,
    struct linux_robust_list **head, unsigned int *pi)
{
	l_ulong uentry;
	int error;

	LIN_SDT_PROBE3(futex, fetch_robust_entry, entry, entry, head, pi);

	error = copyin((const void *)head, &uentry, sizeof(l_ulong));
	if (error) {
		LIN_SDT_PROBE1(futex, fetch_robust_entry, copyin_error, error);
		LIN_SDT_PROBE1(futex, fetch_robust_entry, return, EFAULT);
		return (EFAULT);
	}

	*entry = (void *)(uentry & ~1UL);
	*pi = uentry & 1;

	LIN_SDT_PROBE1(futex, fetch_robust_entry, return, 0);
	return (0);
}

/* This walks the list of robust futexes releasing them. */
void
release_futexes(struct thread *td, struct linux_emuldata *em)
{
	struct linux_robust_list_head *head = NULL;
	struct linux_robust_list *entry, *next_entry, *pending;
	unsigned int limit = 2048, pi, next_pi, pip;
	l_long futex_offset;
	int rc, error;

	LIN_SDT_PROBE2(futex, release_futexes, entry, td, em);

	head = em->robust_futexes;

	if (head == NULL) {
		LIN_SDT_PROBE0(futex, release_futexes, return);
		return;
	}

	if (fetch_robust_entry(&entry, PTRIN(&head->list.next), &pi)) {
		LIN_SDT_PROBE0(futex, release_futexes, return);
		return;
	}

	error = copyin(&head->futex_offset, &futex_offset,
	    sizeof(futex_offset));
	if (error) {
		LIN_SDT_PROBE1(futex, release_futexes, copyin_error, error);
		LIN_SDT_PROBE0(futex, release_futexes, return);
		return;
	}

	if (fetch_robust_entry(&pending, PTRIN(&head->pending_list), &pip)) {
		LIN_SDT_PROBE0(futex, release_futexes, return);
		return;
	}

	while (entry != &head->list) {
		rc = fetch_robust_entry(&next_entry, PTRIN(&entry->next), &next_pi);

		if (entry != pending)
			if (handle_futex_death(em,
			    (uint32_t *)((caddr_t)entry + futex_offset), pi)) {
				LIN_SDT_PROBE0(futex, release_futexes, return);
				return;
			}
		if (rc) {
			LIN_SDT_PROBE0(futex, release_futexes, return);
			return;
		}

		entry = next_entry;
		pi = next_pi;

		if (!--limit)
			break;

		sched_relinquish(curthread);
	}

	if (pending)
		handle_futex_death(em, (uint32_t *)((caddr_t)pending + futex_offset), pip);

	LIN_SDT_PROBE0(futex, release_futexes, return);
}<|MERGE_RESOLUTION|>--- conflicted
+++ resolved
@@ -170,13 +170,8 @@
     "struct linux_get_robust_list_args *");
 LIN_SDT_PROBE_DEFINE1(futex, linux_get_robust_list, copyout_error, "int");
 LIN_SDT_PROBE_DEFINE1(futex, linux_get_robust_list, return, "int");
-<<<<<<< HEAD
 LIN_SDT_PROBE_DEFINE3(futex, handle_futex_death, entry,
-    "struct linux_emuldata *", "uint32_t *", "int");
-=======
-LIN_SDT_PROBE_DEFINE3(futex, handle_futex_death, entry, "struct proc *",
-    "uint32_t *", "unsigned int");
->>>>>>> 77e42966
+    "struct linux_emuldata *", "uint32_t *", "unsigned int");
 LIN_SDT_PROBE_DEFINE1(futex, handle_futex_death, copyin_error, "int");
 LIN_SDT_PROBE_DEFINE1(futex, handle_futex_death, return, "int");
 LIN_SDT_PROBE_DEFINE3(futex, fetch_robust_entry, entry,
@@ -812,10 +807,6 @@
 			LIN_SDT_PROBE0(futex, linux_sys_futex,
 			    invalid_cmp_requeue_use);
 			LIN_SDT_PROBE1(futex, linux_sys_futex, return, EINVAL);
-
-			LINUX_CTR2(sys_futex, "CMP_REQUEUE second %p eq first %p",
-			    args->uaddr2, args->uaddr);
-
 			return (EINVAL);
 		}
 
@@ -835,8 +826,6 @@
 		error = futex_get(args->uaddr2, NULL, &f2,
 		    flags | FUTEX_DONTEXISTS);
 		if (error) {
-			LINUX_CTR2(sys_futex, "CMP_REQUEUE second %p exists %d",
-			    args->uaddr2, error);
 			futex_put(f, NULL);
 
 			LIN_SDT_PROBE1(futex, linux_sys_futex, return, error);
@@ -1106,11 +1095,8 @@
 }
 
 static int
-<<<<<<< HEAD
-handle_futex_death(struct linux_emuldata *em, uint32_t *uaddr, int pi)
-=======
-handle_futex_death(struct proc *p, uint32_t *uaddr, unsigned int pi)
->>>>>>> 77e42966
+handle_futex_death(struct linux_emuldata *em, uint32_t *uaddr,
+    unsigned int pi)
 {
 	uint32_t uval, nval, mval;
 	struct futex *f;

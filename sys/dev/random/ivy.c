/*-
 * Copyright (c) 2013 The FreeBSD Foundation
 * Copyright (c) 2013 David E. O'Brien <obrien@NUXI.org>
 * Copyright (c) 2012 Konstantin Belousov <kib@FreeBSD.org>
 * All rights reserved.
 *
 * Portions of this software were developed by Konstantin Belousov
 * under sponsorship from the FreeBSD Foundation.
 *
 * Redistribution and use in source and binary forms, with or without
 * modification, are permitted provided that the following conditions
 * are met:
 * 1. Redistributions of source code must retain the above copyright
 *    notice, this list of conditions and the following disclaimer
 *    in this position and unchanged.
 * 2. Redistributions in binary form must reproduce the above copyright
 *    notice, this list of conditions and the following disclaimer in the
 *    documentation and/or other materials provided with the distribution.
 *
 * THIS SOFTWARE IS PROVIDED BY THE AUTHOR ``AS IS'' AND ANY EXPRESS OR
 * IMPLIED WARRANTIES, INCLUDING, BUT NOT LIMITED TO, THE IMPLIED WARRANTIES
 * OF MERCHANTABILITY AND FITNESS FOR A PARTICULAR PURPOSE ARE DISCLAIMED.
 * IN NO EVENT SHALL THE AUTHOR BE LIABLE FOR ANY DIRECT, INDIRECT,
 * INCIDENTAL, SPECIAL, EXEMPLARY, OR CONSEQUENTIAL DAMAGES (INCLUDING, BUT
 * NOT LIMITED TO, PROCUREMENT OF SUBSTITUTE GOODS OR SERVICES; LOSS OF USE,
 * DATA, OR PROFITS; OR BUSINESS INTERRUPTION) HOWEVER CAUSED AND ON ANY
 * THEORY OF LIABILITY, WHETHER IN CONTRACT, STRICT LIABILITY, OR TORT
 * (INCLUDING NEGLIGENCE OR OTHERWISE) ARISING IN ANY WAY OUT OF THE USE OF
 * THIS SOFTWARE, EVEN IF ADVISED OF THE POSSIBILITY OF SUCH DAMAGE.
 *
 */

#include <sys/cdefs.h>
__FBSDID("$FreeBSD$");

#include <sys/param.h>
#include <sys/kernel.h>
#include <sys/conf.h>
#include <sys/lock.h>
#include <sys/malloc.h>
#include <sys/module.h>
#include <sys/random.h>
#include <sys/systm.h>

#include <machine/md_var.h>
#include <machine/specialreg.h>

#include <dev/random/randomdev.h>
#include <dev/random/randomdev_soft.h>
#include <dev/random/random_adaptors.h>
#include <dev/random/live_entropy_sources.h>

#define	RETRY_COUNT	10

static u_int random_ivy_read(void *, u_int);

<<<<<<< HEAD
static struct live_entropy_source random_ivy = {
	.les_ident = "Intel IvyBridge+ RNG",
	.les_source = RANDOM_PURE_RDRAND,
	.les_read = random_ivy_read
=======
static struct random_hardware_source random_ivy = {
	.ident = "Hardware, Intel Secure Key RNG",
	.source = RANDOM_PURE_RDRAND,
	.read = random_ivy_read
>>>>>>> 6391db20
};

static inline int
ivy_rng_store(long *buf)
{
#ifdef __GNUCLIKE_ASM
	long tmp;
	int retry;

	retry = RETRY_COUNT;
	__asm __volatile(
	    "1:\n\t"
	    "rdrand	%2\n\t"	/* read randomness into tmp */
	    "jb		2f\n\t" /* CF is set on success, exit retry loop */
	    "dec	%0\n\t" /* otherwise, retry-- */
	    "jne	1b\n\t" /* and loop if retries are not exhausted */
	    "jmp	3f\n"	/* failure, retry is 0, used as return value */
	    "2:\n\t"
	    "mov	%2,%1\n\t" /* *buf = tmp */
	    "3:"
	    : "+q" (retry), "=m" (*buf), "=q" (tmp) : : "cc");
	return (retry);
#else /* __GNUCLIKE_ASM */
	return (0);
#endif
}

/* It is specifically allowed that buf is a multiple of sizeof(long) */
static u_int
random_ivy_read(void *buf, u_int c)
{
	long *b;
	u_int count;

	KASSERT(c % sizeof(long) == 0, ("partial read %d", c));
	b = buf;
	for (count = c; count > 0; count -= sizeof(long)) {
		if (ivy_rng_store(b++) == 0)
			break;
	}
	return (c - count);
}

static int
rdrand_modevent(module_t mod, int type, void *unused)
{
	int error = 0;

	switch (type) {
	case MOD_LOAD:
		if (cpu_feature2 & CPUID2_RDRAND) {
			live_entropy_source_register(&random_ivy);
			printf("random: live provider: \"%s\"\n", random_ivy.les_ident);
		}
		break;

	case MOD_UNLOAD:
		if (cpu_feature2 & CPUID2_RDRAND)
			live_entropy_source_deregister(&random_ivy);
		break;

	case MOD_SHUTDOWN:
		break;

	default:
		error = EOPNOTSUPP;
		break;

	}

	return (error);
}

DEV_MODULE(rdrand, rdrand_modevent, NULL);
MODULE_VERSION(rdrand, 1);
MODULE_DEPEND(rdrand, random_adaptors, 1, 1, 1);<|MERGE_RESOLUTION|>--- conflicted
+++ resolved
@@ -54,17 +54,10 @@
 
 static u_int random_ivy_read(void *, u_int);
 
-<<<<<<< HEAD
 static struct live_entropy_source random_ivy = {
-	.les_ident = "Intel IvyBridge+ RNG",
+	.les_ident = "Intel Secure Key RNG",
 	.les_source = RANDOM_PURE_RDRAND,
 	.les_read = random_ivy_read
-=======
-static struct random_hardware_source random_ivy = {
-	.ident = "Hardware, Intel Secure Key RNG",
-	.source = RANDOM_PURE_RDRAND,
-	.read = random_ivy_read
->>>>>>> 6391db20
 };
 
 static inline int

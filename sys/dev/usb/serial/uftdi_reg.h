/*	$NetBSD: uftdireg.h,v 1.6 2002/07/11 21:14:28 augustss Exp $ */
/*	$FreeBSD$	*/

/*
 * Definitions for the FTDI USB Single Port Serial Converter -
 * known as FTDI_SIO (Serial Input/Output application of the chipset)
 *
 * The device is based on the FTDI FT8U100AX chip. It has a DB25 on one side,
 * USB on the other.
 *
 * Thanx to FTDI (http://www.ftdi.co.uk) for so kindly providing details
 * of the protocol required to talk to the device and ongoing assistence
 * during development.
 *
 * Bill Ryder - bryder@sgi.com of Silicon Graphics, Inc. is the original
 * author of this file.
 */
/* Modified by Lennart Augustsson */

/* Vendor Request Interface */
#define	FTDI_SIO_RESET 		0	/* Reset the port */
#define	FTDI_SIO_MODEM_CTRL 	1	/* Set the modem control register */
#define	FTDI_SIO_SET_FLOW_CTRL	2	/* Set flow control register */
#define	FTDI_SIO_SET_BAUD_RATE	3	/* Set baud rate */
#define	FTDI_SIO_SET_DATA	4	/* Set the data characteristics of the
					 * port */
#define	FTDI_SIO_GET_STATUS	5	/* Retrieve current value of status
					 * reg */
#define	FTDI_SIO_SET_EVENT_CHAR	6	/* Set the event character */
#define	FTDI_SIO_SET_ERROR_CHAR	7	/* Set the error character */

/* Port Identifier Table */
#define	FTDI_PIT_DEFAULT 	0	/* SIOA */
#define	FTDI_PIT_SIOA		1	/* SIOA */
#define	FTDI_PIT_SIOB		2	/* SIOB */
#define	FTDI_PIT_PARALLEL	3	/* Parallel */

<<<<<<< HEAD
enum uftdi_type {
	UFTDI_TYPE_SIO,
	UFTDI_TYPE_8U232AM
};
=======
/* Values for driver_info */
#define	UFTDI_TYPE_MASK		0x000000ff
#define	UFTDI_TYPE_SIO		0x00000001
#define	UFTDI_TYPE_8U232AM	0x00000002
#define	UFTDI_TYPE_AUTO		(UFTDI_TYPE_SIO | UFTDI_TYPE_8U232AM)
#define	UFTDI_FLAG_MASK		0x0000ff00
#define	UFTDI_FLAG_JTAG		0x00000100
>>>>>>> 85823a3b

/*
 * BmRequestType:  0100 0000B
 * bRequest:       FTDI_SIO_RESET
 * wValue:         Control Value
 *                   0 = Reset SIO
 *                   1 = Purge RX buffer
 *                   2 = Purge TX buffer
 * wIndex:         Port
 * wLength:        0
 * Data:           None
 *
 * The Reset SIO command has this effect:
 *
 *    Sets flow control set to 'none'
 *    Event char = 0x0d
 *    Event trigger = disabled
 *    Purge RX buffer
 *    Purge TX buffer
 *    Clear DTR
 *    Clear RTS
 *    baud and data format not reset
 *
 * The Purge RX and TX buffer commands affect nothing except the buffers
 *
 */
/* FTDI_SIO_RESET */
#define	FTDI_SIO_RESET_SIO 0
#define	FTDI_SIO_RESET_PURGE_RX 1
#define	FTDI_SIO_RESET_PURGE_TX 2


/*
 * BmRequestType:  0100 0000B
 * bRequest:       FTDI_SIO_SET_BAUDRATE
 * wValue:         BaudRate value - see below
 * wIndex:         Port
 * wLength:        0
 * Data:           None
 */
/* FTDI_SIO_SET_BAUDRATE */
enum {
	ftdi_sio_b300 = 0,
	ftdi_sio_b600 = 1,
	ftdi_sio_b1200 = 2,
	ftdi_sio_b2400 = 3,
	ftdi_sio_b4800 = 4,
	ftdi_sio_b9600 = 5,
	ftdi_sio_b19200 = 6,
	ftdi_sio_b38400 = 7,
	ftdi_sio_b57600 = 8,
	ftdi_sio_b115200 = 9
};

#define	FTDI_8U232AM_FREQ 3000000

/* Bounds for normal divisors as 4-bit fixed precision ints. */
#define	FTDI_8U232AM_MIN_DIV 0x20
#define	FTDI_8U232AM_MAX_DIV 0x3fff8

/*
 * BmRequestType:  0100 0000B
 * bRequest:       FTDI_SIO_SET_DATA
 * wValue:         Data characteristics (see below)
 * wIndex:         Port
 * wLength:        0
 * Data:           No
 *
 * Data characteristics
 *
 *   B0..7   Number of data bits
 *   B8..10  Parity
 *           0 = None
 *           1 = Odd
 *           2 = Even
 *           3 = Mark
 *           4 = Space
 *   B11..13 Stop Bits
 *           0 = 1
 *           1 = 1.5
 *           2 = 2
 *   B14..15 Reserved
 *
 */
/* FTDI_SIO_SET_DATA */
#define	FTDI_SIO_SET_DATA_BITS(n) (n)
#define	FTDI_SIO_SET_DATA_PARITY_NONE (0x0 << 8)
#define	FTDI_SIO_SET_DATA_PARITY_ODD (0x1 << 8)
#define	FTDI_SIO_SET_DATA_PARITY_EVEN (0x2 << 8)
#define	FTDI_SIO_SET_DATA_PARITY_MARK (0x3 << 8)
#define	FTDI_SIO_SET_DATA_PARITY_SPACE (0x4 << 8)
#define	FTDI_SIO_SET_DATA_STOP_BITS_1 (0x0 << 11)
#define	FTDI_SIO_SET_DATA_STOP_BITS_15 (0x1 << 11)
#define	FTDI_SIO_SET_DATA_STOP_BITS_2 (0x2 << 11)
#define	FTDI_SIO_SET_BREAK (0x1 << 14)


/*
 * BmRequestType:   0100 0000B
 * bRequest:        FTDI_SIO_MODEM_CTRL
 * wValue:          ControlValue (see below)
 * wIndex:          Port
 * wLength:         0
 * Data:            None
 *
 * NOTE: If the device is in RTS/CTS flow control, the RTS set by this
 * command will be IGNORED without an error being returned
 * Also - you can not set DTR and RTS with one control message
 *
 * ControlValue
 * B0    DTR state
 *          0 = reset
 *          1 = set
 * B1    RTS state
 *          0 = reset
 *          1 = set
 * B2..7 Reserved
 * B8    DTR state enable
 *          0 = ignore
 *          1 = use DTR state
 * B9    RTS state enable
 *          0 = ignore
 *          1 = use RTS state
 * B10..15 Reserved
 */
/* FTDI_SIO_MODEM_CTRL */
#define	FTDI_SIO_SET_DTR_MASK 0x1
#define	FTDI_SIO_SET_DTR_HIGH (1 | ( FTDI_SIO_SET_DTR_MASK  << 8))
#define	FTDI_SIO_SET_DTR_LOW  (0 | ( FTDI_SIO_SET_DTR_MASK  << 8))
#define	FTDI_SIO_SET_RTS_MASK 0x2
#define	FTDI_SIO_SET_RTS_HIGH (2 | ( FTDI_SIO_SET_RTS_MASK << 8))
#define	FTDI_SIO_SET_RTS_LOW (0 | ( FTDI_SIO_SET_RTS_MASK << 8))


/*
 *   BmRequestType:  0100 0000b
 *   bRequest:       FTDI_SIO_SET_FLOW_CTRL
 *   wValue:         Xoff/Xon
 *   wIndex:         Protocol/Port - hIndex is protocol / lIndex is port
 *   wLength:        0
 *   Data:           None
 *
 * hIndex protocol is:
 *   B0 Output handshaking using RTS/CTS
 *       0 = disabled
 *       1 = enabled
 *   B1 Output handshaking using DTR/DSR
 *       0 = disabled
 *       1 = enabled
 *   B2 Xon/Xoff handshaking
 *       0 = disabled
 *       1 = enabled
 *
 * A value of zero in the hIndex field disables handshaking
 *
 * If Xon/Xoff handshaking is specified, the hValue field should contain the
 * XOFF character and the lValue field contains the XON character.
 */
/* FTDI_SIO_SET_FLOW_CTRL */
#define	FTDI_SIO_DISABLE_FLOW_CTRL 0x0
#define	FTDI_SIO_RTS_CTS_HS 0x1
#define	FTDI_SIO_DTR_DSR_HS 0x2
#define	FTDI_SIO_XON_XOFF_HS 0x4


/*
 *  BmRequestType:   0100 0000b
 *  bRequest:        FTDI_SIO_SET_EVENT_CHAR
 *  wValue:          Event Char
 *  wIndex:          Port
 *  wLength:         0
 *  Data:            None
 *
 * wValue:
 *   B0..7   Event Character
 *   B8      Event Character Processing
 *             0 = disabled
 *             1 = enabled
 *   B9..15  Reserved
 *
 * FTDI_SIO_SET_EVENT_CHAR
 *
 * Set the special event character for the specified communications port.
 * If the device sees this character it will immediately return the
 * data read so far - rather than wait 40ms or until 62 bytes are read
 * which is what normally happens.
 */



/*
 *  BmRequestType:  0100 0000b
 *  bRequest:       FTDI_SIO_SET_ERROR_CHAR
 *  wValue:         Error Char
 *  wIndex:         Port
 *  wLength:        0
 *  Data:           None
 *
 *  Error Char
 *  B0..7  Error Character
 *  B8     Error Character Processing
 *           0 = disabled
 *           1 = enabled
 *  B9..15 Reserved
 *
 *
 * FTDI_SIO_SET_ERROR_CHAR
 * Set the parity error replacement character for the specified communications
 * port.
 */


/*
 *   BmRequestType:   1100 0000b
 *   bRequest:        FTDI_SIO_GET_MODEM_STATUS
 *   wValue:          zero
 *   wIndex:          Port
 *   wLength:         1
 *   Data:            Status
 *
 * One byte of data is returned
 * B0..3 0
 * B4    CTS
 *         0 = inactive
 *         1 = active
 * B5    DSR
 *         0 = inactive
 *         1 = active
 * B6    Ring Indicator (RI)
 *         0 = inactive
 *         1 = active
 * B7    Receive Line Signal Detect (RLSD)
 *         0 = inactive
 *         1 = active
 *
 * FTDI_SIO_GET_MODEM_STATUS
 * Retrieve the current value of the modem status register.
 */
#define	FTDI_SIO_CTS_MASK 0x10
#define	FTDI_SIO_DSR_MASK 0x20
#define	FTDI_SIO_RI_MASK  0x40
#define	FTDI_SIO_RLSD_MASK 0x80



/*
 *
 * DATA FORMAT
 *
 * IN Endpoint
 *
 * The device reserves the first two bytes of data on this endpoint to contain
 * the current values of the modem and line status registers. In the absence of
 * data, the device generates a message consisting of these two status bytes
 * every 40 ms.
 *
 * Byte 0: Modem Status
 *   NOTE: 4 upper bits have same layout as the MSR register in a 16550
 *
 * Offset	Description
 * B0..3	Port
 * B4		Clear to Send (CTS)
 * B5		Data Set Ready (DSR)
 * B6		Ring Indicator (RI)
 * B7		Receive Line Signal Detect (RLSD)
 *
 * Byte 1: Line Status
 *   NOTE: same layout as the LSR register in a 16550
 *
 * Offset	Description
 * B0	Data Ready (DR)
 * B1	Overrun Error (OE)
 * B2	Parity Error (PE)
 * B3	Framing Error (FE)
 * B4	Break Interrupt (BI)
 * B5	Transmitter Holding Register (THRE)
 * B6	Transmitter Empty (TEMT)
 * B7	Error in RCVR FIFO
 *
 *
 * OUT Endpoint
 *
 * This device reserves the first bytes of data on this endpoint contain the
 * length and port identifier of the message. For the FTDI USB Serial converter
 * the port identifier is always 1.
 *
 * Byte 0: Port & length
 *
 * Offset	Description
 * B0..1	Port
 * B2..7	Length of message - (not including Byte 0)
 *
 */
#define	FTDI_PORT_MASK 0x0f
#define	FTDI_MSR_MASK 0xf0
#define	FTDI_GET_MSR(p) (((p)[0]) & FTDI_MSR_MASK)
#define	FTDI_GET_LSR(p) ((p)[1])
#define	FTDI_LSR_MASK (~0x60)		/* interesting bits */
#define	FTDI_OUT_TAG(len, port) (((len) << 2) | (port))<|MERGE_RESOLUTION|>--- conflicted
+++ resolved
@@ -35,12 +35,6 @@
 #define	FTDI_PIT_SIOB		2	/* SIOB */
 #define	FTDI_PIT_PARALLEL	3	/* Parallel */
 
-<<<<<<< HEAD
-enum uftdi_type {
-	UFTDI_TYPE_SIO,
-	UFTDI_TYPE_8U232AM
-};
-=======
 /* Values for driver_info */
 #define	UFTDI_TYPE_MASK		0x000000ff
 #define	UFTDI_TYPE_SIO		0x00000001
@@ -48,7 +42,6 @@
 #define	UFTDI_TYPE_AUTO		(UFTDI_TYPE_SIO | UFTDI_TYPE_8U232AM)
 #define	UFTDI_FLAG_MASK		0x0000ff00
 #define	UFTDI_FLAG_JTAG		0x00000100
->>>>>>> 85823a3b
 
 /*
  * BmRequestType:  0100 0000B
@@ -73,13 +66,11 @@
  *    baud and data format not reset
  *
  * The Purge RX and TX buffer commands affect nothing except the buffers
- *
  */
 /* FTDI_SIO_RESET */
 #define	FTDI_SIO_RESET_SIO 0
 #define	FTDI_SIO_RESET_PURGE_RX 1
 #define	FTDI_SIO_RESET_PURGE_TX 2
-
 
 /*
  * BmRequestType:  0100 0000B
@@ -144,7 +135,6 @@
 #define	FTDI_SIO_SET_DATA_STOP_BITS_15 (0x1 << 11)
 #define	FTDI_SIO_SET_DATA_STOP_BITS_2 (0x2 << 11)
 #define	FTDI_SIO_SET_BREAK (0x1 << 14)
-
 
 /*
  * BmRequestType:   0100 0000B
@@ -182,7 +172,6 @@
 #define	FTDI_SIO_SET_RTS_HIGH (2 | ( FTDI_SIO_SET_RTS_MASK << 8))
 #define	FTDI_SIO_SET_RTS_LOW (0 | ( FTDI_SIO_SET_RTS_MASK << 8))
 
-
 /*
  *   BmRequestType:  0100 0000b
  *   bRequest:       FTDI_SIO_SET_FLOW_CTRL
@@ -213,7 +202,6 @@
 #define	FTDI_SIO_DTR_DSR_HS 0x2
 #define	FTDI_SIO_XON_XOFF_HS 0x4
 
-
 /*
  *  BmRequestType:   0100 0000b
  *  bRequest:        FTDI_SIO_SET_EVENT_CHAR
@@ -237,8 +225,6 @@
  * which is what normally happens.
  */
 
-
-
 /*
  *  BmRequestType:  0100 0000b
  *  bRequest:       FTDI_SIO_SET_ERROR_CHAR
@@ -253,13 +239,10 @@
  *           0 = disabled
  *           1 = enabled
  *  B9..15 Reserved
- *
- *
  * FTDI_SIO_SET_ERROR_CHAR
  * Set the parity error replacement character for the specified communications
  * port.
  */
-
 
 /*
  *   BmRequestType:   1100 0000b
@@ -292,10 +275,7 @@
 #define	FTDI_SIO_RI_MASK  0x40
 #define	FTDI_SIO_RLSD_MASK 0x80
 
-
-
-/*
- *
+/*
  * DATA FORMAT
  *
  * IN Endpoint
@@ -327,8 +307,6 @@
  * B5	Transmitter Holding Register (THRE)
  * B6	Transmitter Empty (TEMT)
  * B7	Error in RCVR FIFO
- *
- *
  * OUT Endpoint
  *
  * This device reserves the first bytes of data on this endpoint contain the
@@ -340,7 +318,6 @@
  * Offset	Description
  * B0..1	Port
  * B2..7	Length of message - (not including Byte 0)
- *
  */
 #define	FTDI_PORT_MASK 0x0f
 #define	FTDI_MSR_MASK 0xf0

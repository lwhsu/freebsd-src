--- conflicted
+++ resolved
@@ -54,15 +54,12 @@
 #define R92S_TIMECTRL		0x0080
 #define R92S_TSFTR		(R92S_TIMECTRL + 0x000)
 
-<<<<<<< HEAD
-=======
 #define R92S_FIFOCTRL		0x00a0
 #define R92S_RXFLTMAP_MGT	(R92S_FIFOCTRL + 0x076)
 #define R92S_RXFLTMAP_CTL	(R92S_FIFOCTRL + 0x078)
 #define R92S_RXFLTMAP_DATA	(R92S_FIFOCTRL + 0x07a)
 #define R92S_RXFLTMAP_MESH	(R92S_FIFOCTRL + 0x07c)
 
->>>>>>> f570a0d8
 #define R92S_SECURITY		0x0240
 #define R92S_CAMCMD		(R92S_SECURITY + 0x000)
 #define R92S_CAMWRITE		(R92S_SECURITY + 0x004)

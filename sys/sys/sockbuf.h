--- conflicted
+++ resolved
@@ -174,10 +174,7 @@
 void	sbunlock(struct sockbuf *sb);
 void	sballoc(struct sockbuf *, struct mbuf *);
 void	sbfree(struct sockbuf *, struct mbuf *);
-<<<<<<< HEAD
-=======
 int	sbready(struct sockbuf *, struct mbuf *, int);
->>>>>>> 48d05792
 
 /*
  * Return how much data is available to be taken out of socket
@@ -224,15 +221,12 @@
 	if (sb->sb_flags & SB_STOP)
 		return(0);
 
-<<<<<<< HEAD
-=======
 	bleft = sb->sb_hiwat - sb->sb_ccc;
 	mleft = sb->sb_mbmax - sb->sb_mbcnt;
 
 	return ((bleft < mleft) ? bleft : mleft);
 }
 
->>>>>>> 48d05792
 #define SB_EMPTY_FIXUP(sb) do {						\
 	if ((sb)->sb_mb == NULL) {					\
 		(sb)->sb_mbtail = NULL;					\

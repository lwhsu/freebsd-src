/*-
 * SPDX-License-Identifier: BSD-3-Clause
 *
 * Copyright (c) 1982, 1986, 1993
 *	The Regents of the University of California.  All rights reserved.
 *
 * Redistribution and use in source and binary forms, with or without
 * modification, are permitted provided that the following conditions
 * are met:
 * 1. Redistributions of source code must retain the above copyright
 *    notice, this list of conditions and the following disclaimer.
 * 2. Redistributions in binary form must reproduce the above copyright
 *    notice, this list of conditions and the following disclaimer in the
 *    documentation and/or other materials provided with the distribution.
 * 3. Neither the name of the University nor the names of its contributors
 *    may be used to endorse or promote products derived from this software
 *    without specific prior written permission.
 *
 * THIS SOFTWARE IS PROVIDED BY THE REGENTS AND CONTRIBUTORS ``AS IS'' AND
 * ANY EXPRESS OR IMPLIED WARRANTIES, INCLUDING, BUT NOT LIMITED TO, THE
 * IMPLIED WARRANTIES OF MERCHANTABILITY AND FITNESS FOR A PARTICULAR PURPOSE
 * ARE DISCLAIMED.  IN NO EVENT SHALL THE REGENTS OR CONTRIBUTORS BE LIABLE
 * FOR ANY DIRECT, INDIRECT, INCIDENTAL, SPECIAL, EXEMPLARY, OR CONSEQUENTIAL
 * DAMAGES (INCLUDING, BUT NOT LIMITED TO, PROCUREMENT OF SUBSTITUTE GOODS
 * OR SERVICES; LOSS OF USE, DATA, OR PROFITS; OR BUSINESS INTERRUPTION)
 * HOWEVER CAUSED AND ON ANY THEORY OF LIABILITY, WHETHER IN CONTRACT, STRICT
 * LIABILITY, OR TORT (INCLUDING NEGLIGENCE OR OTHERWISE) ARISING IN ANY WAY
 * OUT OF THE USE OF THIS SOFTWARE, EVEN IF ADVISED OF THE POSSIBILITY OF
 * SUCH DAMAGE.
 *
 *	@(#)vmmeter.h	8.2 (Berkeley) 7/10/94
 * $FreeBSD$
 */

#ifndef _SYS_VMMETER_H_
#define _SYS_VMMETER_H_

/*
 * This value is used by ps(1) to change sleep state flag from 'S' to
 * 'I' and by the sched process to set the alarm clock.
 */
#define	MAXSLP			20

struct vmtotal {
	uint64_t	t_vm;		/* total virtual memory */
	uint64_t	t_avm;		/* active virtual memory */
	uint64_t	t_rm;		/* total real memory in use */
	uint64_t	t_arm;		/* active real memory */
	uint64_t	t_vmshr;	/* shared virtual memory */
	uint64_t	t_avmshr;	/* active shared virtual memory */
	uint64_t	t_rmshr;	/* shared real memory */
	uint64_t	t_armshr;	/* active shared real memory */
	uint64_t	t_free;		/* free memory pages */
	int16_t		t_rq;		/* length of the run queue */
	int16_t		t_dw;		/* threads in ``disk wait'' (neg
					   priority) */
	int16_t		t_pw;		/* threads in page wait */
	int16_t		t_sl;		/* threads sleeping in core */
	int16_t		t_sw;		/* swapped out runnable/short
					   block threads */
	uint16_t	t_pad[3];
};

#if defined(_KERNEL) || defined(_WANT_VMMETER)
#include <sys/counter.h>

#ifdef _KERNEL
#define VMMETER_ALIGNED	__aligned(CACHE_LINE_SIZE)
#else
#define VMMETER_ALIGNED
#endif

/*
 * System wide statistics counters.
 * Locking:
 *      a - locked by atomic operations
 *      c - constant after initialization
 *      f - locked by vm_page_queue_free_mtx
 *      p - uses counter(9)
 *      q - changes are synchronized by the corresponding vm_pagequeue lock
 */
struct vmmeter {
	/*
	 * General system activity.
	 */
	counter_u64_t v_swtch;		/* (p) context switches */
	counter_u64_t v_trap;		/* (p) calls to trap */
	counter_u64_t v_syscall;	/* (p) calls to syscall() */
	counter_u64_t v_intr;		/* (p) device interrupts */
	counter_u64_t v_soft;		/* (p) software interrupts */
	/*
	 * Virtual memory activity.
	 */
	counter_u64_t v_vm_faults;	/* (p) address memory faults */
	counter_u64_t v_io_faults;	/* (p) page faults requiring I/O */
	counter_u64_t v_cow_faults;	/* (p) copy-on-writes faults */
	counter_u64_t v_cow_optim;	/* (p) optimized COW faults */
	counter_u64_t v_zfod;		/* (p) pages zero filled on demand */
	counter_u64_t v_ozfod;		/* (p) optimized zero fill pages */
	counter_u64_t v_swapin;		/* (p) swap pager pageins */
	counter_u64_t v_swapout;	/* (p) swap pager pageouts */
	counter_u64_t v_swappgsin;	/* (p) swap pager pages paged in */
	counter_u64_t v_swappgsout;	/* (p) swap pager pages paged out */
	counter_u64_t v_vnodein;	/* (p) vnode pager pageins */
	counter_u64_t v_vnodeout;	/* (p) vnode pager pageouts */
	counter_u64_t v_vnodepgsin;	/* (p) vnode_pager pages paged in */
	counter_u64_t v_vnodepgsout;	/* (p) vnode pager pages paged out */
	counter_u64_t v_intrans;	/* (p) intransit blocking page faults */
	counter_u64_t v_reactivated;	/* (p) reactivated by the pagedaemon */
	counter_u64_t v_pdwakeups;	/* (p) times daemon has awaken */
	counter_u64_t v_pdpages;	/* (p) pages analyzed by daemon */
	counter_u64_t v_pdshortfalls;	/* (p) page reclamation shortfalls */

	counter_u64_t v_dfree;		/* (p) pages freed by daemon */
	counter_u64_t v_pfree;		/* (p) pages freed by processes */
	counter_u64_t v_tfree;		/* (p) total pages freed */
	/*
	 * Fork/vfork/rfork activity.
	 */
	counter_u64_t v_forks;		/* (p) fork() calls */
	counter_u64_t v_vforks;		/* (p) vfork() calls */
	counter_u64_t v_rforks;		/* (p) rfork() calls */
	counter_u64_t v_kthreads;	/* (p) fork() calls by kernel */
	counter_u64_t v_forkpages;	/* (p) pages affected by fork() */
	counter_u64_t v_vforkpages;	/* (p) pages affected by vfork() */
	counter_u64_t v_rforkpages;	/* (p) pages affected by rfork() */
	counter_u64_t v_kthreadpages;	/* (p) ... and by kernel fork() */
	counter_u64_t v_wire_count;	/* (p) pages wired down */
#define	VM_METER_NCOUNTERS	\
	(offsetof(struct vmmeter, v_page_size) / sizeof(counter_u64_t))
	/*
	 * Distribution of page usages.
	 */
	u_int v_page_size;	/* (c) page size in bytes */
	u_int v_page_count;	/* (c) total number of pages in system */
	u_int v_free_reserved;	/* (c) pages reserved for deadlock */
	u_int v_free_target;	/* (c) pages desired free */
	u_int v_free_min;	/* (c) pages desired free */
	u_int v_inactive_target; /* (c) pages desired inactive */
	u_int v_pageout_free_min;   /* (c) min pages reserved for kernel */
	u_int v_interrupt_free_min; /* (c) reserved pages for int code */
	u_int v_free_severe;	/* (c) severe page depletion point */
};
#endif /* _KERNEL || _WANT_VMMETER */

#ifdef _KERNEL

#include <sys/domainset.h>

extern struct vmmeter vm_cnt;
extern domainset_t vm_min_domains;
extern domainset_t vm_severe_domains;

#define	VM_CNT_ADD(var, x)	counter_u64_add(vm_cnt.var, x)
#define	VM_CNT_INC(var)		VM_CNT_ADD(var, 1)
#define	VM_CNT_FETCH(var)	counter_u64_fetch(vm_cnt.var)

static inline void
vm_wire_add(int cnt)
{

	VM_CNT_ADD(v_wire_count, cnt);
}

static inline void
vm_wire_sub(int cnt)
{

	VM_CNT_ADD(v_wire_count, -cnt);
}

u_int vm_free_count(void);
static inline u_int
vm_wire_count(void)
{

<<<<<<< HEAD
	return VM_CNT_FETCH(v_wire_count);
=======
	return (VM_CNT_FETCH(v_wire_count));
>>>>>>> a89e7a10
}

/*
 * Return TRUE if we are under our severe low-free-pages threshold
 *
 * This routine is typically used at the user<->system interface to determine
 * whether we need to block in order to avoid a low memory deadlock.
 */
static inline int
vm_page_count_severe(void)
{

	return (!DOMAINSET_EMPTY(&vm_severe_domains));
}

/*
 * Return TRUE if we are under our minimum low-free-pages threshold.
 *
 * This routine is typically used within the system to determine whether
 * we can execute potentially very expensive code in terms of memory.  It
 * is also used by the pageout daemon to calculate when to sleep, when
 * to wake waiters up, and when (after making a pass) to become more
 * desperate.
 */
static inline int
vm_page_count_min(void)
{

	return (!DOMAINSET_EMPTY(&vm_min_domains));
}

#endif	/* _KERNEL */
#endif	/* _SYS_VMMETER_H_ */<|MERGE_RESOLUTION|>--- conflicted
+++ resolved
@@ -174,11 +174,7 @@
 vm_wire_count(void)
 {
 
-<<<<<<< HEAD
-	return VM_CNT_FETCH(v_wire_count);
-=======
 	return (VM_CNT_FETCH(v_wire_count));
->>>>>>> a89e7a10
 }
 
 /*

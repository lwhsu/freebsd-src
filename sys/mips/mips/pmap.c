/*-
 * SPDX-License-Identifier: BSD-3-Clause
 *
 * Copyright (c) 1991 Regents of the University of California.
 * All rights reserved.
 * Copyright (c) 1994 John S. Dyson
 * All rights reserved.
 * Copyright (c) 1994 David Greenman
 * All rights reserved.
 *
 * This code is derived from software contributed to Berkeley by
 * the Systems Programming Group of the University of Utah Computer
 * Science Department and William Jolitz of UUNET Technologies Inc.
 *
 * Redistribution and use in source and binary forms, with or without
 * modification, are permitted provided that the following conditions
 * are met:
 * 1. Redistributions of source code must retain the above copyright
 *    notice, this list of conditions and the following disclaimer.
 * 2. Redistributions in binary form must reproduce the above copyright
 *    notice, this list of conditions and the following disclaimer in the
 *    documentation and/or other materials provided with the distribution.
 * 3. Neither the name of the University nor the names of its contributors
 *    may be used to endorse or promote products derived from this software
 *    without specific prior written permission.
 *
 * THIS SOFTWARE IS PROVIDED BY THE REGENTS AND CONTRIBUTORS ``AS IS'' AND
 * ANY EXPRESS OR IMPLIED WARRANTIES, INCLUDING, BUT NOT LIMITED TO, THE
 * IMPLIED WARRANTIES OF MERCHANTABILITY AND FITNESS FOR A PARTICULAR PURPOSE
 * ARE DISCLAIMED.  IN NO EVENT SHALL THE REGENTS OR CONTRIBUTORS BE LIABLE
 * FOR ANY DIRECT, INDIRECT, INCIDENTAL, SPECIAL, EXEMPLARY, OR CONSEQUENTIAL
 * DAMAGES (INCLUDING, BUT NOT LIMITED TO, PROCUREMENT OF SUBSTITUTE GOODS
 * OR SERVICES; LOSS OF USE, DATA, OR PROFITS; OR BUSINESS INTERRUPTION)
 * HOWEVER CAUSED AND ON ANY THEORY OF LIABILITY, WHETHER IN CONTRACT, STRICT
 * LIABILITY, OR TORT (INCLUDING NEGLIGENCE OR OTHERWISE) ARISING IN ANY WAY
 * OUT OF THE USE OF THIS SOFTWARE, EVEN IF ADVISED OF THE POSSIBILITY OF
 * SUCH DAMAGE.
 *
 *	from:	@(#)pmap.c	7.7 (Berkeley)	5/12/91
 *	from: src/sys/i386/i386/pmap.c,v 1.250.2.8 2000/11/21 00:09:14 ps
 *	JNPR: pmap.c,v 1.11.2.1 2007/08/16 11:51:06 girish
 */

/*
 *	Manages physical address maps.
 *
 *	Since the information managed by this module is
 *	also stored by the logical address mapping module,
 *	this module may throw away valid virtual-to-physical
 *	mappings at almost any time.  However, invalidations
 *	of virtual-to-physical mappings must be done as
 *	requested.
 *
 *	In order to cope with hardware architectures which
 *	make virtual-to-physical map invalidates expensive,
 *	this module may delay invalidate or reduced protection
 *	operations until such time as they are actually
 *	necessary.  This module is given full information as
 *	to which processors are currently using which maps,
 *	and to when physical maps must be made correct.
 */

#include <sys/cdefs.h>
__FBSDID("$FreeBSD$");

#include "opt_ddb.h"
#include "opt_pmap.h"

#include <sys/param.h>
#include <sys/systm.h>
#include <sys/lock.h>
#include <sys/mman.h>
#include <sys/msgbuf.h>
#include <sys/mutex.h>
#include <sys/pcpu.h>
#include <sys/proc.h>
#include <sys/rwlock.h>
#include <sys/sched.h>
#include <sys/smp.h>
#include <sys/sysctl.h>
#include <sys/vmmeter.h>

#ifdef DDB
#include <ddb/ddb.h>
#endif

#include <vm/vm.h>
#include <vm/vm_param.h>
#include <vm/vm_kern.h>
#include <vm/vm_page.h>
#include <vm/vm_map.h>
#include <vm/vm_object.h>
#include <vm/vm_extern.h>
#include <vm/vm_pageout.h>
#include <vm/vm_pager.h>
#include <vm/uma.h>

#include <machine/cache.h>
#include <machine/md_var.h>
#include <machine/tlb.h>

#undef PMAP_DEBUG

#if !defined(DIAGNOSTIC)
#define	PMAP_INLINE __inline
#else
#define	PMAP_INLINE
#endif

#ifdef PV_STATS
#define PV_STAT(x)	do { x ; } while (0)
#else
#define PV_STAT(x)	do { } while (0)
#endif

/*
 * Get PDEs and PTEs for user/kernel address space
 */
#define	pmap_seg_index(v)	(((v) >> SEGSHIFT) & (NPDEPG - 1))
#define	pmap_pde_index(v)	(((v) >> PDRSHIFT) & (NPDEPG - 1))
#define	pmap_pte_index(v)	(((v) >> PAGE_SHIFT) & (NPTEPG - 1))
#define	pmap_pde_pindex(v)	((v) >> PDRSHIFT)

#ifdef __mips_n64
#define	NUPDE			(NPDEPG * NPDEPG)
#define	NUSERPGTBLS		(NUPDE + NPDEPG)
#else
#define	NUPDE			(NPDEPG)
#define	NUSERPGTBLS		(NUPDE)
#endif

#define	is_kernel_pmap(x)	((x) == kernel_pmap)

struct pmap kernel_pmap_store;
pd_entry_t *kernel_segmap;

vm_offset_t virtual_avail;	/* VA of first avail page (after kernel bss) */
vm_offset_t virtual_end;	/* VA of last avail page (end of kernel AS) */

static int nkpt;
unsigned pmap_max_asid;		/* max ASID supported by the system */

#define	PMAP_ASID_RESERVED	0

vm_offset_t kernel_vm_end = VM_MIN_KERNEL_ADDRESS;

static void pmap_asid_alloc(pmap_t pmap);

static struct rwlock_padalign pvh_global_lock;

/*
 * Data for the pv entry allocation mechanism
 */
static TAILQ_HEAD(pch, pv_chunk) pv_chunks = TAILQ_HEAD_INITIALIZER(pv_chunks);
static int pv_entry_count;

static void free_pv_chunk(struct pv_chunk *pc);
static void free_pv_entry(pmap_t pmap, pv_entry_t pv);
static pv_entry_t get_pv_entry(pmap_t pmap, boolean_t try);
static vm_page_t pmap_pv_reclaim(pmap_t locked_pmap);
static void pmap_pvh_free(struct md_page *pvh, pmap_t pmap, vm_offset_t va);
static pv_entry_t pmap_pvh_remove(struct md_page *pvh, pmap_t pmap,
    vm_offset_t va);
static vm_page_t pmap_alloc_direct_page(unsigned int index, int req);
static vm_page_t pmap_enter_quick_locked(pmap_t pmap, vm_offset_t va,
    vm_page_t m, vm_prot_t prot, vm_page_t mpte);
static void pmap_grow_direct_page(int req);
static int pmap_remove_pte(struct pmap *pmap, pt_entry_t *ptq, vm_offset_t va,
    pd_entry_t pde);
static void pmap_remove_page(struct pmap *pmap, vm_offset_t va);
static void pmap_remove_entry(struct pmap *pmap, vm_page_t m, vm_offset_t va);
static boolean_t pmap_try_insert_pv_entry(pmap_t pmap, vm_page_t mpte,
    vm_offset_t va, vm_page_t m);
static void pmap_update_page(pmap_t pmap, vm_offset_t va, pt_entry_t pte);
static void pmap_invalidate_all(pmap_t pmap);
static void pmap_invalidate_page(pmap_t pmap, vm_offset_t va);
static void _pmap_unwire_ptp(pmap_t pmap, vm_offset_t va, vm_page_t m);

static vm_page_t pmap_allocpte(pmap_t pmap, vm_offset_t va, u_int flags);
static vm_page_t _pmap_allocpte(pmap_t pmap, unsigned ptepindex, u_int flags);
static int pmap_unuse_pt(pmap_t, vm_offset_t, pd_entry_t);
static pt_entry_t init_pte_prot(vm_page_t m, vm_prot_t access, vm_prot_t prot);

static void pmap_invalidate_page_action(void *arg);
static void pmap_invalidate_range_action(void *arg);
static void pmap_update_page_action(void *arg);

#ifndef __mips_n64
/*
 * This structure is for high memory (memory above 512Meg in 32 bit) support.
 * The highmem area does not have a KSEG0 mapping, and we need a mechanism to
 * do temporary per-CPU mappings for pmap_zero_page, pmap_copy_page etc.
 *
 * At bootup, we reserve 2 virtual pages per CPU for mapping highmem pages. To
 * access a highmem physical address on a CPU, we map the physical address to
 * the reserved virtual address for the CPU in the kernel pagetable.  This is
 * done with interrupts disabled(although a spinlock and sched_pin would be
 * sufficient).
 */
struct local_sysmaps {
	vm_offset_t	base;
	uint32_t	saved_intr;
	uint16_t	valid1, valid2;
};
static struct local_sysmaps sysmap_lmem[MAXCPU];

static __inline void
pmap_alloc_lmem_map(void)
{
	int i;

	for (i = 0; i < MAXCPU; i++) {
		sysmap_lmem[i].base = virtual_avail;
		virtual_avail += PAGE_SIZE * 2;
		sysmap_lmem[i].valid1 = sysmap_lmem[i].valid2 = 0;
	}
}

static __inline vm_offset_t
pmap_lmem_map1(vm_paddr_t phys)
{
	struct local_sysmaps *sysm;
	pt_entry_t *pte, npte;
	vm_offset_t va;
	uint32_t intr;
	int cpu;

	intr = intr_disable();
	cpu = PCPU_GET(cpuid);
	sysm = &sysmap_lmem[cpu];
	sysm->saved_intr = intr;
	va = sysm->base;
	npte = TLBLO_PA_TO_PFN(phys) | PTE_C_CACHE | PTE_D | PTE_V | PTE_G;
	pte = pmap_pte(kernel_pmap, va);
	*pte = npte;
	sysm->valid1 = 1;
	return (va);
}

static __inline vm_offset_t
pmap_lmem_map2(vm_paddr_t phys1, vm_paddr_t phys2)
{
	struct local_sysmaps *sysm;
	pt_entry_t *pte, npte;
	vm_offset_t va1, va2;
	uint32_t intr;
	int cpu;

	intr = intr_disable();
	cpu = PCPU_GET(cpuid);
	sysm = &sysmap_lmem[cpu];
	sysm->saved_intr = intr;
	va1 = sysm->base;
	va2 = sysm->base + PAGE_SIZE;
	npte = TLBLO_PA_TO_PFN(phys1) | PTE_C_CACHE | PTE_D | PTE_V | PTE_G;
	pte = pmap_pte(kernel_pmap, va1);
	*pte = npte;
	npte = TLBLO_PA_TO_PFN(phys2) | PTE_C_CACHE | PTE_D | PTE_V | PTE_G;
	pte = pmap_pte(kernel_pmap, va2);
	*pte = npte;
	sysm->valid1 = 1;
	sysm->valid2 = 1;
	return (va1);
}

static __inline void
pmap_lmem_unmap(void)
{
	struct local_sysmaps *sysm;
	pt_entry_t *pte;
	int cpu;

	cpu = PCPU_GET(cpuid);
	sysm = &sysmap_lmem[cpu];
	pte = pmap_pte(kernel_pmap, sysm->base);
	*pte = PTE_G;
	tlb_invalidate_address(kernel_pmap, sysm->base);
	sysm->valid1 = 0;
	if (sysm->valid2) {
		pte = pmap_pte(kernel_pmap, sysm->base + PAGE_SIZE);
		*pte = PTE_G;
		tlb_invalidate_address(kernel_pmap, sysm->base + PAGE_SIZE);
		sysm->valid2 = 0;
	}
	intr_restore(sysm->saved_intr);
}
#else  /* __mips_n64 */

static __inline void
pmap_alloc_lmem_map(void)
{
}

static __inline vm_offset_t
pmap_lmem_map1(vm_paddr_t phys)
{

	return (0);
}

static __inline vm_offset_t
pmap_lmem_map2(vm_paddr_t phys1, vm_paddr_t phys2)
{

	return (0);
}

static __inline vm_offset_t
pmap_lmem_unmap(void)
{

	return (0);
}
#endif /* !__mips_n64 */

static __inline int
pmap_pte_cache_bits(vm_paddr_t pa, vm_page_t m)
{
	vm_memattr_t ma;

	ma = pmap_page_get_memattr(m);
	if (ma == VM_MEMATTR_WRITE_BACK && !is_cacheable_mem(pa))
		ma = VM_MEMATTR_UNCACHEABLE;
	return PTE_C(ma);
}
#define PMAP_PTE_SET_CACHE_BITS(pte, ps, m) {	\
	pte &= ~PTE_C_MASK;			\
	pte |= pmap_pte_cache_bits(pa, m);	\
}

/*
 * Page table entry lookup routines.
 */
static __inline pd_entry_t *
pmap_segmap(pmap_t pmap, vm_offset_t va)
{

	return (&pmap->pm_segtab[pmap_seg_index(va)]);
}

#ifdef __mips_n64
static __inline pd_entry_t *
pmap_pdpe_to_pde(pd_entry_t *pdpe, vm_offset_t va)
{
	pd_entry_t *pde;

	pde = (pd_entry_t *)*pdpe;
	return (&pde[pmap_pde_index(va)]);
}

static __inline pd_entry_t *
pmap_pde(pmap_t pmap, vm_offset_t va)
{
	pd_entry_t *pdpe;

	pdpe = pmap_segmap(pmap, va);
	if (*pdpe == NULL)
		return (NULL);

	return (pmap_pdpe_to_pde(pdpe, va));
}
#else
static __inline pd_entry_t *
pmap_pdpe_to_pde(pd_entry_t *pdpe, vm_offset_t va)
{

	return (pdpe);
}

static __inline
pd_entry_t *pmap_pde(pmap_t pmap, vm_offset_t va)
{

	return (pmap_segmap(pmap, va));
}
#endif

static __inline pt_entry_t *
pmap_pde_to_pte(pd_entry_t *pde, vm_offset_t va)
{
	pt_entry_t *pte;

	pte = (pt_entry_t *)*pde;
	return (&pte[pmap_pte_index(va)]);
}

pt_entry_t *
pmap_pte(pmap_t pmap, vm_offset_t va)
{
	pd_entry_t *pde;

	pde = pmap_pde(pmap, va);
	if (pde == NULL || *pde == NULL)
		return (NULL);

	return (pmap_pde_to_pte(pde, va));
}

vm_offset_t
pmap_steal_memory(vm_size_t size)
{
	vm_paddr_t bank_size, pa;
	vm_offset_t va;

	size = round_page(size);
	bank_size = phys_avail[1] - phys_avail[0];
	while (size > bank_size) {
		int i;

		for (i = 0; phys_avail[i + 2]; i += 2) {
			phys_avail[i] = phys_avail[i + 2];
			phys_avail[i + 1] = phys_avail[i + 3];
		}
		phys_avail[i] = 0;
		phys_avail[i + 1] = 0;
		if (!phys_avail[0])
			panic("pmap_steal_memory: out of memory");
		bank_size = phys_avail[1] - phys_avail[0];
	}

	pa = phys_avail[0];
	phys_avail[0] += size;
	if (MIPS_DIRECT_MAPPABLE(pa) == 0)
		panic("Out of memory below 512Meg?");
	va = MIPS_PHYS_TO_DIRECT(pa);
	bzero((caddr_t)va, size);
	return (va);
}

/*
 * Bootstrap the system enough to run with virtual memory.  This
 * assumes that the phys_avail array has been initialized.
 */
static void
pmap_create_kernel_pagetable(void)
{
	int i, j;
	vm_offset_t ptaddr;
	pt_entry_t *pte;
#ifdef __mips_n64
	pd_entry_t *pde;
	vm_offset_t pdaddr;
	int npt, npde;
#endif

	/*
	 * Allocate segment table for the kernel
	 */
	kernel_segmap = (pd_entry_t *)pmap_steal_memory(PAGE_SIZE);

	/*
	 * Allocate second level page tables for the kernel
	 */
#ifdef __mips_n64
	npde = howmany(NKPT, NPDEPG);
	pdaddr = pmap_steal_memory(PAGE_SIZE * npde);
#endif
	nkpt = NKPT;
	ptaddr = pmap_steal_memory(PAGE_SIZE * nkpt);

	/*
	 * The R[4-7]?00 stores only one copy of the Global bit in the
	 * translation lookaside buffer for each 2 page entry. Thus invalid
	 * entrys must have the Global bit set so when Entry LO and Entry HI
	 * G bits are anded together they will produce a global bit to store
	 * in the tlb.
	 */
	for (i = 0, pte = (pt_entry_t *)ptaddr; i < (nkpt * NPTEPG); i++, pte++)
		*pte = PTE_G;

#ifdef __mips_n64
	for (i = 0,  npt = nkpt; npt > 0; i++) {
		kernel_segmap[i] = (pd_entry_t)(pdaddr + i * PAGE_SIZE);
		pde = (pd_entry_t *)kernel_segmap[i];

		for (j = 0; j < NPDEPG && npt > 0; j++, npt--)
			pde[j] = (pd_entry_t)(ptaddr + (i * NPDEPG + j) * PAGE_SIZE);
	}
#else
	for (i = 0, j = pmap_seg_index(VM_MIN_KERNEL_ADDRESS); i < nkpt; i++, j++)
		kernel_segmap[j] = (pd_entry_t)(ptaddr + (i * PAGE_SIZE));
#endif

	PMAP_LOCK_INIT(kernel_pmap);
	kernel_pmap->pm_segtab = kernel_segmap;
	CPU_FILL(&kernel_pmap->pm_active);
	TAILQ_INIT(&kernel_pmap->pm_pvchunk);
	kernel_pmap->pm_asid[0].asid = PMAP_ASID_RESERVED;
	kernel_pmap->pm_asid[0].gen = 0;
	kernel_vm_end += nkpt * NPTEPG * PAGE_SIZE;
}

void
pmap_bootstrap(void)
{
	int i;
	int need_local_mappings = 0;

	/* Sort. */
again:
	for (i = 0; phys_avail[i + 1] != 0; i += 2) {
		/*
		 * Keep the memory aligned on page boundary.
		 */
		phys_avail[i] = round_page(phys_avail[i]);
		phys_avail[i + 1] = trunc_page(phys_avail[i + 1]);

		if (i < 2)
			continue;
		if (phys_avail[i - 2] > phys_avail[i]) {
			vm_paddr_t ptemp[2];

			ptemp[0] = phys_avail[i + 0];
			ptemp[1] = phys_avail[i + 1];

			phys_avail[i + 0] = phys_avail[i - 2];
			phys_avail[i + 1] = phys_avail[i - 1];

			phys_avail[i - 2] = ptemp[0];
			phys_avail[i - 1] = ptemp[1];
			goto again;
		}
	}

       	/*
	 * In 32 bit, we may have memory which cannot be mapped directly.
	 * This memory will need temporary mapping before it can be
	 * accessed.
	 */
	if (!MIPS_DIRECT_MAPPABLE(phys_avail[i - 1] - 1))
		need_local_mappings = 1;

	/*
	 * Copy the phys_avail[] array before we start stealing memory from it.
	 */
	for (i = 0; phys_avail[i + 1] != 0; i += 2) {
		physmem_desc[i] = phys_avail[i];
		physmem_desc[i + 1] = phys_avail[i + 1];
	}

	Maxmem = atop(phys_avail[i - 1]);

	if (bootverbose) {
		printf("Physical memory chunk(s):\n");
		for (i = 0; phys_avail[i + 1] != 0; i += 2) {
			vm_paddr_t size;

			size = phys_avail[i + 1] - phys_avail[i];
			printf("%#08jx - %#08jx, %ju bytes (%ju pages)\n",
			    (uintmax_t) phys_avail[i],
			    (uintmax_t) phys_avail[i + 1] - 1,
			    (uintmax_t) size, (uintmax_t) size / PAGE_SIZE);
		}
		printf("Maxmem is 0x%0jx\n", ptoa((uintmax_t)Maxmem));
	}
	/*
	 * Steal the message buffer from the beginning of memory.
	 */
	msgbufp = (struct msgbuf *)pmap_steal_memory(msgbufsize);
	msgbufinit(msgbufp, msgbufsize);

	/*
	 * Steal thread0 kstack.
	 */
	kstack0 = pmap_steal_memory(KSTACK_PAGES << PAGE_SHIFT);

	virtual_avail = VM_MIN_KERNEL_ADDRESS;
	virtual_end = VM_MAX_KERNEL_ADDRESS;

#ifdef SMP
	/*
	 * Steal some virtual address space to map the pcpu area.
	 */
	virtual_avail = roundup2(virtual_avail, PAGE_SIZE * 2);
	pcpup = (struct pcpu *)virtual_avail;
	virtual_avail += PAGE_SIZE * 2;

	/*
	 * Initialize the wired TLB entry mapping the pcpu region for
	 * the BSP at 'pcpup'. Up until this point we were operating
	 * with the 'pcpup' for the BSP pointing to a virtual address
	 * in KSEG0 so there was no need for a TLB mapping.
	 */
	mips_pcpu_tlb_init(PCPU_ADDR(0));

	if (bootverbose)
		printf("pcpu is available at virtual address %p.\n", pcpup);
#endif

	if (need_local_mappings)
		pmap_alloc_lmem_map();
	pmap_create_kernel_pagetable();
	pmap_max_asid = VMNUM_PIDS;
	mips_wr_entryhi(0);
	mips_wr_pagemask(0);

 	/*
	 * Initialize the global pv list lock.
	 */
	rw_init(&pvh_global_lock, "pmap pv global");
}

/*
 * Initialize a vm_page's machine-dependent fields.
 */
void
pmap_page_init(vm_page_t m)
{

	TAILQ_INIT(&m->md.pv_list);
	m->md.pv_flags = VM_MEMATTR_DEFAULT << PV_MEMATTR_SHIFT;
}

/*
 *	Initialize the pmap module.
 *	Called by vm_init, to initialize any structures that the pmap
 *	system needs to map virtual memory.
 */
void
pmap_init(void)
{
}

/***************************************************
 * Low level helper routines.....
 ***************************************************/

#ifdef	SMP
static __inline void
pmap_call_on_active_cpus(pmap_t pmap, void (*fn)(void *), void *arg)
{
	int	cpuid, cpu, self;
	cpuset_t active_cpus;

	sched_pin();
	if (is_kernel_pmap(pmap)) {
		smp_rendezvous(NULL, fn, NULL, arg);
		goto out;
	}
	/* Force ASID update on inactive CPUs */
	CPU_FOREACH(cpu) {
		if (!CPU_ISSET(cpu, &pmap->pm_active))
			pmap->pm_asid[cpu].gen = 0;
	}
	cpuid = PCPU_GET(cpuid);
	/*
	 * XXX: barrier/locking for active?
	 *
	 * Take a snapshot of active here, any further changes are ignored.
	 * tlb update/invalidate should be harmless on inactive CPUs
	 */
	active_cpus = pmap->pm_active;
	self = CPU_ISSET(cpuid, &active_cpus);
	CPU_CLR(cpuid, &active_cpus);
	/* Optimize for the case where this cpu is the only active one */
	if (CPU_EMPTY(&active_cpus)) {
		if (self)
			fn(arg);
	} else {
		if (self)
			CPU_SET(cpuid, &active_cpus);
		smp_rendezvous_cpus(active_cpus, NULL, fn, NULL, arg);
	}
out:
	sched_unpin();
}
#else /* !SMP */
static __inline void
pmap_call_on_active_cpus(pmap_t pmap, void (*fn)(void *), void *arg)
{
	int	cpuid;

	if (is_kernel_pmap(pmap)) {
		fn(arg);
		return;
	}
	cpuid = PCPU_GET(cpuid);
	if (!CPU_ISSET(cpuid, &pmap->pm_active))
		pmap->pm_asid[cpuid].gen = 0;
	else
		fn(arg);
}
#endif /* SMP */

static void
pmap_invalidate_all(pmap_t pmap)
{

	pmap_call_on_active_cpus(pmap,
	    (void (*)(void *))tlb_invalidate_all_user, pmap);
}

struct pmap_invalidate_page_arg {
	pmap_t pmap;
	vm_offset_t va;
};

static void
pmap_invalidate_page_action(void *arg)
{
	struct pmap_invalidate_page_arg *p = arg;

	tlb_invalidate_address(p->pmap, p->va);
}

static void
pmap_invalidate_page(pmap_t pmap, vm_offset_t va)
{
	struct pmap_invalidate_page_arg arg;

	arg.pmap = pmap;
	arg.va = va;
	pmap_call_on_active_cpus(pmap, pmap_invalidate_page_action, &arg);
}

struct pmap_invalidate_range_arg {
	pmap_t pmap;
	vm_offset_t sva;
	vm_offset_t eva;
};

static void
pmap_invalidate_range_action(void *arg)
{
	struct pmap_invalidate_range_arg *p = arg;

	tlb_invalidate_range(p->pmap, p->sva, p->eva);
}

static void
pmap_invalidate_range(pmap_t pmap, vm_offset_t sva, vm_offset_t eva)
{
	struct pmap_invalidate_range_arg arg;

	arg.pmap = pmap;
	arg.sva = sva;
	arg.eva = eva;
	pmap_call_on_active_cpus(pmap, pmap_invalidate_range_action, &arg);
}

struct pmap_update_page_arg {
	pmap_t pmap;
	vm_offset_t va;
	pt_entry_t pte;
};

static void
pmap_update_page_action(void *arg)
{
	struct pmap_update_page_arg *p = arg;

	tlb_update(p->pmap, p->va, p->pte);
}

static void
pmap_update_page(pmap_t pmap, vm_offset_t va, pt_entry_t pte)
{
	struct pmap_update_page_arg arg;

	arg.pmap = pmap;
	arg.va = va;
	arg.pte = pte;
	pmap_call_on_active_cpus(pmap, pmap_update_page_action, &arg);
}

/*
 *	Routine:	pmap_extract
 *	Function:
 *		Extract the physical page address associated
 *		with the given map/virtual_address pair.
 */
vm_paddr_t
pmap_extract(pmap_t pmap, vm_offset_t va)
{
	pt_entry_t *pte;
	vm_offset_t retval = 0;

	PMAP_LOCK(pmap);
	pte = pmap_pte(pmap, va);
	if (pte) {
		retval = TLBLO_PTE_TO_PA(*pte) | (va & PAGE_MASK);
	}
	PMAP_UNLOCK(pmap);
	return (retval);
}

/*
 *	Routine:	pmap_extract_and_hold
 *	Function:
 *		Atomically extract and hold the physical page
 *		with the given pmap and virtual address pair
 *		if that mapping permits the given protection.
 */
vm_page_t
pmap_extract_and_hold(pmap_t pmap, vm_offset_t va, vm_prot_t prot)
{
	pt_entry_t pte, *ptep;
	vm_paddr_t pa, pte_pa;
	vm_page_t m;

	m = NULL;
	pa = 0;
	PMAP_LOCK(pmap);
retry:
	ptep = pmap_pte(pmap, va);
	if (ptep != NULL) {
		pte = *ptep;
		if (pte_test(&pte, PTE_V) && (!pte_test(&pte, PTE_RO) ||
		    (prot & VM_PROT_WRITE) == 0)) {
			pte_pa = TLBLO_PTE_TO_PA(pte);
			if (vm_page_pa_tryrelock(pmap, pte_pa, &pa))
				goto retry;
			m = PHYS_TO_VM_PAGE(pte_pa);
			vm_page_hold(m);
		}
	}
	PA_UNLOCK_COND(pa);
	PMAP_UNLOCK(pmap);
	return (m);
}

/***************************************************
 * Low level mapping routines.....
 ***************************************************/

/*
 * add a wired page to the kva
 */
void
pmap_kenter_attr(vm_offset_t va, vm_paddr_t pa, vm_memattr_t ma)
{
	pt_entry_t *pte;
	pt_entry_t opte, npte;

#ifdef PMAP_DEBUG
	printf("pmap_kenter:  va: %p -> pa: %p\n", (void *)va, (void *)pa);
#endif

	pte = pmap_pte(kernel_pmap, va);
	opte = *pte;
	npte = TLBLO_PA_TO_PFN(pa) | PTE_C(ma) | PTE_D | PTE_V | PTE_G;
	*pte = npte;
	if (pte_test(&opte, PTE_V) && opte != npte)
		pmap_update_page(kernel_pmap, va, npte);
}

void
pmap_kenter(vm_offset_t va, vm_paddr_t pa)
{

	KASSERT(is_cacheable_mem(pa),
		("pmap_kenter: memory at 0x%lx is not cacheable", (u_long)pa));

	pmap_kenter_attr(va, pa, VM_MEMATTR_DEFAULT);
}

/*
 * remove a page from the kernel pagetables
 */
 /* PMAP_INLINE */ void
pmap_kremove(vm_offset_t va)
{
	pt_entry_t *pte;

	/*
	 * Write back all caches from the page being destroyed
	 */
	mips_dcache_wbinv_range_index(va, PAGE_SIZE);

	pte = pmap_pte(kernel_pmap, va);
	*pte = PTE_G;
	pmap_invalidate_page(kernel_pmap, va);
}

/*
 *	Used to map a range of physical addresses into kernel
 *	virtual address space.
 *
 *	The value passed in '*virt' is a suggested virtual address for
 *	the mapping. Architectures which can support a direct-mapped
 *	physical to virtual region can return the appropriate address
 *	within that region, leaving '*virt' unchanged. Other
 *	architectures should map the pages starting at '*virt' and
 *	update '*virt' with the first usable address after the mapped
 *	region.
 *
 *	Use XKPHYS for 64 bit, and KSEG0 where possible for 32 bit.
 */
vm_offset_t
pmap_map(vm_offset_t *virt, vm_paddr_t start, vm_paddr_t end, int prot)
{
	vm_offset_t va, sva;

	if (MIPS_DIRECT_MAPPABLE(end - 1))
		return (MIPS_PHYS_TO_DIRECT(start));

	va = sva = *virt;
	while (start < end) {
		pmap_kenter(va, start);
		va += PAGE_SIZE;
		start += PAGE_SIZE;
	}
	*virt = va;
	return (sva);
}

/*
 * Add a list of wired pages to the kva
 * this routine is only used for temporary
 * kernel mappings that do not need to have
 * page modification or references recorded.
 * Note that old mappings are simply written
 * over.  The page *must* be wired.
 */
void
pmap_qenter(vm_offset_t va, vm_page_t *m, int count)
{
	int i;
	vm_offset_t origva = va;

	for (i = 0; i < count; i++) {
		pmap_flush_pvcache(m[i]);
		pmap_kenter(va, VM_PAGE_TO_PHYS(m[i]));
		va += PAGE_SIZE;
	}

	mips_dcache_wbinv_range_index(origva, PAGE_SIZE*count);
}

/*
 * this routine jerks page mappings from the
 * kernel -- it is meant only for temporary mappings.
 */
void
pmap_qremove(vm_offset_t va, int count)
{
	pt_entry_t *pte;
	vm_offset_t origva;

	if (count < 1)
		return;
	mips_dcache_wbinv_range_index(va, PAGE_SIZE * count);
	origva = va;
	do {
		pte = pmap_pte(kernel_pmap, va);
		*pte = PTE_G;
		va += PAGE_SIZE;
	} while (--count > 0);
	pmap_invalidate_range(kernel_pmap, origva, va);
}

/***************************************************
 * Page table page management routines.....
 ***************************************************/

/*
 * Decrements a page table page's wire count, which is used to record the
 * number of valid page table entries within the page.  If the wire count
 * drops to zero, then the page table page is unmapped.  Returns TRUE if the
 * page table page was unmapped and FALSE otherwise.
 */
static PMAP_INLINE boolean_t
pmap_unwire_ptp(pmap_t pmap, vm_offset_t va, vm_page_t m)
{

	--m->wire_count;
	if (m->wire_count == 0) {
		_pmap_unwire_ptp(pmap, va, m);
		return (TRUE);
	} else
		return (FALSE);
}

static void
_pmap_unwire_ptp(pmap_t pmap, vm_offset_t va, vm_page_t m)
{
	pd_entry_t *pde;

	PMAP_LOCK_ASSERT(pmap, MA_OWNED);
	/*
	 * unmap the page table page
	 */
#ifdef __mips_n64
	if (m->pindex < NUPDE)
		pde = pmap_pde(pmap, va);
	else
		pde = pmap_segmap(pmap, va);
#else
	pde = pmap_pde(pmap, va);
#endif
	*pde = 0;
	pmap->pm_stats.resident_count--;

#ifdef __mips_n64
	if (m->pindex < NUPDE) {
		pd_entry_t *pdp;
		vm_page_t pdpg;

		/*
		 * Recursively decrement next level pagetable refcount
		 */
		pdp = (pd_entry_t *)*pmap_segmap(pmap, va);
		pdpg = PHYS_TO_VM_PAGE(MIPS_DIRECT_TO_PHYS(pdp));
		pmap_unwire_ptp(pmap, va, pdpg);
	}
#endif

	/*
	 * If the page is finally unwired, simply free it.
	 */
	vm_page_free_zero(m);
	VM_CNT_ADD(v_wire_count, -1);
}

/*
 * After removing a page table entry, this routine is used to
 * conditionally free the page, and manage the hold/wire counts.
 */
static int
pmap_unuse_pt(pmap_t pmap, vm_offset_t va, pd_entry_t pde)
{
	vm_page_t mpte;

	if (va >= VM_MAXUSER_ADDRESS)
		return (0);
	KASSERT(pde != 0, ("pmap_unuse_pt: pde != 0"));
	mpte = PHYS_TO_VM_PAGE(MIPS_DIRECT_TO_PHYS(pde));
	return (pmap_unwire_ptp(pmap, va, mpte));
}

void
pmap_pinit0(pmap_t pmap)
{
	int i;

	PMAP_LOCK_INIT(pmap);
	pmap->pm_segtab = kernel_segmap;
	CPU_ZERO(&pmap->pm_active);
	for (i = 0; i < MAXCPU; i++) {
		pmap->pm_asid[i].asid = PMAP_ASID_RESERVED;
		pmap->pm_asid[i].gen = 0;
	}
	PCPU_SET(curpmap, pmap);
	TAILQ_INIT(&pmap->pm_pvchunk);
	bzero(&pmap->pm_stats, sizeof pmap->pm_stats);
}

static void
pmap_grow_direct_page(int req)
{

#ifdef __mips_n64
	VM_WAIT;
#else
	if (!vm_page_reclaim_contig(req, 1, 0, MIPS_KSEG0_LARGEST_PHYS,
	    PAGE_SIZE, 0))
		VM_WAIT;
#endif
}

static vm_page_t
pmap_alloc_direct_page(unsigned int index, int req)
{
	vm_page_t m;

	m = vm_page_alloc_freelist(VM_FREELIST_DIRECT, req | VM_ALLOC_WIRED |
	    VM_ALLOC_ZERO);
	if (m == NULL)
		return (NULL);

	if ((m->flags & PG_ZERO) == 0)
		pmap_zero_page(m);

	m->pindex = index;
	return (m);
}

/*
 * Initialize a preallocated and zeroed pmap structure,
 * such as one in a vmspace structure.
 */
int
pmap_pinit(pmap_t pmap)
{
	vm_offset_t ptdva;
	vm_page_t ptdpg;
	int i, req_class;

	/*
	 * allocate the page directory page
	 */
	req_class = VM_ALLOC_NORMAL;
	while ((ptdpg = pmap_alloc_direct_page(NUSERPGTBLS, req_class)) ==
	    NULL)
		pmap_grow_direct_page(req_class);

	ptdva = MIPS_PHYS_TO_DIRECT(VM_PAGE_TO_PHYS(ptdpg));
	pmap->pm_segtab = (pd_entry_t *)ptdva;
	CPU_ZERO(&pmap->pm_active);
	for (i = 0; i < MAXCPU; i++) {
		pmap->pm_asid[i].asid = PMAP_ASID_RESERVED;
		pmap->pm_asid[i].gen = 0;
	}
	TAILQ_INIT(&pmap->pm_pvchunk);
	bzero(&pmap->pm_stats, sizeof pmap->pm_stats);

	return (1);
}

/*
 * this routine is called if the page table page is not
 * mapped correctly.
 */
static vm_page_t
_pmap_allocpte(pmap_t pmap, unsigned ptepindex, u_int flags)
{
	vm_offset_t pageva;
	vm_page_t m;
	int req_class;

	/*
	 * Find or fabricate a new pagetable page
	 */
	req_class = VM_ALLOC_NORMAL;
	if ((m = pmap_alloc_direct_page(ptepindex, req_class)) == NULL) {
		if ((flags & PMAP_ENTER_NOSLEEP) == 0) {
			PMAP_UNLOCK(pmap);
			rw_wunlock(&pvh_global_lock);
			pmap_grow_direct_page(req_class);
			rw_wlock(&pvh_global_lock);
			PMAP_LOCK(pmap);
		}

		/*
		 * Indicate the need to retry.	While waiting, the page
		 * table page may have been allocated.
		 */
		return (NULL);
	}

	/*
	 * Map the pagetable page into the process address space, if it
	 * isn't already there.
	 */
	pageva = MIPS_PHYS_TO_DIRECT(VM_PAGE_TO_PHYS(m));

#ifdef __mips_n64
	if (ptepindex >= NUPDE) {
		pmap->pm_segtab[ptepindex - NUPDE] = (pd_entry_t)pageva;
	} else {
		pd_entry_t *pdep, *pde;
		int segindex = ptepindex >> (SEGSHIFT - PDRSHIFT);
		int pdeindex = ptepindex & (NPDEPG - 1);
		vm_page_t pg;

		pdep = &pmap->pm_segtab[segindex];
		if (*pdep == NULL) {
			/* recurse for allocating page dir */
			if (_pmap_allocpte(pmap, NUPDE + segindex,
			    flags) == NULL) {
				/* alloc failed, release current */
<<<<<<< HEAD
				vm_page_unwire(m, PQ_NONE);
=======
				vm_page_unwire_noq(m);
>>>>>>> 084e8354
				vm_page_free_zero(m);
				return (NULL);
			}
		} else {
			pg = PHYS_TO_VM_PAGE(MIPS_DIRECT_TO_PHYS(*pdep));
			pg->wire_count++;
		}
		/* Next level entry */
		pde = (pd_entry_t *)*pdep;
		pde[pdeindex] = (pd_entry_t)pageva;
	}
#else
	pmap->pm_segtab[ptepindex] = (pd_entry_t)pageva;
#endif
	pmap->pm_stats.resident_count++;
	return (m);
}

static vm_page_t
pmap_allocpte(pmap_t pmap, vm_offset_t va, u_int flags)
{
	unsigned ptepindex;
	pd_entry_t *pde;
	vm_page_t m;

	/*
	 * Calculate pagetable page index
	 */
	ptepindex = pmap_pde_pindex(va);
retry:
	/*
	 * Get the page directory entry
	 */
	pde = pmap_pde(pmap, va);

	/*
	 * If the page table page is mapped, we just increment the hold
	 * count, and activate it.
	 */
	if (pde != NULL && *pde != NULL) {
		m = PHYS_TO_VM_PAGE(MIPS_DIRECT_TO_PHYS(*pde));
		m->wire_count++;
	} else {
		/*
		 * Here if the pte page isn't mapped, or if it has been
		 * deallocated.
		 */
		m = _pmap_allocpte(pmap, ptepindex, flags);
		if (m == NULL && (flags & PMAP_ENTER_NOSLEEP) == 0)
			goto retry;
	}
	return (m);
}


/***************************************************
 * Pmap allocation/deallocation routines.
 ***************************************************/

/*
 * Release any resources held by the given physical map.
 * Called when a pmap initialized by pmap_pinit is being released.
 * Should only be called if the map contains no valid mappings.
 */
void
pmap_release(pmap_t pmap)
{
	vm_offset_t ptdva;
	vm_page_t ptdpg;

	KASSERT(pmap->pm_stats.resident_count == 0,
	    ("pmap_release: pmap resident count %ld != 0",
	    pmap->pm_stats.resident_count));

	ptdva = (vm_offset_t)pmap->pm_segtab;
	ptdpg = PHYS_TO_VM_PAGE(MIPS_DIRECT_TO_PHYS(ptdva));

<<<<<<< HEAD
	vm_page_unwire(ptdpg, PQ_NONE);
=======
	vm_page_unwire_noq(ptdpg);
>>>>>>> 084e8354
	vm_page_free_zero(ptdpg);
}

/*
 * grow the number of kernel page table entries, if needed
 */
void
pmap_growkernel(vm_offset_t addr)
{
	vm_page_t nkpg;
	pd_entry_t *pde, *pdpe;
	pt_entry_t *pte;
	int i, req_class;

	mtx_assert(&kernel_map->system_mtx, MA_OWNED);
	req_class = VM_ALLOC_INTERRUPT;
	addr = roundup2(addr, NBSEG);
	if (addr - 1 >= kernel_map->max_offset)
		addr = kernel_map->max_offset;
	while (kernel_vm_end < addr) {
		pdpe = pmap_segmap(kernel_pmap, kernel_vm_end);
#ifdef __mips_n64
		if (*pdpe == 0) {
			/* new intermediate page table entry */
			nkpg = pmap_alloc_direct_page(nkpt, req_class);
			if (nkpg == NULL)
				panic("pmap_growkernel: no memory to grow kernel");
			*pdpe = (pd_entry_t)MIPS_PHYS_TO_DIRECT(VM_PAGE_TO_PHYS(nkpg));
			continue; /* try again */
		}
#endif
		pde = pmap_pdpe_to_pde(pdpe, kernel_vm_end);
		if (*pde != 0) {
			kernel_vm_end = (kernel_vm_end + NBPDR) & ~PDRMASK;
			if (kernel_vm_end - 1 >= kernel_map->max_offset) {
				kernel_vm_end = kernel_map->max_offset;
				break;
			}
			continue;
		}

		/*
		 * This index is bogus, but out of the way
		 */
		nkpg = pmap_alloc_direct_page(nkpt, req_class);
#ifndef __mips_n64
		if (nkpg == NULL && vm_page_reclaim_contig(req_class, 1,
		    0, MIPS_KSEG0_LARGEST_PHYS, PAGE_SIZE, 0))
			nkpg = pmap_alloc_direct_page(nkpt, req_class);
#endif
		if (nkpg == NULL)
			panic("pmap_growkernel: no memory to grow kernel");
		nkpt++;
		*pde = (pd_entry_t)MIPS_PHYS_TO_DIRECT(VM_PAGE_TO_PHYS(nkpg));

		/*
		 * The R[4-7]?00 stores only one copy of the Global bit in
		 * the translation lookaside buffer for each 2 page entry.
		 * Thus invalid entrys must have the Global bit set so when
		 * Entry LO and Entry HI G bits are anded together they will
		 * produce a global bit to store in the tlb.
		 */
		pte = (pt_entry_t *)*pde;
		for (i = 0; i < NPTEPG; i++)
			pte[i] = PTE_G;

		kernel_vm_end = (kernel_vm_end + NBPDR) & ~PDRMASK;
		if (kernel_vm_end - 1 >= kernel_map->max_offset) {
			kernel_vm_end = kernel_map->max_offset;
			break;
		}
	}
}

/***************************************************
 * page management routines.
 ***************************************************/

CTASSERT(sizeof(struct pv_chunk) == PAGE_SIZE);
#ifdef __mips_n64
CTASSERT(_NPCM == 3);
CTASSERT(_NPCPV == 168);
#else
CTASSERT(_NPCM == 11);
CTASSERT(_NPCPV == 336);
#endif

static __inline struct pv_chunk *
pv_to_chunk(pv_entry_t pv)
{

	return ((struct pv_chunk *)((uintptr_t)pv & ~(uintptr_t)PAGE_MASK));
}

#define PV_PMAP(pv) (pv_to_chunk(pv)->pc_pmap)

#ifdef __mips_n64
#define	PC_FREE0_1	0xfffffffffffffffful
#define	PC_FREE2	0x000000fffffffffful
#else
#define	PC_FREE0_9	0xfffffffful	/* Free values for index 0 through 9 */
#define	PC_FREE10	0x0000fffful	/* Free values for index 10 */
#endif

static const u_long pc_freemask[_NPCM] = {
#ifdef __mips_n64
	PC_FREE0_1, PC_FREE0_1, PC_FREE2
#else
	PC_FREE0_9, PC_FREE0_9, PC_FREE0_9,
	PC_FREE0_9, PC_FREE0_9, PC_FREE0_9,
	PC_FREE0_9, PC_FREE0_9, PC_FREE0_9,
	PC_FREE0_9, PC_FREE10
#endif
};

static SYSCTL_NODE(_vm, OID_AUTO, pmap, CTLFLAG_RD, 0, "VM/pmap parameters");

SYSCTL_INT(_vm_pmap, OID_AUTO, pv_entry_count, CTLFLAG_RD, &pv_entry_count, 0,
    "Current number of pv entries");

#ifdef PV_STATS
static int pc_chunk_count, pc_chunk_allocs, pc_chunk_frees, pc_chunk_tryfail;

SYSCTL_INT(_vm_pmap, OID_AUTO, pc_chunk_count, CTLFLAG_RD, &pc_chunk_count, 0,
    "Current number of pv entry chunks");
SYSCTL_INT(_vm_pmap, OID_AUTO, pc_chunk_allocs, CTLFLAG_RD, &pc_chunk_allocs, 0,
    "Current number of pv entry chunks allocated");
SYSCTL_INT(_vm_pmap, OID_AUTO, pc_chunk_frees, CTLFLAG_RD, &pc_chunk_frees, 0,
    "Current number of pv entry chunks frees");
SYSCTL_INT(_vm_pmap, OID_AUTO, pc_chunk_tryfail, CTLFLAG_RD, &pc_chunk_tryfail, 0,
    "Number of times tried to get a chunk page but failed.");

static long pv_entry_frees, pv_entry_allocs;
static int pv_entry_spare;

SYSCTL_LONG(_vm_pmap, OID_AUTO, pv_entry_frees, CTLFLAG_RD, &pv_entry_frees, 0,
    "Current number of pv entry frees");
SYSCTL_LONG(_vm_pmap, OID_AUTO, pv_entry_allocs, CTLFLAG_RD, &pv_entry_allocs, 0,
    "Current number of pv entry allocs");
SYSCTL_INT(_vm_pmap, OID_AUTO, pv_entry_spare, CTLFLAG_RD, &pv_entry_spare, 0,
    "Current number of spare pv entries");
#endif

/*
 * We are in a serious low memory condition.  Resort to
 * drastic measures to free some pages so we can allocate
 * another pv entry chunk.
 */
static vm_page_t
pmap_pv_reclaim(pmap_t locked_pmap)
{
	struct pch newtail;
	struct pv_chunk *pc;
	pd_entry_t *pde;
	pmap_t pmap;
	pt_entry_t *pte, oldpte;
	pv_entry_t pv;
	vm_offset_t va;
	vm_page_t m, m_pc;
	u_long inuse;
	int bit, field, freed, idx;

	PMAP_LOCK_ASSERT(locked_pmap, MA_OWNED);
	pmap = NULL;
	m_pc = NULL;
	TAILQ_INIT(&newtail);
	while ((pc = TAILQ_FIRST(&pv_chunks)) != NULL) {
		TAILQ_REMOVE(&pv_chunks, pc, pc_lru);
		if (pmap != pc->pc_pmap) {
			if (pmap != NULL) {
				pmap_invalidate_all(pmap);
				if (pmap != locked_pmap)
					PMAP_UNLOCK(pmap);
			}
			pmap = pc->pc_pmap;
			/* Avoid deadlock and lock recursion. */
			if (pmap > locked_pmap)
				PMAP_LOCK(pmap);
			else if (pmap != locked_pmap && !PMAP_TRYLOCK(pmap)) {
				pmap = NULL;
				TAILQ_INSERT_TAIL(&newtail, pc, pc_lru);
				continue;
			}
		}

		/*
		 * Destroy every non-wired, 4 KB page mapping in the chunk.
		 */
		freed = 0;
		for (field = 0; field < _NPCM; field++) {
			for (inuse = ~pc->pc_map[field] & pc_freemask[field];
			    inuse != 0; inuse &= ~(1UL << bit)) {
				bit = ffsl(inuse) - 1;
				idx = field * sizeof(inuse) * NBBY + bit;
				pv = &pc->pc_pventry[idx];
				va = pv->pv_va;
				pde = pmap_pde(pmap, va);
				KASSERT(pde != NULL && *pde != 0,
				    ("pmap_pv_reclaim: pde"));
				pte = pmap_pde_to_pte(pde, va);
				oldpte = *pte;
				if (pte_test(&oldpte, PTE_W))
					continue;
				if (is_kernel_pmap(pmap))
					*pte = PTE_G;
				else
					*pte = 0;
				m = PHYS_TO_VM_PAGE(TLBLO_PTE_TO_PA(oldpte));
				if (pte_test(&oldpte, PTE_D))
					vm_page_dirty(m);
				if (m->md.pv_flags & PV_TABLE_REF)
					vm_page_aflag_set(m, PGA_REFERENCED);
				m->md.pv_flags &= ~PV_TABLE_REF;
				TAILQ_REMOVE(&m->md.pv_list, pv, pv_list);
				if (TAILQ_EMPTY(&m->md.pv_list))
					vm_page_aflag_clear(m, PGA_WRITEABLE);
				pc->pc_map[field] |= 1UL << bit;
				pmap_unuse_pt(pmap, va, *pde);
				freed++;
			}
		}
		if (freed == 0) {
			TAILQ_INSERT_TAIL(&newtail, pc, pc_lru);
			continue;
		}
		/* Every freed mapping is for a 4 KB page. */
		pmap->pm_stats.resident_count -= freed;
		PV_STAT(pv_entry_frees += freed);
		PV_STAT(pv_entry_spare += freed);
		pv_entry_count -= freed;
		TAILQ_REMOVE(&pmap->pm_pvchunk, pc, pc_list);
		for (field = 0; field < _NPCM; field++)
			if (pc->pc_map[field] != pc_freemask[field]) {
				TAILQ_INSERT_HEAD(&pmap->pm_pvchunk, pc,
				    pc_list);
				TAILQ_INSERT_TAIL(&newtail, pc, pc_lru);

				/*
				 * One freed pv entry in locked_pmap is
				 * sufficient.
				 */
				if (pmap == locked_pmap)
					goto out;
				break;
			}
		if (field == _NPCM) {
			PV_STAT(pv_entry_spare -= _NPCPV);
			PV_STAT(pc_chunk_count--);
			PV_STAT(pc_chunk_frees++);
			/* Entire chunk is free; return it. */
			m_pc = PHYS_TO_VM_PAGE(MIPS_DIRECT_TO_PHYS(
			    (vm_offset_t)pc));
			dump_drop_page(m_pc->phys_addr);
			break;
		}
	}
out:
	TAILQ_CONCAT(&pv_chunks, &newtail, pc_lru);
	if (pmap != NULL) {
		pmap_invalidate_all(pmap);
		if (pmap != locked_pmap)
			PMAP_UNLOCK(pmap);
	}
	return (m_pc);
}

/*
 * free the pv_entry back to the free list
 */
static void
free_pv_entry(pmap_t pmap, pv_entry_t pv)
{
	struct pv_chunk *pc;
	int bit, field, idx;

	rw_assert(&pvh_global_lock, RA_WLOCKED);
	PMAP_LOCK_ASSERT(pmap, MA_OWNED);
	PV_STAT(pv_entry_frees++);
	PV_STAT(pv_entry_spare++);
	pv_entry_count--;
	pc = pv_to_chunk(pv);
	idx = pv - &pc->pc_pventry[0];
	field = idx / (sizeof(u_long) * NBBY);
	bit = idx % (sizeof(u_long) * NBBY);
	pc->pc_map[field] |= 1ul << bit;
	for (idx = 0; idx < _NPCM; idx++)
		if (pc->pc_map[idx] != pc_freemask[idx]) {
			/*
			 * 98% of the time, pc is already at the head of the
			 * list.  If it isn't already, move it to the head.
			 */
			if (__predict_false(TAILQ_FIRST(&pmap->pm_pvchunk) !=
			    pc)) {
				TAILQ_REMOVE(&pmap->pm_pvchunk, pc, pc_list);
				TAILQ_INSERT_HEAD(&pmap->pm_pvchunk, pc,
				    pc_list);
			}
			return;
		}
	TAILQ_REMOVE(&pmap->pm_pvchunk, pc, pc_list);
	free_pv_chunk(pc);
}

static void
free_pv_chunk(struct pv_chunk *pc)
{
	vm_page_t m;

 	TAILQ_REMOVE(&pv_chunks, pc, pc_lru);
	PV_STAT(pv_entry_spare -= _NPCPV);
	PV_STAT(pc_chunk_count--);
	PV_STAT(pc_chunk_frees++);
	/* entire chunk is free, return it */
	m = PHYS_TO_VM_PAGE(MIPS_DIRECT_TO_PHYS((vm_offset_t)pc));
	dump_drop_page(m->phys_addr);
	vm_page_unwire(m, PQ_NONE);
	vm_page_free(m);
}

/*
 * get a new pv_entry, allocating a block from the system
 * when needed.
 */
static pv_entry_t
get_pv_entry(pmap_t pmap, boolean_t try)
{
	struct pv_chunk *pc;
	pv_entry_t pv;
	vm_page_t m;
	int bit, field, idx;

	rw_assert(&pvh_global_lock, RA_WLOCKED);
	PMAP_LOCK_ASSERT(pmap, MA_OWNED);
	PV_STAT(pv_entry_allocs++);
	pv_entry_count++;
retry:
	pc = TAILQ_FIRST(&pmap->pm_pvchunk);
	if (pc != NULL) {
		for (field = 0; field < _NPCM; field++) {
			if (pc->pc_map[field]) {
				bit = ffsl(pc->pc_map[field]) - 1;
				break;
			}
		}
		if (field < _NPCM) {
			idx = field * sizeof(pc->pc_map[field]) * NBBY + bit;
			pv = &pc->pc_pventry[idx];
			pc->pc_map[field] &= ~(1ul << bit);
			/* If this was the last item, move it to tail */
			for (field = 0; field < _NPCM; field++)
				if (pc->pc_map[field] != 0) {
					PV_STAT(pv_entry_spare--);
					return (pv);	/* not full, return */
				}
			TAILQ_REMOVE(&pmap->pm_pvchunk, pc, pc_list);
			TAILQ_INSERT_TAIL(&pmap->pm_pvchunk, pc, pc_list);
			PV_STAT(pv_entry_spare--);
			return (pv);
		}
	}
	/* No free items, allocate another chunk */
	m = vm_page_alloc_freelist(VM_FREELIST_DIRECT, VM_ALLOC_NORMAL |
	    VM_ALLOC_WIRED);
	if (m == NULL) {
		if (try) {
			pv_entry_count--;
			PV_STAT(pc_chunk_tryfail++);
			return (NULL);
		}
		m = pmap_pv_reclaim(pmap);
		if (m == NULL)
			goto retry;
	}
	PV_STAT(pc_chunk_count++);
	PV_STAT(pc_chunk_allocs++);
	dump_add_page(m->phys_addr);
	pc = (struct pv_chunk *)MIPS_PHYS_TO_DIRECT(VM_PAGE_TO_PHYS(m));
	pc->pc_pmap = pmap;
	pc->pc_map[0] = pc_freemask[0] & ~1ul;	/* preallocated bit 0 */
	for (field = 1; field < _NPCM; field++)
		pc->pc_map[field] = pc_freemask[field];
	TAILQ_INSERT_TAIL(&pv_chunks, pc, pc_lru);
	pv = &pc->pc_pventry[0];
	TAILQ_INSERT_HEAD(&pmap->pm_pvchunk, pc, pc_list);
	PV_STAT(pv_entry_spare += _NPCPV - 1);
	return (pv);
}

static pv_entry_t
pmap_pvh_remove(struct md_page *pvh, pmap_t pmap, vm_offset_t va)
{
	pv_entry_t pv;

	rw_assert(&pvh_global_lock, RA_WLOCKED);
	TAILQ_FOREACH(pv, &pvh->pv_list, pv_list) {
		if (pmap == PV_PMAP(pv) && va == pv->pv_va) {
			TAILQ_REMOVE(&pvh->pv_list, pv, pv_list);
			break;
		}
	}
	return (pv);
}

static void
pmap_pvh_free(struct md_page *pvh, pmap_t pmap, vm_offset_t va)
{
	pv_entry_t pv;

	pv = pmap_pvh_remove(pvh, pmap, va);
	KASSERT(pv != NULL, ("pmap_pvh_free: pv not found, pa %lx va %lx",
	     (u_long)VM_PAGE_TO_PHYS(__containerof(pvh, struct vm_page, md)),
	     (u_long)va));
	free_pv_entry(pmap, pv);
}

static void
pmap_remove_entry(pmap_t pmap, vm_page_t m, vm_offset_t va)
{

	rw_assert(&pvh_global_lock, RA_WLOCKED);
	pmap_pvh_free(&m->md, pmap, va);
	if (TAILQ_EMPTY(&m->md.pv_list))
		vm_page_aflag_clear(m, PGA_WRITEABLE);
}

/*
 * Conditionally create a pv entry.
 */
static boolean_t
pmap_try_insert_pv_entry(pmap_t pmap, vm_page_t mpte, vm_offset_t va,
    vm_page_t m)
{
	pv_entry_t pv;

	rw_assert(&pvh_global_lock, RA_WLOCKED);
	PMAP_LOCK_ASSERT(pmap, MA_OWNED);
	if ((pv = get_pv_entry(pmap, TRUE)) != NULL) {
		pv->pv_va = va;
		TAILQ_INSERT_TAIL(&m->md.pv_list, pv, pv_list);
		return (TRUE);
	} else
		return (FALSE);
}

/*
 * pmap_remove_pte: do the things to unmap a page in a process
 */
static int
pmap_remove_pte(struct pmap *pmap, pt_entry_t *ptq, vm_offset_t va,
    pd_entry_t pde)
{
	pt_entry_t oldpte;
	vm_page_t m;
	vm_paddr_t pa;

	rw_assert(&pvh_global_lock, RA_WLOCKED);
	PMAP_LOCK_ASSERT(pmap, MA_OWNED);

	/*
	 * Write back all cache lines from the page being unmapped.
	 */
	mips_dcache_wbinv_range_index(va, PAGE_SIZE);

	oldpte = *ptq;
	if (is_kernel_pmap(pmap))
		*ptq = PTE_G;
	else
		*ptq = 0;

	if (pte_test(&oldpte, PTE_W))
		pmap->pm_stats.wired_count -= 1;

	pmap->pm_stats.resident_count -= 1;

	if (pte_test(&oldpte, PTE_MANAGED)) {
		pa = TLBLO_PTE_TO_PA(oldpte);
		m = PHYS_TO_VM_PAGE(pa);
		if (pte_test(&oldpte, PTE_D)) {
			KASSERT(!pte_test(&oldpte, PTE_RO),
			    ("%s: modified page not writable: va: %p, pte: %#jx",
			    __func__, (void *)va, (uintmax_t)oldpte));
			vm_page_dirty(m);
		}
		if (m->md.pv_flags & PV_TABLE_REF)
			vm_page_aflag_set(m, PGA_REFERENCED);
		m->md.pv_flags &= ~PV_TABLE_REF;

		pmap_remove_entry(pmap, m, va);
	}
	return (pmap_unuse_pt(pmap, va, pde));
}

/*
 * Remove a single page from a process address space
 */
static void
pmap_remove_page(struct pmap *pmap, vm_offset_t va)
{
	pd_entry_t *pde;
	pt_entry_t *ptq;

	rw_assert(&pvh_global_lock, RA_WLOCKED);
	PMAP_LOCK_ASSERT(pmap, MA_OWNED);
	pde = pmap_pde(pmap, va);
	if (pde == NULL || *pde == 0)
		return;
	ptq = pmap_pde_to_pte(pde, va);

	/*
	 * If there is no pte for this address, just skip it!
	 */
	if (!pte_test(ptq, PTE_V))
		return;

	(void)pmap_remove_pte(pmap, ptq, va, *pde);
	pmap_invalidate_page(pmap, va);
}

/*
 *	Remove the given range of addresses from the specified map.
 *
 *	It is assumed that the start and end are properly
 *	rounded to the page size.
 */
void
pmap_remove(pmap_t pmap, vm_offset_t sva, vm_offset_t eva)
{
	pd_entry_t *pde, *pdpe;
	pt_entry_t *pte;
	vm_offset_t va, va_next;

	/*
	 * Perform an unsynchronized read.  This is, however, safe.
	 */
	if (pmap->pm_stats.resident_count == 0)
		return;

	rw_wlock(&pvh_global_lock);
	PMAP_LOCK(pmap);

	/*
	 * special handling of removing one page.  a very common operation
	 * and easy to short circuit some code.
	 */
	if ((sva + PAGE_SIZE) == eva) {
		pmap_remove_page(pmap, sva);
		goto out;
	}
	for (; sva < eva; sva = va_next) {
		pdpe = pmap_segmap(pmap, sva);
#ifdef __mips_n64
		if (*pdpe == 0) {
			va_next = (sva + NBSEG) & ~SEGMASK;
			if (va_next < sva)
				va_next = eva;
			continue;
		}
#endif
		va_next = (sva + NBPDR) & ~PDRMASK;
		if (va_next < sva)
			va_next = eva;

		pde = pmap_pdpe_to_pde(pdpe, sva);
		if (*pde == NULL)
			continue;

		/*
		 * Limit our scan to either the end of the va represented
		 * by the current page table page, or to the end of the
		 * range being removed.
		 */
		if (va_next > eva)
			va_next = eva;

		va = va_next;
		for (pte = pmap_pde_to_pte(pde, sva); sva != va_next; pte++,
		    sva += PAGE_SIZE) {
			if (!pte_test(pte, PTE_V)) {
				if (va != va_next) {
					pmap_invalidate_range(pmap, va, sva);
					va = va_next;
				}
				continue;
			}
			if (va == va_next)
				va = sva;
			if (pmap_remove_pte(pmap, pte, sva, *pde)) {
				sva += PAGE_SIZE;
				break;
			}
		}
		if (va != va_next)
			pmap_invalidate_range(pmap, va, sva);
	}
out:
	rw_wunlock(&pvh_global_lock);
	PMAP_UNLOCK(pmap);
}

/*
 *	Routine:	pmap_remove_all
 *	Function:
 *		Removes this physical page from
 *		all physical maps in which it resides.
 *		Reflects back modify bits to the pager.
 *
 *	Notes:
 *		Original versions of this routine were very
 *		inefficient because they iteratively called
 *		pmap_remove (slow...)
 */

void
pmap_remove_all(vm_page_t m)
{
	pv_entry_t pv;
	pmap_t pmap;
	pd_entry_t *pde;
	pt_entry_t *pte, tpte;

	KASSERT((m->oflags & VPO_UNMANAGED) == 0,
	    ("pmap_remove_all: page %p is not managed", m));
	rw_wlock(&pvh_global_lock);

	if (m->md.pv_flags & PV_TABLE_REF)
		vm_page_aflag_set(m, PGA_REFERENCED);

	while ((pv = TAILQ_FIRST(&m->md.pv_list)) != NULL) {
		pmap = PV_PMAP(pv);
		PMAP_LOCK(pmap);

		/*
		 * If it's last mapping writeback all caches from
		 * the page being destroyed
	 	 */
		if (TAILQ_NEXT(pv, pv_list) == NULL)
			mips_dcache_wbinv_range_index(pv->pv_va, PAGE_SIZE);

		pmap->pm_stats.resident_count--;

		pde = pmap_pde(pmap, pv->pv_va);
		KASSERT(pde != NULL && *pde != 0, ("pmap_remove_all: pde"));
		pte = pmap_pde_to_pte(pde, pv->pv_va);

		tpte = *pte;
		if (is_kernel_pmap(pmap))
			*pte = PTE_G;
		else
			*pte = 0;

		if (pte_test(&tpte, PTE_W))
			pmap->pm_stats.wired_count--;

		/*
		 * Update the vm_page_t clean and reference bits.
		 */
		if (pte_test(&tpte, PTE_D)) {
			KASSERT(!pte_test(&tpte, PTE_RO),
			    ("%s: modified page not writable: va: %p, pte: %#jx",
			    __func__, (void *)pv->pv_va, (uintmax_t)tpte));
			vm_page_dirty(m);
		}
		pmap_invalidate_page(pmap, pv->pv_va);

		TAILQ_REMOVE(&m->md.pv_list, pv, pv_list);
		pmap_unuse_pt(pmap, pv->pv_va, *pde);
		free_pv_entry(pmap, pv);
		PMAP_UNLOCK(pmap);
	}

	vm_page_aflag_clear(m, PGA_WRITEABLE);
	m->md.pv_flags &= ~PV_TABLE_REF;
	rw_wunlock(&pvh_global_lock);
}

/*
 *	Set the physical protection on the
 *	specified range of this map as requested.
 */
void
pmap_protect(pmap_t pmap, vm_offset_t sva, vm_offset_t eva, vm_prot_t prot)
{
	pt_entry_t pbits, *pte;
	pd_entry_t *pde, *pdpe;
	vm_offset_t va, va_next;
	vm_paddr_t pa;
	vm_page_t m;

	if ((prot & VM_PROT_READ) == VM_PROT_NONE) {
		pmap_remove(pmap, sva, eva);
		return;
	}
	if (prot & VM_PROT_WRITE)
		return;

	PMAP_LOCK(pmap);
	for (; sva < eva; sva = va_next) {
		pdpe = pmap_segmap(pmap, sva);
#ifdef __mips_n64
		if (*pdpe == 0) {
			va_next = (sva + NBSEG) & ~SEGMASK;
			if (va_next < sva)
				va_next = eva;
			continue;
		}
#endif
		va_next = (sva + NBPDR) & ~PDRMASK;
		if (va_next < sva)
			va_next = eva;

		pde = pmap_pdpe_to_pde(pdpe, sva);
		if (*pde == NULL)
			continue;

		/*
		 * Limit our scan to either the end of the va represented
		 * by the current page table page, or to the end of the
		 * range being write protected.
		 */
		if (va_next > eva)
			va_next = eva;

		va = va_next;
		for (pte = pmap_pde_to_pte(pde, sva); sva != va_next; pte++,
		    sva += PAGE_SIZE) {
			pbits = *pte;
			if (!pte_test(&pbits, PTE_V) || pte_test(&pbits,
			    PTE_RO)) {
				if (va != va_next) {
					pmap_invalidate_range(pmap, va, sva);
					va = va_next;
				}
				continue;
			}
			pte_set(&pbits, PTE_RO);
			if (pte_test(&pbits, PTE_D)) {
				pte_clear(&pbits, PTE_D);
				if (pte_test(&pbits, PTE_MANAGED)) {
					pa = TLBLO_PTE_TO_PA(pbits);
					m = PHYS_TO_VM_PAGE(pa);
					vm_page_dirty(m);
				}
				if (va == va_next)
					va = sva;
			} else {
				/*
				 * Unless PTE_D is set, any TLB entries
				 * mapping "sva" don't allow write access, so
				 * they needn't be invalidated.
				 */
				if (va != va_next) {
					pmap_invalidate_range(pmap, va, sva);
					va = va_next;
				}
			}
			*pte = pbits;
		}
		if (va != va_next)
			pmap_invalidate_range(pmap, va, sva);
	}
	PMAP_UNLOCK(pmap);
}

/*
 *	Insert the given physical page (p) at
 *	the specified virtual address (v) in the
 *	target physical map with the protection requested.
 *
 *	If specified, the page will be wired down, meaning
 *	that the related pte can not be reclaimed.
 *
 *	NB:  This is the only routine which MAY NOT lazy-evaluate
 *	or lose information.  That is, this routine must actually
 *	insert this page into the given map NOW.
 */
int
pmap_enter(pmap_t pmap, vm_offset_t va, vm_page_t m, vm_prot_t prot,
    u_int flags, int8_t psind __unused)
{
	vm_paddr_t pa, opa;
	pt_entry_t *pte;
	pt_entry_t origpte, newpte;
	pv_entry_t pv;
	vm_page_t mpte, om;

	va &= ~PAGE_MASK;
 	KASSERT(va <= VM_MAX_KERNEL_ADDRESS, ("pmap_enter: toobig"));
	KASSERT((m->oflags & VPO_UNMANAGED) != 0 || va < kmi.clean_sva ||
	    va >= kmi.clean_eva,
	    ("pmap_enter: managed mapping within the clean submap"));
	if ((m->oflags & VPO_UNMANAGED) == 0 && !vm_page_xbusied(m))
		VM_OBJECT_ASSERT_LOCKED(m->object);
	pa = VM_PAGE_TO_PHYS(m);
	newpte = TLBLO_PA_TO_PFN(pa) | init_pte_prot(m, flags, prot);
	if ((flags & PMAP_ENTER_WIRED) != 0)
		newpte |= PTE_W;
	if (is_kernel_pmap(pmap))
		newpte |= PTE_G;
	PMAP_PTE_SET_CACHE_BITS(newpte, pa, m);

	mpte = NULL;

	rw_wlock(&pvh_global_lock);
	PMAP_LOCK(pmap);

	/*
	 * In the case that a page table page is not resident, we are
	 * creating it here.
	 */
	if (va < VM_MAXUSER_ADDRESS) {
		mpte = pmap_allocpte(pmap, va, flags);
		if (mpte == NULL) {
			KASSERT((flags & PMAP_ENTER_NOSLEEP) != 0,
			    ("pmap_allocpte failed with sleep allowed"));
			rw_wunlock(&pvh_global_lock);
			PMAP_UNLOCK(pmap);
			return (KERN_RESOURCE_SHORTAGE);
		}
	}
	pte = pmap_pte(pmap, va);

	/*
	 * Page Directory table entry not valid, we need a new PT page
	 */
	if (pte == NULL) {
		panic("pmap_enter: invalid page directory, pdir=%p, va=%p",
		    (void *)pmap->pm_segtab, (void *)va);
	}
	om = NULL;
	origpte = *pte;
	opa = TLBLO_PTE_TO_PA(origpte);

	/*
	 * Mapping has not changed, must be protection or wiring change.
	 */
	if (pte_test(&origpte, PTE_V) && opa == pa) {
		/*
		 * Wiring change, just update stats. We don't worry about
		 * wiring PT pages as they remain resident as long as there
		 * are valid mappings in them. Hence, if a user page is
		 * wired, the PT page will be also.
		 */
		if (pte_test(&newpte, PTE_W) && !pte_test(&origpte, PTE_W))
			pmap->pm_stats.wired_count++;
		else if (!pte_test(&newpte, PTE_W) && pte_test(&origpte,
		    PTE_W))
			pmap->pm_stats.wired_count--;

		KASSERT(!pte_test(&origpte, PTE_D | PTE_RO),
		    ("%s: modified page not writable: va: %p, pte: %#jx",
		    __func__, (void *)va, (uintmax_t)origpte));

		/*
		 * Remove extra pte reference
		 */
		if (mpte)
			mpte->wire_count--;

		if (pte_test(&origpte, PTE_MANAGED)) {
			m->md.pv_flags |= PV_TABLE_REF;
			om = m;
			newpte |= PTE_MANAGED;
			if (!pte_test(&newpte, PTE_RO))
				vm_page_aflag_set(m, PGA_WRITEABLE);
		}
		goto validate;
	}

	pv = NULL;

	/*
	 * Mapping has changed, invalidate old range and fall through to
	 * handle validating new mapping.
	 */
	if (opa) {
		if (pte_test(&origpte, PTE_W))
			pmap->pm_stats.wired_count--;

		if (pte_test(&origpte, PTE_MANAGED)) {
			om = PHYS_TO_VM_PAGE(opa);
			pv = pmap_pvh_remove(&om->md, pmap, va);
		}
		if (mpte != NULL) {
			mpte->wire_count--;
			KASSERT(mpte->wire_count > 0,
			    ("pmap_enter: missing reference to page table page,"
			    " va: %p", (void *)va));
		}
	} else
		pmap->pm_stats.resident_count++;

	/*
	 * Enter on the PV list if part of our managed memory.
	 */
	if ((m->oflags & VPO_UNMANAGED) == 0) {
		m->md.pv_flags |= PV_TABLE_REF;
		if (pv == NULL)
			pv = get_pv_entry(pmap, FALSE);
		pv->pv_va = va;
		TAILQ_INSERT_TAIL(&m->md.pv_list, pv, pv_list);
		newpte |= PTE_MANAGED;
		if (!pte_test(&newpte, PTE_RO))
			vm_page_aflag_set(m, PGA_WRITEABLE);
	} else if (pv != NULL)
		free_pv_entry(pmap, pv);

	/*
	 * Increment counters
	 */
	if (pte_test(&newpte, PTE_W))
		pmap->pm_stats.wired_count++;

validate:

#ifdef PMAP_DEBUG
	printf("pmap_enter:  va: %p -> pa: %p\n", (void *)va, (void *)pa);
#endif

	/*
	 * if the mapping or permission bits are different, we need to
	 * update the pte.
	 */
	if (origpte != newpte) {
		*pte = newpte;
		if (pte_test(&origpte, PTE_V)) {
			if (pte_test(&origpte, PTE_MANAGED) && opa != pa) {
				if (om->md.pv_flags & PV_TABLE_REF)
					vm_page_aflag_set(om, PGA_REFERENCED);
				om->md.pv_flags &= ~PV_TABLE_REF;
			}
			if (pte_test(&origpte, PTE_D)) {
				KASSERT(!pte_test(&origpte, PTE_RO),
				    ("pmap_enter: modified page not writable:"
				    " va: %p, pte: %#jx", (void *)va, (uintmax_t)origpte));
				if (pte_test(&origpte, PTE_MANAGED))
					vm_page_dirty(om);
			}
			if (pte_test(&origpte, PTE_MANAGED) &&
			    TAILQ_EMPTY(&om->md.pv_list))
				vm_page_aflag_clear(om, PGA_WRITEABLE);
			pmap_update_page(pmap, va, newpte);
		}
	}

	/*
	 * Sync I & D caches for executable pages.  Do this only if the
	 * target pmap belongs to the current process.  Otherwise, an
	 * unresolvable TLB miss may occur.
	 */
	if (!is_kernel_pmap(pmap) && (pmap == &curproc->p_vmspace->vm_pmap) &&
	    (prot & VM_PROT_EXECUTE)) {
		mips_icache_sync_range(va, PAGE_SIZE);
		mips_dcache_wbinv_range(va, PAGE_SIZE);
	}
	rw_wunlock(&pvh_global_lock);
	PMAP_UNLOCK(pmap);
	return (KERN_SUCCESS);
}

/*
 * this code makes some *MAJOR* assumptions:
 * 1. Current pmap & pmap exists.
 * 2. Not wired.
 * 3. Read access.
 * 4. No page table pages.
 * but is *MUCH* faster than pmap_enter...
 */

void
pmap_enter_quick(pmap_t pmap, vm_offset_t va, vm_page_t m, vm_prot_t prot)
{

	rw_wlock(&pvh_global_lock);
	PMAP_LOCK(pmap);
	(void)pmap_enter_quick_locked(pmap, va, m, prot, NULL);
	rw_wunlock(&pvh_global_lock);
	PMAP_UNLOCK(pmap);
}

static vm_page_t
pmap_enter_quick_locked(pmap_t pmap, vm_offset_t va, vm_page_t m,
    vm_prot_t prot, vm_page_t mpte)
{
	pt_entry_t *pte, npte;
	vm_paddr_t pa;

	KASSERT(va < kmi.clean_sva || va >= kmi.clean_eva ||
	    (m->oflags & VPO_UNMANAGED) != 0,
	    ("pmap_enter_quick_locked: managed mapping within the clean submap"));
	rw_assert(&pvh_global_lock, RA_WLOCKED);
	PMAP_LOCK_ASSERT(pmap, MA_OWNED);

	/*
	 * In the case that a page table page is not resident, we are
	 * creating it here.
	 */
	if (va < VM_MAXUSER_ADDRESS) {
		pd_entry_t *pde;
		unsigned ptepindex;

		/*
		 * Calculate pagetable page index
		 */
		ptepindex = pmap_pde_pindex(va);
		if (mpte && (mpte->pindex == ptepindex)) {
			mpte->wire_count++;
		} else {
			/*
			 * Get the page directory entry
			 */
			pde = pmap_pde(pmap, va);

			/*
			 * If the page table page is mapped, we just
			 * increment the hold count, and activate it.
			 */
			if (pde && *pde != 0) {
				mpte = PHYS_TO_VM_PAGE(
				    MIPS_DIRECT_TO_PHYS(*pde));
				mpte->wire_count++;
			} else {
				mpte = _pmap_allocpte(pmap, ptepindex,
				    PMAP_ENTER_NOSLEEP);
				if (mpte == NULL)
					return (mpte);
			}
		}
	} else {
		mpte = NULL;
	}

	pte = pmap_pte(pmap, va);
	if (pte_test(pte, PTE_V)) {
		if (mpte != NULL) {
			mpte->wire_count--;
			mpte = NULL;
		}
		return (mpte);
	}

	/*
	 * Enter on the PV list if part of our managed memory.
	 */
	if ((m->oflags & VPO_UNMANAGED) == 0 &&
	    !pmap_try_insert_pv_entry(pmap, mpte, va, m)) {
		if (mpte != NULL) {
			pmap_unwire_ptp(pmap, va, mpte);
			mpte = NULL;
		}
		return (mpte);
	}

	/*
	 * Increment counters
	 */
	pmap->pm_stats.resident_count++;

	pa = VM_PAGE_TO_PHYS(m);

	/*
	 * Now validate mapping with RO protection
	 */
	npte = PTE_RO | TLBLO_PA_TO_PFN(pa) | PTE_V;
	if ((m->oflags & VPO_UNMANAGED) == 0)
		npte |= PTE_MANAGED;

	PMAP_PTE_SET_CACHE_BITS(npte, pa, m);

	if (is_kernel_pmap(pmap))
		*pte = npte | PTE_G;
	else {
		*pte = npte;
		/*
		 * Sync I & D caches.  Do this only if the target pmap
		 * belongs to the current process.  Otherwise, an
		 * unresolvable TLB miss may occur. */
		if (pmap == &curproc->p_vmspace->vm_pmap) {
			va &= ~PAGE_MASK;
			mips_icache_sync_range(va, PAGE_SIZE);
			mips_dcache_wbinv_range(va, PAGE_SIZE);
		}
	}
	return (mpte);
}

/*
 * Make a temporary mapping for a physical address.  This is only intended
 * to be used for panic dumps.
 *
 * Use XKPHYS for 64 bit, and KSEG0 where possible for 32 bit.
 */
void *
pmap_kenter_temporary(vm_paddr_t pa, int i)
{
	vm_offset_t va;

	if (i != 0)
		printf("%s: ERROR!!! More than one page of virtual address mapping not supported\n",
		    __func__);

	if (MIPS_DIRECT_MAPPABLE(pa)) {
		va = MIPS_PHYS_TO_DIRECT(pa);
	} else {
#ifndef __mips_n64    /* XXX : to be converted to new style */
		int cpu;
		register_t intr;
		struct local_sysmaps *sysm;
		pt_entry_t *pte, npte;

		/* If this is used other than for dumps, we may need to leave
		 * interrupts disasbled on return. If crash dumps don't work when
		 * we get to this point, we might want to consider this (leaving things
		 * disabled as a starting point ;-)
	 	 */
		intr = intr_disable();
		cpu = PCPU_GET(cpuid);
		sysm = &sysmap_lmem[cpu];
		/* Since this is for the debugger, no locks or any other fun */
		npte = TLBLO_PA_TO_PFN(pa) | PTE_C_CACHE | PTE_D | PTE_V |
		    PTE_G;
		pte = pmap_pte(kernel_pmap, sysm->base);
		*pte = npte;
		sysm->valid1 = 1;
		pmap_update_page(kernel_pmap, sysm->base, npte);
		va = sysm->base;
		intr_restore(intr);
#endif
	}
	return ((void *)va);
}

void
pmap_kenter_temporary_free(vm_paddr_t pa)
{
#ifndef __mips_n64    /* XXX : to be converted to new style */
	int cpu;
	register_t intr;
	struct local_sysmaps *sysm;
#endif

	if (MIPS_DIRECT_MAPPABLE(pa)) {
		/* nothing to do for this case */
		return;
	}
#ifndef __mips_n64    /* XXX : to be converted to new style */
	cpu = PCPU_GET(cpuid);
	sysm = &sysmap_lmem[cpu];
	if (sysm->valid1) {
		pt_entry_t *pte;

		intr = intr_disable();
		pte = pmap_pte(kernel_pmap, sysm->base);
		*pte = PTE_G;
		pmap_invalidate_page(kernel_pmap, sysm->base);
		intr_restore(intr);
		sysm->valid1 = 0;
	}
#endif
}

/*
 * Maps a sequence of resident pages belonging to the same object.
 * The sequence begins with the given page m_start.  This page is
 * mapped at the given virtual address start.  Each subsequent page is
 * mapped at a virtual address that is offset from start by the same
 * amount as the page is offset from m_start within the object.  The
 * last page in the sequence is the page with the largest offset from
 * m_start that can be mapped at a virtual address less than the given
 * virtual address end.  Not every virtual page between start and end
 * is mapped; only those for which a resident page exists with the
 * corresponding offset from m_start are mapped.
 */
void
pmap_enter_object(pmap_t pmap, vm_offset_t start, vm_offset_t end,
    vm_page_t m_start, vm_prot_t prot)
{
	vm_page_t m, mpte;
	vm_pindex_t diff, psize;

	VM_OBJECT_ASSERT_LOCKED(m_start->object);

	psize = atop(end - start);
	mpte = NULL;
	m = m_start;
	rw_wlock(&pvh_global_lock);
	PMAP_LOCK(pmap);
	while (m != NULL && (diff = m->pindex - m_start->pindex) < psize) {
		mpte = pmap_enter_quick_locked(pmap, start + ptoa(diff), m,
		    prot, mpte);
		m = TAILQ_NEXT(m, listq);
	}
	rw_wunlock(&pvh_global_lock);
 	PMAP_UNLOCK(pmap);
}

/*
 * pmap_object_init_pt preloads the ptes for a given object
 * into the specified pmap.  This eliminates the blast of soft
 * faults on process startup and immediately after an mmap.
 */
void
pmap_object_init_pt(pmap_t pmap, vm_offset_t addr,
    vm_object_t object, vm_pindex_t pindex, vm_size_t size)
{
	VM_OBJECT_ASSERT_WLOCKED(object);
	KASSERT(object->type == OBJT_DEVICE || object->type == OBJT_SG,
	    ("pmap_object_init_pt: non-device object"));
}

/*
 *	Clear the wired attribute from the mappings for the specified range of
 *	addresses in the given pmap.  Every valid mapping within that range
 *	must have the wired attribute set.  In contrast, invalid mappings
 *	cannot have the wired attribute set, so they are ignored.
 *
 *	The wired attribute of the page table entry is not a hardware feature,
 *	so there is no need to invalidate any TLB entries.
 */
void
pmap_unwire(pmap_t pmap, vm_offset_t sva, vm_offset_t eva)
{
	pd_entry_t *pde, *pdpe;
	pt_entry_t *pte;
	vm_offset_t va_next;

	PMAP_LOCK(pmap);
	for (; sva < eva; sva = va_next) {
		pdpe = pmap_segmap(pmap, sva);
#ifdef __mips_n64
		if (*pdpe == NULL) {
			va_next = (sva + NBSEG) & ~SEGMASK;
			if (va_next < sva)
				va_next = eva;
			continue;
		}
#endif
		va_next = (sva + NBPDR) & ~PDRMASK;
		if (va_next < sva)
			va_next = eva;
		pde = pmap_pdpe_to_pde(pdpe, sva);
		if (*pde == NULL)
			continue;
		if (va_next > eva)
			va_next = eva;
		for (pte = pmap_pde_to_pte(pde, sva); sva != va_next; pte++,
		    sva += PAGE_SIZE) {
			if (!pte_test(pte, PTE_V))
				continue;
			if (!pte_test(pte, PTE_W))
				panic("pmap_unwire: pte %#jx is missing PG_W",
				    (uintmax_t)*pte);
			pte_clear(pte, PTE_W);
			pmap->pm_stats.wired_count--;
		}
	}
	PMAP_UNLOCK(pmap);
}

/*
 *	Copy the range specified by src_addr/len
 *	from the source map to the range dst_addr/len
 *	in the destination map.
 *
 *	This routine is only advisory and need not do anything.
 */

void
pmap_copy(pmap_t dst_pmap, pmap_t src_pmap, vm_offset_t dst_addr,
    vm_size_t len, vm_offset_t src_addr)
{
}

/*
 *	pmap_zero_page zeros the specified hardware page by mapping
 *	the page into KVM and using bzero to clear its contents.
 *
 * 	Use XKPHYS for 64 bit, and KSEG0 where possible for 32 bit.
 */
void
pmap_zero_page(vm_page_t m)
{
	vm_offset_t va;
	vm_paddr_t phys = VM_PAGE_TO_PHYS(m);

	if (MIPS_DIRECT_MAPPABLE(phys)) {
		va = MIPS_PHYS_TO_DIRECT(phys);
		bzero((caddr_t)va, PAGE_SIZE);
		mips_dcache_wbinv_range(va, PAGE_SIZE);
	} else {
		va = pmap_lmem_map1(phys);
		bzero((caddr_t)va, PAGE_SIZE);
		mips_dcache_wbinv_range(va, PAGE_SIZE);
		pmap_lmem_unmap();
	}
}

/*
 *	pmap_zero_page_area zeros the specified hardware page by mapping
 *	the page into KVM and using bzero to clear its contents.
 *
 *	off and size may not cover an area beyond a single hardware page.
 */
void
pmap_zero_page_area(vm_page_t m, int off, int size)
{
	vm_offset_t va;
	vm_paddr_t phys = VM_PAGE_TO_PHYS(m);

	if (MIPS_DIRECT_MAPPABLE(phys)) {
		va = MIPS_PHYS_TO_DIRECT(phys);
		bzero((char *)(caddr_t)va + off, size);
		mips_dcache_wbinv_range(va + off, size);
	} else {
		va = pmap_lmem_map1(phys);
		bzero((char *)va + off, size);
		mips_dcache_wbinv_range(va + off, size);
		pmap_lmem_unmap();
	}
}

/*
 *	pmap_copy_page copies the specified (machine independent)
 *	page by mapping the page into virtual memory and using
 *	bcopy to copy the page, one machine dependent page at a
 *	time.
 *
 * 	Use XKPHYS for 64 bit, and KSEG0 where possible for 32 bit.
 */
void
pmap_copy_page(vm_page_t src, vm_page_t dst)
{
	vm_offset_t va_src, va_dst;
	vm_paddr_t phys_src = VM_PAGE_TO_PHYS(src);
	vm_paddr_t phys_dst = VM_PAGE_TO_PHYS(dst);

	if (MIPS_DIRECT_MAPPABLE(phys_src) && MIPS_DIRECT_MAPPABLE(phys_dst)) {
		/* easy case, all can be accessed via KSEG0 */
		/*
		 * Flush all caches for VA that are mapped to this page
		 * to make sure that data in SDRAM is up to date
		 */
		pmap_flush_pvcache(src);
		mips_dcache_wbinv_range_index(
		    MIPS_PHYS_TO_DIRECT(phys_dst), PAGE_SIZE);
		va_src = MIPS_PHYS_TO_DIRECT(phys_src);
		va_dst = MIPS_PHYS_TO_DIRECT(phys_dst);
		bcopy((caddr_t)va_src, (caddr_t)va_dst, PAGE_SIZE);
		mips_dcache_wbinv_range(va_dst, PAGE_SIZE);
	} else {
		va_src = pmap_lmem_map2(phys_src, phys_dst);
		va_dst = va_src + PAGE_SIZE;
		bcopy((void *)va_src, (void *)va_dst, PAGE_SIZE);
		mips_dcache_wbinv_range(va_dst, PAGE_SIZE);
		pmap_lmem_unmap();
	}
}

int unmapped_buf_allowed;

void
pmap_copy_pages(vm_page_t ma[], vm_offset_t a_offset, vm_page_t mb[],
    vm_offset_t b_offset, int xfersize)
{
	char *a_cp, *b_cp;
	vm_page_t a_m, b_m;
	vm_offset_t a_pg_offset, b_pg_offset;
	vm_paddr_t a_phys, b_phys;
	int cnt;

	while (xfersize > 0) {
		a_pg_offset = a_offset & PAGE_MASK;
		cnt = min(xfersize, PAGE_SIZE - a_pg_offset);
		a_m = ma[a_offset >> PAGE_SHIFT];
		a_phys = VM_PAGE_TO_PHYS(a_m);
		b_pg_offset = b_offset & PAGE_MASK;
		cnt = min(cnt, PAGE_SIZE - b_pg_offset);
		b_m = mb[b_offset >> PAGE_SHIFT];
		b_phys = VM_PAGE_TO_PHYS(b_m);
		if (MIPS_DIRECT_MAPPABLE(a_phys) &&
		    MIPS_DIRECT_MAPPABLE(b_phys)) {
			pmap_flush_pvcache(a_m);
			mips_dcache_wbinv_range_index(
			    MIPS_PHYS_TO_DIRECT(b_phys), PAGE_SIZE);
			a_cp = (char *)MIPS_PHYS_TO_DIRECT(a_phys) +
			    a_pg_offset;
			b_cp = (char *)MIPS_PHYS_TO_DIRECT(b_phys) +
			    b_pg_offset;
			bcopy(a_cp, b_cp, cnt);
			mips_dcache_wbinv_range((vm_offset_t)b_cp, cnt);
		} else {
			a_cp = (char *)pmap_lmem_map2(a_phys, b_phys);
			b_cp = (char *)a_cp + PAGE_SIZE;
			a_cp += a_pg_offset;
			b_cp += b_pg_offset;
			bcopy(a_cp, b_cp, cnt);
			mips_dcache_wbinv_range((vm_offset_t)b_cp, cnt);
			pmap_lmem_unmap();
		}
		a_offset += cnt;
		b_offset += cnt;
		xfersize -= cnt;
	}
}

vm_offset_t
pmap_quick_enter_page(vm_page_t m)
{
#if defined(__mips_n64)
	return MIPS_PHYS_TO_DIRECT(VM_PAGE_TO_PHYS(m));
#else
	vm_paddr_t pa;
	struct local_sysmaps *sysm;
	pt_entry_t *pte, npte;

	pa = VM_PAGE_TO_PHYS(m);

	if (MIPS_DIRECT_MAPPABLE(pa)) {
		if (pmap_page_get_memattr(m) != VM_MEMATTR_WRITE_BACK)
			return (MIPS_PHYS_TO_DIRECT_UNCACHED(pa));
		else
			return (MIPS_PHYS_TO_DIRECT(pa));
	}
	critical_enter();
	sysm = &sysmap_lmem[PCPU_GET(cpuid)];

	KASSERT(sysm->valid1 == 0, ("pmap_quick_enter_page: PTE busy"));

	pte = pmap_pte(kernel_pmap, sysm->base);
	npte = TLBLO_PA_TO_PFN(pa) | PTE_D | PTE_V | PTE_G;
	PMAP_PTE_SET_CACHE_BITS(npte, pa, m);
	*pte = npte;
	sysm->valid1 = 1;

	return (sysm->base);
#endif
}

void
pmap_quick_remove_page(vm_offset_t addr)
{
	mips_dcache_wbinv_range(addr, PAGE_SIZE);

#if !defined(__mips_n64)
	struct local_sysmaps *sysm;
	pt_entry_t *pte;

	if (addr >= MIPS_KSEG0_START && addr < MIPS_KSEG0_END)
		return;

	sysm = &sysmap_lmem[PCPU_GET(cpuid)];

	KASSERT(sysm->valid1 != 0,
	    ("pmap_quick_remove_page: PTE not in use"));
	KASSERT(sysm->base == addr,
	    ("pmap_quick_remove_page: invalid address"));

	pte = pmap_pte(kernel_pmap, addr);
	*pte = PTE_G;
	tlb_invalidate_address(kernel_pmap, addr);
	sysm->valid1 = 0;
	critical_exit();
#endif
}

/*
 * Returns true if the pmap's pv is one of the first
 * 16 pvs linked to from this page.  This count may
 * be changed upwards or downwards in the future; it
 * is only necessary that true be returned for a small
 * subset of pmaps for proper page aging.
 */
boolean_t
pmap_page_exists_quick(pmap_t pmap, vm_page_t m)
{
	pv_entry_t pv;
	int loops = 0;
	boolean_t rv;

	KASSERT((m->oflags & VPO_UNMANAGED) == 0,
	    ("pmap_page_exists_quick: page %p is not managed", m));
	rv = FALSE;
	rw_wlock(&pvh_global_lock);
	TAILQ_FOREACH(pv, &m->md.pv_list, pv_list) {
		if (PV_PMAP(pv) == pmap) {
			rv = TRUE;
			break;
		}
		loops++;
		if (loops >= 16)
			break;
	}
	rw_wunlock(&pvh_global_lock);
	return (rv);
}

/*
 * Remove all pages from specified address space
 * this aids process exit speeds.  Also, this code
 * is special cased for current process only, but
 * can have the more generic (and slightly slower)
 * mode enabled.  This is much faster than pmap_remove
 * in the case of running down an entire address space.
 */
void
pmap_remove_pages(pmap_t pmap)
{
	pd_entry_t *pde;
	pt_entry_t *pte, tpte;
	pv_entry_t pv;
	vm_page_t m;
	struct pv_chunk *pc, *npc;
	u_long inuse, bitmask;
	int allfree, bit, field, idx;

	if (pmap != vmspace_pmap(curthread->td_proc->p_vmspace)) {
		printf("warning: pmap_remove_pages called with non-current pmap\n");
		return;
	}
	rw_wlock(&pvh_global_lock);
	PMAP_LOCK(pmap);
	TAILQ_FOREACH_SAFE(pc, &pmap->pm_pvchunk, pc_list, npc) {
		allfree = 1;
		for (field = 0; field < _NPCM; field++) {
			inuse = ~pc->pc_map[field] & pc_freemask[field];
			while (inuse != 0) {
				bit = ffsl(inuse) - 1;
				bitmask = 1UL << bit;
				idx = field * sizeof(inuse) * NBBY + bit;
				pv = &pc->pc_pventry[idx];
				inuse &= ~bitmask;

				pde = pmap_pde(pmap, pv->pv_va);
				KASSERT(pde != NULL && *pde != 0,
				    ("pmap_remove_pages: pde"));
				pte = pmap_pde_to_pte(pde, pv->pv_va);
				if (!pte_test(pte, PTE_V))
					panic("pmap_remove_pages: bad pte");
				tpte = *pte;

/*
 * We cannot remove wired pages from a process' mapping at this time
 */
				if (pte_test(&tpte, PTE_W)) {
					allfree = 0;
					continue;
				}
				*pte = is_kernel_pmap(pmap) ? PTE_G : 0;

				m = PHYS_TO_VM_PAGE(TLBLO_PTE_TO_PA(tpte));
				KASSERT(m != NULL,
				    ("pmap_remove_pages: bad tpte %#jx",
				    (uintmax_t)tpte));

				/*
				 * Update the vm_page_t clean and reference bits.
				 */
				if (pte_test(&tpte, PTE_D))
					vm_page_dirty(m);

				/* Mark free */
				PV_STAT(pv_entry_frees++);
				PV_STAT(pv_entry_spare++);
				pv_entry_count--;
				pc->pc_map[field] |= bitmask;
				pmap->pm_stats.resident_count--;
				TAILQ_REMOVE(&m->md.pv_list, pv, pv_list);
				if (TAILQ_EMPTY(&m->md.pv_list))
					vm_page_aflag_clear(m, PGA_WRITEABLE);
				pmap_unuse_pt(pmap, pv->pv_va, *pde);
			}
		}
		if (allfree) {
			TAILQ_REMOVE(&pmap->pm_pvchunk, pc, pc_list);
			free_pv_chunk(pc);
		}
	}
	pmap_invalidate_all(pmap);
	PMAP_UNLOCK(pmap);
	rw_wunlock(&pvh_global_lock);
}

/*
 * pmap_testbit tests bits in pte's
 */
static boolean_t
pmap_testbit(vm_page_t m, int bit)
{
	pv_entry_t pv;
	pmap_t pmap;
	pt_entry_t *pte;
	boolean_t rv = FALSE;

	if (m->oflags & VPO_UNMANAGED)
		return (rv);

	rw_assert(&pvh_global_lock, RA_WLOCKED);
	TAILQ_FOREACH(pv, &m->md.pv_list, pv_list) {
		pmap = PV_PMAP(pv);
		PMAP_LOCK(pmap);
		pte = pmap_pte(pmap, pv->pv_va);
		rv = pte_test(pte, bit);
		PMAP_UNLOCK(pmap);
		if (rv)
			break;
	}
	return (rv);
}

/*
 *	pmap_page_wired_mappings:
 *
 *	Return the number of managed mappings to the given physical page
 *	that are wired.
 */
int
pmap_page_wired_mappings(vm_page_t m)
{
	pv_entry_t pv;
	pmap_t pmap;
	pt_entry_t *pte;
	int count;

	count = 0;
	if ((m->oflags & VPO_UNMANAGED) != 0)
		return (count);
	rw_wlock(&pvh_global_lock);
	TAILQ_FOREACH(pv, &m->md.pv_list, pv_list) {
		pmap = PV_PMAP(pv);
		PMAP_LOCK(pmap);
		pte = pmap_pte(pmap, pv->pv_va);
		if (pte_test(pte, PTE_W))
			count++;
		PMAP_UNLOCK(pmap);
	}
	rw_wunlock(&pvh_global_lock);
	return (count);
}

/*
 * Clear the write and modified bits in each of the given page's mappings.
 */
void
pmap_remove_write(vm_page_t m)
{
	pmap_t pmap;
	pt_entry_t pbits, *pte;
	pv_entry_t pv;

	KASSERT((m->oflags & VPO_UNMANAGED) == 0,
	    ("pmap_remove_write: page %p is not managed", m));

	/*
	 * If the page is not exclusive busied, then PGA_WRITEABLE cannot be
	 * set by another thread while the object is locked.  Thus,
	 * if PGA_WRITEABLE is clear, no page table entries need updating.
	 */
	VM_OBJECT_ASSERT_WLOCKED(m->object);
	if (!vm_page_xbusied(m) && (m->aflags & PGA_WRITEABLE) == 0)
		return;
	rw_wlock(&pvh_global_lock);
	TAILQ_FOREACH(pv, &m->md.pv_list, pv_list) {
		pmap = PV_PMAP(pv);
		PMAP_LOCK(pmap);
		pte = pmap_pte(pmap, pv->pv_va);
		KASSERT(pte != NULL && pte_test(pte, PTE_V),
		    ("page on pv_list has no pte"));
		pbits = *pte;
		if (pte_test(&pbits, PTE_D)) {
			pte_clear(&pbits, PTE_D);
			vm_page_dirty(m);
		}
		pte_set(&pbits, PTE_RO);
		if (pbits != *pte) {
			*pte = pbits;
			pmap_update_page(pmap, pv->pv_va, pbits);
		}
		PMAP_UNLOCK(pmap);
	}
	vm_page_aflag_clear(m, PGA_WRITEABLE);
	rw_wunlock(&pvh_global_lock);
}

/*
 *	pmap_ts_referenced:
 *
 *	Return the count of reference bits for a page, clearing all of them.
 */
int
pmap_ts_referenced(vm_page_t m)
{

	KASSERT((m->oflags & VPO_UNMANAGED) == 0,
	    ("pmap_ts_referenced: page %p is not managed", m));
	if (m->md.pv_flags & PV_TABLE_REF) {
		rw_wlock(&pvh_global_lock);
		m->md.pv_flags &= ~PV_TABLE_REF;
		rw_wunlock(&pvh_global_lock);
		return (1);
	}
	return (0);
}

/*
 *	pmap_is_modified:
 *
 *	Return whether or not the specified physical page was modified
 *	in any physical maps.
 */
boolean_t
pmap_is_modified(vm_page_t m)
{
	boolean_t rv;

	KASSERT((m->oflags & VPO_UNMANAGED) == 0,
	    ("pmap_is_modified: page %p is not managed", m));

	/*
	 * If the page is not exclusive busied, then PGA_WRITEABLE cannot be
	 * concurrently set while the object is locked.  Thus, if PGA_WRITEABLE
	 * is clear, no PTEs can have PTE_D set.
	 */
	VM_OBJECT_ASSERT_WLOCKED(m->object);
	if (!vm_page_xbusied(m) && (m->aflags & PGA_WRITEABLE) == 0)
		return (FALSE);
	rw_wlock(&pvh_global_lock);
	rv = pmap_testbit(m, PTE_D);
	rw_wunlock(&pvh_global_lock);
	return (rv);
}

/* N/C */

/*
 *	pmap_is_prefaultable:
 *
 *	Return whether or not the specified virtual address is elgible
 *	for prefault.
 */
boolean_t
pmap_is_prefaultable(pmap_t pmap, vm_offset_t addr)
{
	pd_entry_t *pde;
	pt_entry_t *pte;
	boolean_t rv;

	rv = FALSE;
	PMAP_LOCK(pmap);
	pde = pmap_pde(pmap, addr);
	if (pde != NULL && *pde != 0) {
		pte = pmap_pde_to_pte(pde, addr);
		rv = (*pte == 0);
	}
	PMAP_UNLOCK(pmap);
	return (rv);
}

/*
 *	Apply the given advice to the specified range of addresses within the
 *	given pmap.  Depending on the advice, clear the referenced and/or
 *	modified flags in each mapping and set the mapped page's dirty field.
 */
void
pmap_advise(pmap_t pmap, vm_offset_t sva, vm_offset_t eva, int advice)
{
	pd_entry_t *pde, *pdpe;
	pt_entry_t *pte;
	vm_offset_t va, va_next;
	vm_paddr_t pa;
	vm_page_t m;

	if (advice != MADV_DONTNEED && advice != MADV_FREE)
		return;
	rw_wlock(&pvh_global_lock);
	PMAP_LOCK(pmap);
	for (; sva < eva; sva = va_next) {
		pdpe = pmap_segmap(pmap, sva);
#ifdef __mips_n64
		if (*pdpe == 0) {
			va_next = (sva + NBSEG) & ~SEGMASK;
			if (va_next < sva)
				va_next = eva;
			continue;
		}
#endif
		va_next = (sva + NBPDR) & ~PDRMASK;
		if (va_next < sva)
			va_next = eva;

		pde = pmap_pdpe_to_pde(pdpe, sva);
		if (*pde == NULL)
			continue;

		/*
		 * Limit our scan to either the end of the va represented
		 * by the current page table page, or to the end of the
		 * range being write protected.
		 */
		if (va_next > eva)
			va_next = eva;

		va = va_next;
		for (pte = pmap_pde_to_pte(pde, sva); sva != va_next; pte++,
		    sva += PAGE_SIZE) {
			if (!pte_test(pte, PTE_MANAGED | PTE_V)) {
				if (va != va_next) {
					pmap_invalidate_range(pmap, va, sva);
					va = va_next;
				}
				continue;
			}
			pa = TLBLO_PTE_TO_PA(*pte);
			m = PHYS_TO_VM_PAGE(pa);
			m->md.pv_flags &= ~PV_TABLE_REF;
			if (pte_test(pte, PTE_D)) {
				if (advice == MADV_DONTNEED) {
					/*
					 * Future calls to pmap_is_modified()
					 * can be avoided by making the page
					 * dirty now.
					 */
					vm_page_dirty(m);
				} else {
					pte_clear(pte, PTE_D);
					if (va == va_next)
						va = sva;
				}
			} else {
				/*
				 * Unless PTE_D is set, any TLB entries
				 * mapping "sva" don't allow write access, so
				 * they needn't be invalidated.
				 */
				if (va != va_next) {
					pmap_invalidate_range(pmap, va, sva);
					va = va_next;
				}
			}
		}
		if (va != va_next)
			pmap_invalidate_range(pmap, va, sva);
	}
	rw_wunlock(&pvh_global_lock);
	PMAP_UNLOCK(pmap);
}

/*
 *	Clear the modify bits on the specified physical page.
 */
void
pmap_clear_modify(vm_page_t m)
{
	pmap_t pmap;
	pt_entry_t *pte;
	pv_entry_t pv;

	KASSERT((m->oflags & VPO_UNMANAGED) == 0,
	    ("pmap_clear_modify: page %p is not managed", m));
	VM_OBJECT_ASSERT_WLOCKED(m->object);
	KASSERT(!vm_page_xbusied(m),
	    ("pmap_clear_modify: page %p is exclusive busied", m));

	/*
	 * If the page is not PGA_WRITEABLE, then no PTEs can have PTE_D set.
	 * If the object containing the page is locked and the page is not
	 * write busied, then PGA_WRITEABLE cannot be concurrently set.
	 */
	if ((m->aflags & PGA_WRITEABLE) == 0)
		return;
	rw_wlock(&pvh_global_lock);
	TAILQ_FOREACH(pv, &m->md.pv_list, pv_list) {
		pmap = PV_PMAP(pv);
		PMAP_LOCK(pmap);
		pte = pmap_pte(pmap, pv->pv_va);
		if (pte_test(pte, PTE_D)) {
			pte_clear(pte, PTE_D);
			pmap_update_page(pmap, pv->pv_va, *pte);
		}
		PMAP_UNLOCK(pmap);
	}
	rw_wunlock(&pvh_global_lock);
}

/*
 *	pmap_is_referenced:
 *
 *	Return whether or not the specified physical page was referenced
 *	in any physical maps.
 */
boolean_t
pmap_is_referenced(vm_page_t m)
{

	KASSERT((m->oflags & VPO_UNMANAGED) == 0,
	    ("pmap_is_referenced: page %p is not managed", m));
	return ((m->md.pv_flags & PV_TABLE_REF) != 0);
}

/*
 * Miscellaneous support routines follow
 */

/*
 * Map a set of physical memory pages into the kernel virtual
 * address space. Return a pointer to where it is mapped. This
 * routine is intended to be used for mapping device memory,
 * NOT real memory.
 *
 * Use XKPHYS uncached for 64 bit, and KSEG1 where possible for 32 bit.
 */
void *
pmap_mapdev_attr(vm_paddr_t pa, vm_size_t size, vm_memattr_t ma)
{
        vm_offset_t va, tmpva, offset;

	/*
	 * KSEG1 maps only first 512M of phys address space. For
	 * pa > 0x20000000 we should make proper mapping * using pmap_kenter.
	 */
	if (MIPS_DIRECT_MAPPABLE(pa + size - 1) && ma == VM_MEMATTR_UNCACHEABLE)
		return ((void *)MIPS_PHYS_TO_DIRECT_UNCACHED(pa));
	else {
		offset = pa & PAGE_MASK;
		size = roundup(size + offset, PAGE_SIZE);

		va = kva_alloc(size);
		if (!va)
			panic("pmap_mapdev: Couldn't alloc kernel virtual memory");
		pa = trunc_page(pa);
		for (tmpva = va; size > 0;) {
			pmap_kenter_attr(tmpva, pa, ma);
			size -= PAGE_SIZE;
			tmpva += PAGE_SIZE;
			pa += PAGE_SIZE;
		}
	}

	return ((void *)(va + offset));
}

void *
pmap_mapdev(vm_paddr_t pa, vm_size_t size)
{
	return pmap_mapdev_attr(pa, size, VM_MEMATTR_UNCACHEABLE);
}

void
pmap_unmapdev(vm_offset_t va, vm_size_t size)
{
#ifndef __mips_n64
	vm_offset_t base, offset;

	/* If the address is within KSEG1 then there is nothing to do */
	if (va >= MIPS_KSEG1_START && va <= MIPS_KSEG1_END)
		return;

	base = trunc_page(va);
	offset = va & PAGE_MASK;
	size = roundup(size + offset, PAGE_SIZE);
	kva_free(base, size);
#endif
}

/*
 * perform the pmap work for mincore
 */
int
pmap_mincore(pmap_t pmap, vm_offset_t addr, vm_paddr_t *locked_pa)
{
	pt_entry_t *ptep, pte;
	vm_paddr_t pa;
	vm_page_t m;
	int val;

	PMAP_LOCK(pmap);
retry:
	ptep = pmap_pte(pmap, addr);
	pte = (ptep != NULL) ? *ptep : 0;
	if (!pte_test(&pte, PTE_V)) {
		val = 0;
		goto out;
	}
	val = MINCORE_INCORE;
	if (pte_test(&pte, PTE_D))
		val |= MINCORE_MODIFIED | MINCORE_MODIFIED_OTHER;
	pa = TLBLO_PTE_TO_PA(pte);
	if (pte_test(&pte, PTE_MANAGED)) {
		/*
		 * This may falsely report the given address as
		 * MINCORE_REFERENCED.  Unfortunately, due to the lack of
		 * per-PTE reference information, it is impossible to
		 * determine if the address is MINCORE_REFERENCED.
		 */
		m = PHYS_TO_VM_PAGE(pa);
		if ((m->aflags & PGA_REFERENCED) != 0)
			val |= MINCORE_REFERENCED | MINCORE_REFERENCED_OTHER;
	}
	if ((val & (MINCORE_MODIFIED_OTHER | MINCORE_REFERENCED_OTHER)) !=
	    (MINCORE_MODIFIED_OTHER | MINCORE_REFERENCED_OTHER) &&
	    pte_test(&pte, PTE_MANAGED)) {
		/* Ensure that "PHYS_TO_VM_PAGE(pa)->object" doesn't change. */
		if (vm_page_pa_tryrelock(pmap, pa, locked_pa))
			goto retry;
	} else
out:
		PA_UNLOCK_COND(*locked_pa);
	PMAP_UNLOCK(pmap);
	return (val);
}

void
pmap_activate(struct thread *td)
{
	pmap_t pmap, oldpmap;
	struct proc *p = td->td_proc;
	u_int cpuid;

	critical_enter();

	pmap = vmspace_pmap(p->p_vmspace);
	oldpmap = PCPU_GET(curpmap);
	cpuid = PCPU_GET(cpuid);

	if (oldpmap)
		CPU_CLR_ATOMIC(cpuid, &oldpmap->pm_active);
	CPU_SET_ATOMIC(cpuid, &pmap->pm_active);
	pmap_asid_alloc(pmap);
	if (td == curthread) {
		PCPU_SET(segbase, pmap->pm_segtab);
		mips_wr_entryhi(pmap->pm_asid[cpuid].asid);
	}

	PCPU_SET(curpmap, pmap);
	critical_exit();
}

static void
pmap_sync_icache_one(void *arg __unused)
{

	mips_icache_sync_all();
	mips_dcache_wbinv_all();
}

void
pmap_sync_icache(pmap_t pm, vm_offset_t va, vm_size_t sz)
{

	smp_rendezvous(NULL, pmap_sync_icache_one, NULL, NULL);
}

/*
 *	Increase the starting virtual address of the given mapping if a
 *	different alignment might result in more superpage mappings.
 */
void
pmap_align_superpage(vm_object_t object, vm_ooffset_t offset,
    vm_offset_t *addr, vm_size_t size)
{
	vm_offset_t superpage_offset;

	if (size < PDRSIZE)
		return;
	if (object != NULL && (object->flags & OBJ_COLORED) != 0)
		offset += ptoa(object->pg_color);
	superpage_offset = offset & PDRMASK;
	if (size - ((PDRSIZE - superpage_offset) & PDRMASK) < PDRSIZE ||
	    (*addr & PDRMASK) == superpage_offset)
		return;
	if ((*addr & PDRMASK) < superpage_offset)
		*addr = (*addr & ~PDRMASK) + superpage_offset;
	else
		*addr = ((*addr + PDRMASK) & ~PDRMASK) + superpage_offset;
}

#ifdef DDB
DB_SHOW_COMMAND(ptable, ddb_pid_dump)
{
	pmap_t pmap;
	struct thread *td = NULL;
	struct proc *p;
	int i, j, k;
	vm_paddr_t pa;
	vm_offset_t va;

	if (have_addr) {
		td = db_lookup_thread(addr, true);
		if (td == NULL) {
			db_printf("Invalid pid or tid");
			return;
		}
		p = td->td_proc;
		if (p->p_vmspace == NULL) {
			db_printf("No vmspace for process");
			return;
		}
			pmap = vmspace_pmap(p->p_vmspace);
	} else
		pmap = kernel_pmap;

	db_printf("pmap:%p segtab:%p asid:%x generation:%x\n",
	    pmap, pmap->pm_segtab, pmap->pm_asid[0].asid,
	    pmap->pm_asid[0].gen);
	for (i = 0; i < NPDEPG; i++) {
		pd_entry_t *pdpe;
		pt_entry_t *pde;
		pt_entry_t pte;

		pdpe = (pd_entry_t *)pmap->pm_segtab[i];
		if (pdpe == NULL)
			continue;
		db_printf("[%4d] %p\n", i, pdpe);
#ifdef __mips_n64
		for (j = 0; j < NPDEPG; j++) {
			pde = (pt_entry_t *)pdpe[j];
			if (pde == NULL)
				continue;
			db_printf("\t[%4d] %p\n", j, pde);
#else
		{
			j = 0;
			pde =  (pt_entry_t *)pdpe;
#endif
			for (k = 0; k < NPTEPG; k++) {
				pte = pde[k];
				if (pte == 0 || !pte_test(&pte, PTE_V))
					continue;
				pa = TLBLO_PTE_TO_PA(pte);
				va = ((u_long)i << SEGSHIFT) | (j << PDRSHIFT) | (k << PAGE_SHIFT);
				db_printf("\t\t[%04d] va: %p pte: %8jx pa:%jx\n",
				       k, (void *)va, (uintmax_t)pte, (uintmax_t)pa);
			}
		}
	}
}
#endif

/*
 * Allocate TLB address space tag (called ASID or TLBPID) and return it.
 * It takes almost as much or more time to search the TLB for a
 * specific ASID and flush those entries as it does to flush the entire TLB.
 * Therefore, when we allocate a new ASID, we just take the next number. When
 * we run out of numbers, we flush the TLB, increment the generation count
 * and start over. ASID zero is reserved for kernel use.
 */
static void
pmap_asid_alloc(pmap)
	pmap_t pmap;
{
	if (pmap->pm_asid[PCPU_GET(cpuid)].asid != PMAP_ASID_RESERVED &&
	    pmap->pm_asid[PCPU_GET(cpuid)].gen == PCPU_GET(asid_generation));
	else {
		if (PCPU_GET(next_asid) == pmap_max_asid) {
			tlb_invalidate_all_user(NULL);
			PCPU_SET(asid_generation,
			    (PCPU_GET(asid_generation) + 1) & ASIDGEN_MASK);
			if (PCPU_GET(asid_generation) == 0) {
				PCPU_SET(asid_generation, 1);
			}
			PCPU_SET(next_asid, 1);	/* 0 means invalid */
		}
		pmap->pm_asid[PCPU_GET(cpuid)].asid = PCPU_GET(next_asid);
		pmap->pm_asid[PCPU_GET(cpuid)].gen = PCPU_GET(asid_generation);
		PCPU_SET(next_asid, PCPU_GET(next_asid) + 1);
	}
}

static pt_entry_t
init_pte_prot(vm_page_t m, vm_prot_t access, vm_prot_t prot)
{
	pt_entry_t rw;

	if (!(prot & VM_PROT_WRITE))
		rw = PTE_V | PTE_RO;
	else if ((m->oflags & VPO_UNMANAGED) == 0) {
		if ((access & VM_PROT_WRITE) != 0)
			rw = PTE_V | PTE_D;
		else
			rw = PTE_V;
	} else
		/* Needn't emulate a modified bit for unmanaged pages. */
		rw = PTE_V | PTE_D;
	return (rw);
}

/*
 * pmap_emulate_modified : do dirty bit emulation
 *
 * On SMP, update just the local TLB, other CPUs will update their
 * TLBs from PTE lazily, if they get the exception.
 * Returns 0 in case of sucess, 1 if the page is read only and we
 * need to fault.
 */
int
pmap_emulate_modified(pmap_t pmap, vm_offset_t va)
{
	pt_entry_t *pte;

	PMAP_LOCK(pmap);
	pte = pmap_pte(pmap, va);
	if (pte == NULL)
		panic("pmap_emulate_modified: can't find PTE");
#ifdef SMP
	/* It is possible that some other CPU changed m-bit */
	if (!pte_test(pte, PTE_V) || pte_test(pte, PTE_D)) {
		tlb_update(pmap, va, *pte);
		PMAP_UNLOCK(pmap);
		return (0);
	}
#else
	if (!pte_test(pte, PTE_V) || pte_test(pte, PTE_D))
		panic("pmap_emulate_modified: invalid pte");
#endif
	if (pte_test(pte, PTE_RO)) {
		PMAP_UNLOCK(pmap);
		return (1);
	}
	pte_set(pte, PTE_D);
	tlb_update(pmap, va, *pte);
	if (!pte_test(pte, PTE_MANAGED))
		panic("pmap_emulate_modified: unmanaged page");
	PMAP_UNLOCK(pmap);
	return (0);
}

/*
 *	Routine:	pmap_kextract
 *	Function:
 *		Extract the physical page address associated
 *		virtual address.
 */
vm_paddr_t
pmap_kextract(vm_offset_t va)
{
	int mapped;

	/*
	 * First, the direct-mapped regions.
	 */
#if defined(__mips_n64)
	if (va >= MIPS_XKPHYS_START && va < MIPS_XKPHYS_END)
		return (MIPS_XKPHYS_TO_PHYS(va));
#endif
	if (va >= MIPS_KSEG0_START && va < MIPS_KSEG0_END)
		return (MIPS_KSEG0_TO_PHYS(va));

	if (va >= MIPS_KSEG1_START && va < MIPS_KSEG1_END)
		return (MIPS_KSEG1_TO_PHYS(va));

	/*
	 * User virtual addresses.
	 */
	if (va < VM_MAXUSER_ADDRESS) {
		pt_entry_t *ptep;

		if (curproc && curproc->p_vmspace) {
			ptep = pmap_pte(&curproc->p_vmspace->vm_pmap, va);
			if (ptep) {
				return (TLBLO_PTE_TO_PA(*ptep) |
				    (va & PAGE_MASK));
			}
			return (0);
		}
	}

	/*
	 * Should be kernel virtual here, otherwise fail
	 */
	mapped = (va >= MIPS_KSEG2_START || va < MIPS_KSEG2_END);
#if defined(__mips_n64)
	mapped = mapped || (va >= MIPS_XKSEG_START || va < MIPS_XKSEG_END);
#endif
	/*
	 * Kernel virtual.
	 */

	if (mapped) {
		pt_entry_t *ptep;

		/* Is the kernel pmap initialized? */
		if (!CPU_EMPTY(&kernel_pmap->pm_active)) {
			/* It's inside the virtual address range */
			ptep = pmap_pte(kernel_pmap, va);
			if (ptep) {
				return (TLBLO_PTE_TO_PA(*ptep) |
				    (va & PAGE_MASK));
			}
		}
		return (0);
	}

	panic("%s for unknown address space %p.", __func__, (void *)va);
}


void
pmap_flush_pvcache(vm_page_t m)
{
	pv_entry_t pv;

	if (m != NULL) {
		for (pv = TAILQ_FIRST(&m->md.pv_list); pv;
		    pv = TAILQ_NEXT(pv, pv_list)) {
			mips_dcache_wbinv_range_index(pv->pv_va, PAGE_SIZE);
		}
	}
}

void
pmap_page_set_memattr(vm_page_t m, vm_memattr_t ma)
{

	/*
	 * It appears that this function can only be called before any mappings
	 * for the page are established.  If this ever changes, this code will
	 * need to walk the pv_list and make each of the existing mappings
	 * uncacheable, being careful to sync caches and PTEs (and maybe
	 * invalidate TLB?) for any current mapping it modifies.
	 */
	if (TAILQ_FIRST(&m->md.pv_list) != NULL)
		panic("Can't change memattr on page with existing mappings");

	/* Clean memattr portion of pv_flags */
	m->md.pv_flags &= ~PV_MEMATTR_MASK;
	m->md.pv_flags |= (ma << PV_MEMATTR_SHIFT) & PV_MEMATTR_MASK;
}

static __inline void
pmap_pte_attr(pt_entry_t *pte, vm_memattr_t ma)
{
	u_int npte;

	npte = *(u_int *)pte;
	npte &= ~PTE_C_MASK;
	npte |= PTE_C(ma);
	*pte = npte;
}

int
pmap_change_attr(vm_offset_t sva, vm_size_t size, vm_memattr_t ma)
{
	pd_entry_t *pde, *pdpe;
	pt_entry_t *pte;
	vm_offset_t ova, eva, va, va_next;
	pmap_t pmap;

	ova = sva;
	eva = sva + size;
	if (eva < sva)
		return (EINVAL);

	pmap = kernel_pmap;
	PMAP_LOCK(pmap);

	for (; sva < eva; sva = va_next) {
		pdpe = pmap_segmap(pmap, sva);
#ifdef __mips_n64
		if (*pdpe == 0) {
			va_next = (sva + NBSEG) & ~SEGMASK;
			if (va_next < sva)
				va_next = eva;
			continue;
		}
#endif
		va_next = (sva + NBPDR) & ~PDRMASK;
		if (va_next < sva)
			va_next = eva;

		pde = pmap_pdpe_to_pde(pdpe, sva);
		if (*pde == NULL)
			continue;

		/*
		 * Limit our scan to either the end of the va represented
		 * by the current page table page, or to the end of the
		 * range being removed.
		 */
		if (va_next > eva)
			va_next = eva;

		va = va_next;
		for (pte = pmap_pde_to_pte(pde, sva); sva != va_next; pte++,
		    sva += PAGE_SIZE) {
			if (!pte_test(pte, PTE_V) || pte_cache_bits(pte) == ma) {
				if (va != va_next) {
					pmap_invalidate_range(pmap, va, sva);
					va = va_next;
				}
				continue;
			}
			if (va == va_next)
				va = sva;

			pmap_pte_attr(pte, ma);
		}
		if (va != va_next)
			pmap_invalidate_range(pmap, va, sva);
	}
	PMAP_UNLOCK(pmap);

	/* Flush caches to be in the safe side */
	mips_dcache_wbinv_range(ova, size);
	return 0;
}<|MERGE_RESOLUTION|>--- conflicted
+++ resolved
@@ -1159,11 +1159,7 @@
 			if (_pmap_allocpte(pmap, NUPDE + segindex,
 			    flags) == NULL) {
 				/* alloc failed, release current */
-<<<<<<< HEAD
-				vm_page_unwire(m, PQ_NONE);
-=======
 				vm_page_unwire_noq(m);
->>>>>>> 084e8354
 				vm_page_free_zero(m);
 				return (NULL);
 			}
@@ -1241,11 +1237,7 @@
 	ptdva = (vm_offset_t)pmap->pm_segtab;
 	ptdpg = PHYS_TO_VM_PAGE(MIPS_DIRECT_TO_PHYS(ptdva));
 
-<<<<<<< HEAD
-	vm_page_unwire(ptdpg, PQ_NONE);
-=======
 	vm_page_unwire_noq(ptdpg);
->>>>>>> 084e8354
 	vm_page_free_zero(ptdpg);
 }
 

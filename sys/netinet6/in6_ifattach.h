/*-
 * Copyright (C) 1995, 1996, 1997, and 1998 WIDE Project.
 * All rights reserved.
 *
 * Redistribution and use in source and binary forms, with or without
 * modification, are permitted provided that the following conditions
 * are met:
 * 1. Redistributions of source code must retain the above copyright
 *    notice, this list of conditions and the following disclaimer.
 * 2. Redistributions in binary form must reproduce the above copyright
 *    notice, this list of conditions and the following disclaimer in the
 *    documentation and/or other materials provided with the distribution.
 * 3. Neither the name of the project nor the names of its contributors
 *    may be used to endorse or promote products derived from this software
 *    without specific prior written permission.
 *
 * THIS SOFTWARE IS PROVIDED BY THE PROJECT AND CONTRIBUTORS ``AS IS'' AND
 * ANY EXPRESS OR IMPLIED WARRANTIES, INCLUDING, BUT NOT LIMITED TO, THE
 * IMPLIED WARRANTIES OF MERCHANTABILITY AND FITNESS FOR A PARTICULAR PURPOSE
 * ARE DISCLAIMED.  IN NO EVENT SHALL THE PROJECT OR CONTRIBUTORS BE LIABLE
 * FOR ANY DIRECT, INDIRECT, INCIDENTAL, SPECIAL, EXEMPLARY, OR CONSEQUENTIAL
 * DAMAGES (INCLUDING, BUT NOT LIMITED TO, PROCUREMENT OF SUBSTITUTE GOODS
 * OR SERVICES; LOSS OF USE, DATA, OR PROFITS; OR BUSINESS INTERRUPTION)
 * HOWEVER CAUSED AND ON ANY THEORY OF LIABILITY, WHETHER IN CONTRACT, STRICT
 * LIABILITY, OR TORT (INCLUDING NEGLIGENCE OR OTHERWISE) ARISING IN ANY WAY
 * OUT OF THE USE OF THIS SOFTWARE, EVEN IF ADVISED OF THE POSSIBILITY OF
 * SUCH DAMAGE.
 *
 *	$KAME: in6_ifattach.h,v 1.14 2001/02/08 12:48:39 jinmei Exp $
 * $FreeBSD$
 */

#ifndef _NETINET6_IN6_IFATTACH_H_
#define _NETINET6_IN6_IFATTACH_H_

#ifdef _KERNEL
void in6_ifattach(struct ifnet *, struct ifnet *);
void in6_ifattach_destroy(void);
<<<<<<< HEAD
void in6_ifdetach(struct ifnet *, int);
=======
void in6_ifdetach(struct ifnet *);
void in6_ifdetach_destroy(struct ifnet *);
>>>>>>> 7a1c0b1a
int in6_get_tmpifid(struct ifnet *, u_int8_t *, const u_int8_t *, int);
void in6_tmpaddrtimer(void *);
int in6_get_hw_ifid(struct ifnet *, struct in6_addr *);
int in6_nigroup(struct ifnet *, const char *, int, struct in6_addr *);
int in6_nigroup_oldmcprefix(struct ifnet *, const char *, int, struct in6_addr *);
#endif /* _KERNEL */

#endif /* _NETINET6_IN6_IFATTACH_H_ */<|MERGE_RESOLUTION|>--- conflicted
+++ resolved
@@ -36,12 +36,8 @@
 #ifdef _KERNEL
 void in6_ifattach(struct ifnet *, struct ifnet *);
 void in6_ifattach_destroy(void);
-<<<<<<< HEAD
-void in6_ifdetach(struct ifnet *, int);
-=======
 void in6_ifdetach(struct ifnet *);
 void in6_ifdetach_destroy(struct ifnet *);
->>>>>>> 7a1c0b1a
 int in6_get_tmpifid(struct ifnet *, u_int8_t *, const u_int8_t *, int);
 void in6_tmpaddrtimer(void *);
 int in6_get_hw_ifid(struct ifnet *, struct in6_addr *);

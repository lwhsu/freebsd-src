/*-
 * Copyright (C) 1995, 1996, 1997, and 1998 WIDE Project.
 * All rights reserved.
 *
 * Redistribution and use in source and binary forms, with or without
 * modification, are permitted provided that the following conditions
 * are met:
 * 1. Redistributions of source code must retain the above copyright
 *    notice, this list of conditions and the following disclaimer.
 * 2. Redistributions in binary form must reproduce the above copyright
 *    notice, this list of conditions and the following disclaimer in the
 *    documentation and/or other materials provided with the distribution.
 * 3. Neither the name of the project nor the names of its contributors
 *    may be used to endorse or promote products derived from this software
 *    without specific prior written permission.
 *
 * THIS SOFTWARE IS PROVIDED BY THE PROJECT AND CONTRIBUTORS ``AS IS'' AND
 * ANY EXPRESS OR IMPLIED WARRANTIES, INCLUDING, BUT NOT LIMITED TO, THE
 * IMPLIED WARRANTIES OF MERCHANTABILITY AND FITNESS FOR A PARTICULAR PURPOSE
 * ARE DISCLAIMED.  IN NO EVENT SHALL THE PROJECT OR CONTRIBUTORS BE LIABLE
 * FOR ANY DIRECT, INDIRECT, INCIDENTAL, SPECIAL, EXEMPLARY, OR CONSEQUENTIAL
 * DAMAGES (INCLUDING, BUT NOT LIMITED TO, PROCUREMENT OF SUBSTITUTE GOODS
 * OR SERVICES; LOSS OF USE, DATA, OR PROFITS; OR BUSINESS INTERRUPTION)
 * HOWEVER CAUSED AND ON ANY THEORY OF LIABILITY, WHETHER IN CONTRACT, STRICT
 * LIABILITY, OR TORT (INCLUDING NEGLIGENCE OR OTHERWISE) ARISING IN ANY WAY
 * OUT OF THE USE OF THIS SOFTWARE, EVEN IF ADVISED OF THE POSSIBILITY OF
 * SUCH DAMAGE.
 *
 *	$KAME: nd6_nbr.c,v 1.86 2002/01/21 02:33:04 jinmei Exp $
 */

#include <sys/cdefs.h>
__FBSDID("$FreeBSD$");

#include "opt_inet.h"
#include "opt_inet6.h"
#include "opt_ipsec.h"
#include "opt_mpath.h"

#include <sys/param.h>
#include <sys/systm.h>
#include <sys/malloc.h>
#include <sys/lock.h>
#include <sys/rwlock.h>
#include <sys/mbuf.h>
#include <sys/socket.h>
#include <sys/sockio.h>
#include <sys/time.h>
#include <sys/kernel.h>
#include <sys/errno.h>
#include <sys/syslog.h>
#include <sys/queue.h>
#include <sys/callout.h>
#include <sys/refcount.h>

#include <net/if.h>
#include <net/if_types.h>
#include <net/if_dl.h>
#include <net/if_var.h>
#include <net/route.h>
#include <net/route_internal.h>
#ifdef RADIX_MPATH
#include <net/radix_mpath.h>
#endif

#include <netinet/in.h>
#include <netinet/in_var.h>
#include <net/if_llatbl.h>
#include <netinet6/in6_var.h>
#include <netinet6/in6_ifattach.h>
#include <netinet/ip6.h>
#include <netinet6/ip6_var.h>
#include <netinet6/scope6_var.h>
#include <netinet6/nd6.h>
#include <netinet/icmp6.h>
#include <netinet/ip_carp.h>
#include <netinet6/send.h>

#define SDL(s) ((struct sockaddr_dl *)s)

struct dadq;
static struct dadq *nd6_dad_find(struct ifaddr *);
static void nd6_dad_add(struct dadq *dp);
static void nd6_dad_del(struct dadq *dp);
static void nd6_dad_rele(struct dadq *);
static void nd6_dad_starttimer(struct dadq *, int);
static void nd6_dad_stoptimer(struct dadq *);
static void nd6_dad_timer(struct dadq *);
static void nd6_dad_duplicated(struct ifaddr *, struct dadq *);
static void nd6_dad_ns_output(struct dadq *, struct ifaddr *);
static void nd6_dad_ns_input(struct ifaddr *);
static void nd6_dad_na_input(struct ifaddr *);
static void nd6_na_output_fib(struct ifnet *, const struct in6_addr *,
    const struct in6_addr *, u_long, int, struct sockaddr *, u_int);

static VNET_DEFINE(int, dad_ignore_ns) = 0;	/* ignore NS in DAD
						   - specwise incorrect */
static VNET_DEFINE(int, dad_maxtry) = 15;	/* max # of *tries* to
						   transmit DAD packet */
#define	V_dad_ignore_ns			VNET(dad_ignore_ns)
#define	V_dad_maxtry			VNET(dad_maxtry)

/*
 * Input a Neighbor Solicitation Message.
 *
 * Based on RFC 2461
 * Based on RFC 2462 (duplicate address detection)
 */
void
nd6_ns_input(struct mbuf *m, int off, int icmp6len)
{
	struct ifnet *ifp = m->m_pkthdr.rcvif;
	struct ip6_hdr *ip6 = mtod(m, struct ip6_hdr *);
	struct nd_neighbor_solicit *nd_ns;
	struct in6_addr saddr6 = ip6->ip6_src;
	struct in6_addr daddr6 = ip6->ip6_dst;
	struct in6_addr taddr6;
	struct in6_addr myaddr6;
	char *lladdr = NULL;
	struct ifaddr *ifa = NULL;
	int lladdrlen = 0;
	int anycast = 0, proxy = 0, tentative = 0;
	int tlladdr;
	int rflag;
	union nd_opts ndopts;
	struct sockaddr_dl proxydl;
	char ip6bufs[INET6_ADDRSTRLEN], ip6bufd[INET6_ADDRSTRLEN];

	rflag = (V_ip6_forwarding) ? ND_NA_FLAG_ROUTER : 0;
	if (ND_IFINFO(ifp)->flags & ND6_IFF_ACCEPT_RTADV && V_ip6_norbit_raif)
		rflag = 0;
#ifndef PULLDOWN_TEST
	IP6_EXTHDR_CHECK(m, off, icmp6len,);
	nd_ns = (struct nd_neighbor_solicit *)((caddr_t)ip6 + off);
#else
	IP6_EXTHDR_GET(nd_ns, struct nd_neighbor_solicit *, m, off, icmp6len);
	if (nd_ns == NULL) {
		ICMP6STAT_INC(icp6s_tooshort);
		return;
	}
#endif
	ip6 = mtod(m, struct ip6_hdr *); /* adjust pointer for safety */
	taddr6 = nd_ns->nd_ns_target;
	if (in6_setscope(&taddr6, ifp, NULL) != 0)
		goto bad;

	if (ip6->ip6_hlim != 255) {
		nd6log((LOG_ERR,
		    "nd6_ns_input: invalid hlim (%d) from %s to %s on %s\n",
		    ip6->ip6_hlim, ip6_sprintf(ip6bufs, &ip6->ip6_src),
		    ip6_sprintf(ip6bufd, &ip6->ip6_dst), if_name(ifp)));
		goto bad;
	}

	if (IN6_IS_ADDR_UNSPECIFIED(&saddr6)) {
		/* dst has to be a solicited node multicast address. */
		if (daddr6.s6_addr16[0] == IPV6_ADDR_INT16_MLL &&
		    /* don't check ifindex portion */
		    daddr6.s6_addr32[1] == 0 &&
		    daddr6.s6_addr32[2] == IPV6_ADDR_INT32_ONE &&
		    daddr6.s6_addr8[12] == 0xff) {
			; /* good */
		} else {
			nd6log((LOG_INFO, "nd6_ns_input: bad DAD packet "
			    "(wrong ip6 dst)\n"));
			goto bad;
		}
	} else if (!V_nd6_onlink_ns_rfc4861) {
		struct sockaddr_in6 src_sa6;

		/*
		 * According to recent IETF discussions, it is not a good idea
		 * to accept a NS from an address which would not be deemed
		 * to be a neighbor otherwise.  This point is expected to be
		 * clarified in future revisions of the specification.
		 */
		bzero(&src_sa6, sizeof(src_sa6));
		src_sa6.sin6_family = AF_INET6;
		src_sa6.sin6_len = sizeof(src_sa6);
		src_sa6.sin6_addr = saddr6;
		if (nd6_is_addr_neighbor(&src_sa6, ifp) == 0) {
			nd6log((LOG_INFO, "nd6_ns_input: "
				"NS packet from non-neighbor\n"));
			goto bad;
		}
	}

	if (IN6_IS_ADDR_MULTICAST(&taddr6)) {
		nd6log((LOG_INFO, "nd6_ns_input: bad NS target (multicast)\n"));
		goto bad;
	}

	icmp6len -= sizeof(*nd_ns);
	nd6_option_init(nd_ns + 1, icmp6len, &ndopts);
	if (nd6_options(&ndopts) < 0) {
		nd6log((LOG_INFO,
		    "nd6_ns_input: invalid ND option, ignored\n"));
		/* nd6_options have incremented stats */
		goto freeit;
	}

	if (ndopts.nd_opts_src_lladdr) {
		lladdr = (char *)(ndopts.nd_opts_src_lladdr + 1);
		lladdrlen = ndopts.nd_opts_src_lladdr->nd_opt_len << 3;
	}

	if (IN6_IS_ADDR_UNSPECIFIED(&ip6->ip6_src) && lladdr) {
		nd6log((LOG_INFO, "nd6_ns_input: bad DAD packet "
		    "(link-layer address option)\n"));
		goto bad;
	}

	/*
	 * Attaching target link-layer address to the NA?
	 * (RFC 2461 7.2.4)
	 *
	 * NS IP dst is unicast/anycast			MUST NOT add
	 * NS IP dst is solicited-node multicast	MUST add
	 *
	 * In implementation, we add target link-layer address by default.
	 * We do not add one in MUST NOT cases.
	 */
	if (!IN6_IS_ADDR_MULTICAST(&daddr6))
		tlladdr = 0;
	else
		tlladdr = 1;

	/*
	 * Target address (taddr6) must be either:
	 * (1) Valid unicast/anycast address for my receiving interface,
	 * (2) Unicast address for which I'm offering proxy service, or
	 * (3) "tentative" address on which DAD is being performed.
	 */
	/* (1) and (3) check. */
	if (ifp->if_carp)
		ifa = (*carp_iamatch6_p)(ifp, &taddr6);
	else
		ifa = (struct ifaddr *)in6ifa_ifpwithaddr(ifp, &taddr6);

	/* (2) check. */
	if (ifa == NULL) {
		struct sockaddr_in6 dst;
		struct rtentry *rt;
		int need_proxy;

		bzero(&dst, sizeof(dst));
		dst.sin6_len = sizeof(struct sockaddr_in6);
		dst.sin6_family = AF_INET6;
		dst.sin6_addr = taddr6;

		/* Always use the default FIB. */
		rt = rtalloc1_fib((struct sockaddr *)&dst, 0, 0,RT_DEFAULT_FIB);
		need_proxy = (rt && (rt->rt_flags & RTF_ANNOUNCE) != 0 &&
		    rt->rt_gateway->sa_family == AF_LINK);
		if (rt != NULL) {
			if (need_proxy)
				proxydl = *SDL(rt->rt_gateway);
			RTFREE_LOCKED(rt);
		}
		if (need_proxy) {
			/*
			 * proxy NDP for single entry
			 */
			ifa = (struct ifaddr *)in6ifa_ifpforlinklocal(ifp,
				IN6_IFF_NOTREADY|IN6_IFF_ANYCAST);
			if (ifa)
				proxy = 1;
		}
	}
	if (ifa == NULL) {
		/*
		 * We've got an NS packet, and we don't have that adddress
		 * assigned for us.  We MUST silently ignore it.
		 * See RFC2461 7.2.3.
		 */
		goto freeit;
	}
	myaddr6 = *IFA_IN6(ifa);
	anycast = ((struct in6_ifaddr *)ifa)->ia6_flags & IN6_IFF_ANYCAST;
	tentative = ((struct in6_ifaddr *)ifa)->ia6_flags & IN6_IFF_TENTATIVE;
	if (((struct in6_ifaddr *)ifa)->ia6_flags & IN6_IFF_DUPLICATED)
		goto freeit;

	if (lladdr && ((ifp->if_addrlen + 2 + 7) & ~7) != lladdrlen) {
		nd6log((LOG_INFO, "nd6_ns_input: lladdrlen mismatch for %s "
		    "(if %d, NS packet %d)\n",
		    ip6_sprintf(ip6bufs, &taddr6),
		    ifp->if_addrlen, lladdrlen - 2));
		goto bad;
	}

	if (IN6_ARE_ADDR_EQUAL(&myaddr6, &saddr6)) {
		nd6log((LOG_INFO, "nd6_ns_input: duplicate IP6 address %s\n",
		    ip6_sprintf(ip6bufs, &saddr6)));
		goto freeit;
	}

	/*
	 * We have neighbor solicitation packet, with target address equals to
	 * one of my tentative address.
	 *
	 * src addr	how to process?
	 * ---		---
	 * multicast	of course, invalid (rejected in ip6_input)
	 * unicast	somebody is doing address resolution -> ignore
	 * unspec	dup address detection
	 *
	 * The processing is defined in RFC 2462.
	 */
	if (tentative) {
		/*
		 * If source address is unspecified address, it is for
		 * duplicate address detection.
		 *
		 * If not, the packet is for addess resolution;
		 * silently ignore it.
		 */
		if (IN6_IS_ADDR_UNSPECIFIED(&saddr6))
			nd6_dad_ns_input(ifa);

		goto freeit;
	}

	/*
	 * If the source address is unspecified address, entries must not
	 * be created or updated.
	 * It looks that sender is performing DAD.  Output NA toward
	 * all-node multicast address, to tell the sender that I'm using
	 * the address.
	 * S bit ("solicited") must be zero.
	 */
	if (IN6_IS_ADDR_UNSPECIFIED(&saddr6)) {
		struct in6_addr in6_all;

		in6_all = in6addr_linklocal_allnodes;
		if (in6_setscope(&in6_all, ifp, NULL) != 0)
			goto bad;
		nd6_na_output_fib(ifp, &in6_all, &taddr6,
		    ((anycast || proxy || !tlladdr) ? 0 : ND_NA_FLAG_OVERRIDE) |
		    rflag, tlladdr, proxy ? (struct sockaddr *)&proxydl : NULL,
		    M_GETFIB(m));
		goto freeit;
	}

	nd6_cache_lladdr(ifp, &saddr6, lladdr, lladdrlen,
	    ND_NEIGHBOR_SOLICIT, 0);

	nd6_na_output_fib(ifp, &saddr6, &taddr6,
	    ((anycast || proxy || !tlladdr) ? 0 : ND_NA_FLAG_OVERRIDE) |
	    rflag | ND_NA_FLAG_SOLICITED, tlladdr,
	    proxy ? (struct sockaddr *)&proxydl : NULL, M_GETFIB(m));
 freeit:
	if (ifa != NULL)
		ifa_free(ifa);
	m_freem(m);
	return;

 bad:
	nd6log((LOG_ERR, "nd6_ns_input: src=%s\n",
		ip6_sprintf(ip6bufs, &saddr6)));
	nd6log((LOG_ERR, "nd6_ns_input: dst=%s\n",
		ip6_sprintf(ip6bufs, &daddr6)));
	nd6log((LOG_ERR, "nd6_ns_input: tgt=%s\n",
		ip6_sprintf(ip6bufs, &taddr6)));
	ICMP6STAT_INC(icp6s_badns);
	if (ifa != NULL)
		ifa_free(ifa);
	m_freem(m);
}

/*
 * Output a Neighbor Solicitation Message. Caller specifies:
 *	- ICMP6 header source IP6 address
 *	- ND6 header target IP6 address
 *	- ND6 header source datalink address
 *
 * Based on RFC 2461
 * Based on RFC 2462 (duplicate address detection)
 *
 *   ln - for source address determination
 *  dad - duplicate address detection
 */
void
nd6_ns_output(struct ifnet *ifp, const struct in6_addr *daddr6, 
    const struct in6_addr *taddr6, const struct in6_addr *csrc, int dad)
{
	struct mbuf *m;
	struct m_tag *mtag;
	struct ip6_hdr *ip6;
	struct nd_neighbor_solicit *nd_ns;
	struct ip6_moptions im6o;
	int icmp6len;
	int maxlen;
	caddr_t mac;

	if (IN6_IS_ADDR_MULTICAST(taddr6))
		return;

	/* estimate the size of message */
	maxlen = sizeof(*ip6) + sizeof(*nd_ns);
	maxlen += (sizeof(struct nd_opt_hdr) + ifp->if_addrlen + 7) & ~7;
	if (max_linkhdr + maxlen >= MCLBYTES) {
#ifdef DIAGNOSTIC
		printf("nd6_ns_output: max_linkhdr + maxlen >= MCLBYTES "
		    "(%d + %d > %d)\n", max_linkhdr, maxlen, MCLBYTES);
#endif
		return;
	}

	if (max_linkhdr + maxlen > MHLEN)
		m = m_getcl(M_NOWAIT, MT_DATA, M_PKTHDR);
	else
		m = m_gethdr(M_NOWAIT, MT_DATA);
	if (m == NULL)
		return;

	if (daddr6 == NULL || IN6_IS_ADDR_MULTICAST(daddr6)) {
		m->m_flags |= M_MCAST;
		im6o.im6o_multicast_ifp = ifp;
		im6o.im6o_multicast_hlim = 255;
		im6o.im6o_multicast_loop = 0;
	}

	icmp6len = sizeof(*nd_ns);
	m->m_pkthdr.len = m->m_len = sizeof(*ip6) + icmp6len;
	m->m_data += max_linkhdr;	/* or M_ALIGN() equivalent? */

	/* fill neighbor solicitation packet */
	ip6 = mtod(m, struct ip6_hdr *);
	ip6->ip6_flow = 0;
	ip6->ip6_vfc &= ~IPV6_VERSION_MASK;
	ip6->ip6_vfc |= IPV6_VERSION;
	/* ip6->ip6_plen will be set later */
	ip6->ip6_nxt = IPPROTO_ICMPV6;
	ip6->ip6_hlim = 255;
	if (daddr6)
		ip6->ip6_dst = *daddr6;
	else {
		ip6->ip6_dst.s6_addr16[0] = IPV6_ADDR_INT16_MLL;
		ip6->ip6_dst.s6_addr16[1] = 0;
		ip6->ip6_dst.s6_addr32[1] = 0;
		ip6->ip6_dst.s6_addr32[2] = IPV6_ADDR_INT32_ONE;
		ip6->ip6_dst.s6_addr32[3] = taddr6->s6_addr32[3];
		ip6->ip6_dst.s6_addr8[12] = 0xff;
		if (in6_setscope(&ip6->ip6_dst, ifp, NULL) != 0)
			goto bad;
	}
	if (!dad) {
		struct ifaddr *ifa;

		/*
		 * RFC2461 7.2.2:
		 * "If the source address of the packet prompting the
		 * solicitation is the same as one of the addresses assigned
		 * to the outgoing interface, that address SHOULD be placed
		 * in the IP Source Address of the outgoing solicitation.
		 * Otherwise, any one of the addresses assigned to the
		 * interface should be used."
		 *
		 * We use the source address for the prompting packet
		 * (saddr6), if:
		 * - saddr6 is given from the caller (by giving "ln"), and
		 * - saddr6 belongs to the outgoing interface.
		 * Otherwise, we perform the source address selection as usual.
		 */

		if (csrc != NULL)
			ip6->ip6_src = *csrc;
		if (csrc && (ifa = (struct ifaddr *)in6ifa_ifpwithaddr(ifp,
		    (struct in6_addr *)csrc)) != NULL) {
			/* ip6_src set already. */
			ifa_free(ifa);
		} else {
			int error;
			struct in6_addr dst_in, src_in;
			uint32_t scopeid;

			in6_splitscope(&ip6->ip6_dst, &dst_in, &scopeid);

			error = in6_selectsrc_addr(ifp->if_fib, &dst_in,
			    scopeid, &src_in);
		
			if (error) {
				char ip6buf[INET6_ADDRSTRLEN];
				nd6log((LOG_DEBUG,
				    "nd6_ns_output: source can't be "
				    "determined: dst=%s, error=%d\n",
				    ip6_sprintf(ip6buf, &dst_in),
				    error));
				goto bad;
			}
			ip6->ip6_src = src_in;
		}
	} else {
		/*
		 * Source address for DAD packet must always be IPv6
		 * unspecified address. (0::0)
		 * We actually don't have to 0-clear the address (we did it
		 * above), but we do so here explicitly to make the intention
		 * clearer.
		 */
		bzero(&ip6->ip6_src, sizeof(ip6->ip6_src));
	}
	nd_ns = (struct nd_neighbor_solicit *)(ip6 + 1);
	nd_ns->nd_ns_type = ND_NEIGHBOR_SOLICIT;
	nd_ns->nd_ns_code = 0;
	nd_ns->nd_ns_reserved = 0;
	nd_ns->nd_ns_target = *taddr6;
	in6_clearscope(&nd_ns->nd_ns_target); /* XXX */

	/*
	 * Add source link-layer address option.
	 *
	 *				spec		implementation
	 *				---		---
	 * DAD packet			MUST NOT	do not add the option
	 * there's no link layer address:
	 *				impossible	do not add the option
	 * there's link layer address:
	 *	Multicast NS		MUST add one	add the option
	 *	Unicast NS		SHOULD add one	add the option
	 */
	if (!dad && (mac = nd6_ifptomac(ifp))) {
		int optlen = sizeof(struct nd_opt_hdr) + ifp->if_addrlen;
		struct nd_opt_hdr *nd_opt = (struct nd_opt_hdr *)(nd_ns + 1);
		/* 8 byte alignments... */
		optlen = (optlen + 7) & ~7;

		m->m_pkthdr.len += optlen;
		m->m_len += optlen;
		icmp6len += optlen;
		bzero((caddr_t)nd_opt, optlen);
		nd_opt->nd_opt_type = ND_OPT_SOURCE_LINKADDR;
		nd_opt->nd_opt_len = optlen >> 3;
		bcopy(mac, (caddr_t)(nd_opt + 1), ifp->if_addrlen);
	}

	ip6->ip6_plen = htons((u_short)icmp6len);
	nd_ns->nd_ns_cksum = 0;
	nd_ns->nd_ns_cksum =
	    in6_cksum(m, IPPROTO_ICMPV6, sizeof(*ip6), icmp6len);

	if (send_sendso_input_hook != NULL) {
		mtag = m_tag_get(PACKET_TAG_ND_OUTGOING,
			sizeof(unsigned short), M_NOWAIT);
		if (mtag == NULL)
			goto bad;
		*(unsigned short *)(mtag + 1) = nd_ns->nd_ns_type;
		m_tag_prepend(m, mtag);
	}

	ip6_output(m, NULL, NULL, dad ? IPV6_UNSPECSRC : 0, &im6o, NULL);
	icmp6_ifstat_inc(ifp, ifs6_out_msg);
	icmp6_ifstat_inc(ifp, ifs6_out_neighborsolicit);
	ICMP6STAT_INC(icp6s_outhist[ND_NEIGHBOR_SOLICIT]);

	return;

  bad:
	m_freem(m);
	return;
}

/*
 * Neighbor advertisement input handling.
 *
 * Based on RFC 2461
 * Based on RFC 2462 (duplicate address detection)
 *
 * the following items are not implemented yet:
 * - proxy advertisement delay rule (RFC2461 7.2.8, last paragraph, SHOULD)
 * - anycast advertisement delay rule (RFC2461 7.2.7, SHOULD)
 */
void
nd6_na_input(struct mbuf *m, int off, int icmp6len)
{
	struct ifnet *ifp = m->m_pkthdr.rcvif;
	struct ip6_hdr *ip6 = mtod(m, struct ip6_hdr *);
	struct nd_neighbor_advert *nd_na;
	struct in6_addr daddr6 = ip6->ip6_dst;
	struct in6_addr taddr6;
	int flags;
	int is_router;
	int is_solicited;
	int is_override;
	char *lladdr = NULL;
	int lladdrlen = 0;
	int checklink = 0;
	struct ifaddr *ifa;
	struct llentry *ln = NULL;
	union nd_opts ndopts;
	struct mbuf *chain = NULL;
	struct sockaddr_in6 sin6;
	char ip6bufs[INET6_ADDRSTRLEN], ip6bufd[INET6_ADDRSTRLEN];

	if (ip6->ip6_hlim != 255) {
		nd6log((LOG_ERR,
		    "nd6_na_input: invalid hlim (%d) from %s to %s on %s\n",
		    ip6->ip6_hlim, ip6_sprintf(ip6bufs, &ip6->ip6_src),
		    ip6_sprintf(ip6bufd, &ip6->ip6_dst), if_name(ifp)));
		goto bad;
	}

#ifndef PULLDOWN_TEST
	IP6_EXTHDR_CHECK(m, off, icmp6len,);
	nd_na = (struct nd_neighbor_advert *)((caddr_t)ip6 + off);
#else
	IP6_EXTHDR_GET(nd_na, struct nd_neighbor_advert *, m, off, icmp6len);
	if (nd_na == NULL) {
		ICMP6STAT_INC(icp6s_tooshort);
		return;
	}
#endif

	flags = nd_na->nd_na_flags_reserved;
	is_router = ((flags & ND_NA_FLAG_ROUTER) != 0);
	is_solicited = ((flags & ND_NA_FLAG_SOLICITED) != 0);
	is_override = ((flags & ND_NA_FLAG_OVERRIDE) != 0);
	memset(&sin6, 0, sizeof(sin6));

	taddr6 = nd_na->nd_na_target;
	if (in6_setscope(&taddr6, ifp, NULL))
		goto bad;	/* XXX: impossible */

	if (IN6_IS_ADDR_MULTICAST(&taddr6)) {
		nd6log((LOG_ERR,
		    "nd6_na_input: invalid target address %s\n",
		    ip6_sprintf(ip6bufs, &taddr6)));
		goto bad;
	}
	if (IN6_IS_ADDR_MULTICAST(&daddr6))
		if (is_solicited) {
			nd6log((LOG_ERR,
			    "nd6_na_input: a solicited adv is multicasted\n"));
			goto bad;
		}

	icmp6len -= sizeof(*nd_na);
	nd6_option_init(nd_na + 1, icmp6len, &ndopts);
	if (nd6_options(&ndopts) < 0) {
		nd6log((LOG_INFO,
		    "nd6_na_input: invalid ND option, ignored\n"));
		/* nd6_options have incremented stats */
		goto freeit;
	}

	if (ndopts.nd_opts_tgt_lladdr) {
		lladdr = (char *)(ndopts.nd_opts_tgt_lladdr + 1);
		lladdrlen = ndopts.nd_opts_tgt_lladdr->nd_opt_len << 3;
	}

	/*
	 * This effectively disables the DAD check on a non-master CARP
	 * address.
	 */
	if (ifp->if_carp)
		ifa = (*carp_iamatch6_p)(ifp, &taddr6);
	else
		ifa = (struct ifaddr *)in6ifa_ifpwithaddr(ifp, &taddr6);

	/*
	 * Target address matches one of my interface address.
	 *
	 * If my address is tentative, this means that there's somebody
	 * already using the same address as mine.  This indicates DAD failure.
	 * This is defined in RFC 2462.
	 *
	 * Otherwise, process as defined in RFC 2461.
	 */
	if (ifa
	 && (((struct in6_ifaddr *)ifa)->ia6_flags & IN6_IFF_TENTATIVE)) {
		ifa_free(ifa);
		nd6_dad_na_input(ifa);
		goto freeit;
	}

	/* Just for safety, maybe unnecessary. */
	if (ifa) {
		ifa_free(ifa);
		log(LOG_ERR,
		    "nd6_na_input: duplicate IP6 address %s\n",
		    ip6_sprintf(ip6bufs, &taddr6));
		goto freeit;
	}

	if (lladdr && ((ifp->if_addrlen + 2 + 7) & ~7) != lladdrlen) {
		nd6log((LOG_INFO, "nd6_na_input: lladdrlen mismatch for %s "
		    "(if %d, NA packet %d)\n", ip6_sprintf(ip6bufs, &taddr6),
		    ifp->if_addrlen, lladdrlen - 2));
		goto bad;
	}

	/*
	 * If no neighbor cache entry is found, NA SHOULD silently be
	 * discarded.
	 */
	IF_AFDATA_RLOCK(ifp);
	ln = nd6_lookup(&taddr6, LLE_EXCLUSIVE, ifp);
	IF_AFDATA_RUNLOCK(ifp);
	if (ln == NULL) {
		goto freeit;
	}

	if (ln->ln_state == ND6_LLINFO_INCOMPLETE) {
		/*
		 * If the link-layer has address, and no lladdr option came,
		 * discard the packet.
		 */
		if (ifp->if_addrlen && lladdr == NULL) {
			goto freeit;
		}

		/*
		 * Record link-layer address, and update the state.
		 */
		bcopy(lladdr, &ln->ll_addr, ifp->if_addrlen);
		ln->la_flags |= LLE_VALID;
		EVENTHANDLER_INVOKE(lle_event, ln, LLENTRY_RESOLVED);
		if (is_solicited) {
			ln->ln_state = ND6_LLINFO_REACHABLE;
			ln->ln_byhint = 0;
			if (!ND6_LLINFO_PERMANENT(ln)) {
				nd6_llinfo_settimer_locked(ln,
				    (long)ND_IFINFO(ifp)->reachable * hz);
			}
		} else {
			ln->ln_state = ND6_LLINFO_STALE;
			nd6_llinfo_settimer_locked(ln, (long)V_nd6_gctimer * hz);
		}
		if ((ln->ln_router = is_router) != 0) {
			/*
			 * This means a router's state has changed from
			 * non-reachable to probably reachable, and might
			 * affect the status of associated prefixes..
			 */
			checklink = 1;
		}
	} else {
		int llchange;

		/*
		 * Check if the link-layer address has changed or not.
		 */
		if (lladdr == NULL)
			llchange = 0;
		else {
			if (ln->la_flags & LLE_VALID) {
				if (bcmp(lladdr, &ln->ll_addr, ifp->if_addrlen))
					llchange = 1;
				else
					llchange = 0;
			} else
				llchange = 1;
		}

		/*
		 * This is VERY complex.  Look at it with care.
		 *
		 * override solicit lladdr llchange	action
		 *					(L: record lladdr)
		 *
		 *	0	0	n	--	(2c)
		 *	0	0	y	n	(2b) L
		 *	0	0	y	y	(1)    REACHABLE->STALE
		 *	0	1	n	--	(2c)   *->REACHABLE
		 *	0	1	y	n	(2b) L *->REACHABLE
		 *	0	1	y	y	(1)    REACHABLE->STALE
		 *	1	0	n	--	(2a)
		 *	1	0	y	n	(2a) L
		 *	1	0	y	y	(2a) L *->STALE
		 *	1	1	n	--	(2a)   *->REACHABLE
		 *	1	1	y	n	(2a) L *->REACHABLE
		 *	1	1	y	y	(2a) L *->REACHABLE
		 */
		if (!is_override && (lladdr != NULL && llchange)) {  /* (1) */
			/*
			 * If state is REACHABLE, make it STALE.
			 * no other updates should be done.
			 */
			if (ln->ln_state == ND6_LLINFO_REACHABLE) {
				ln->ln_state = ND6_LLINFO_STALE;
				nd6_llinfo_settimer_locked(ln, (long)V_nd6_gctimer * hz);
			}
			goto freeit;
		} else if (is_override				   /* (2a) */
			|| (!is_override && (lladdr != NULL && !llchange)) /* (2b) */
			|| lladdr == NULL) {			   /* (2c) */
			/*
			 * Update link-local address, if any.
			 */
			if (lladdr != NULL) {
				bcopy(lladdr, &ln->ll_addr, ifp->if_addrlen);
				ln->la_flags |= LLE_VALID;
				EVENTHANDLER_INVOKE(lle_event, ln,
				    LLENTRY_RESOLVED);
			}

			/*
			 * If solicited, make the state REACHABLE.
			 * If not solicited and the link-layer address was
			 * changed, make it STALE.
			 */
			if (is_solicited) {
				ln->ln_state = ND6_LLINFO_REACHABLE;
				ln->ln_byhint = 0;
				if (!ND6_LLINFO_PERMANENT(ln)) {
					nd6_llinfo_settimer_locked(ln,
					    (long)ND_IFINFO(ifp)->reachable * hz);
				}
			} else {
				if (lladdr != NULL && llchange) {
					ln->ln_state = ND6_LLINFO_STALE;
					nd6_llinfo_settimer_locked(ln,
					    (long)V_nd6_gctimer * hz);
				}
			}
		}

		if (ln->ln_router && !is_router) {
			/*
			 * The peer dropped the router flag.
			 * Remove the sender from the Default Router List and
			 * update the Destination Cache entries.
			 */
			struct nd_defrouter *dr;
			struct in6_addr *in6;

			in6 = &ln->r_l3addr.addr6;

			/*
			 * Lock to protect the default router list.
			 * XXX: this might be unnecessary, since this function
			 * is only called under the network software interrupt
			 * context.  However, we keep it just for safety.
			 */
			dr = defrouter_lookup(in6, ifp);
			if (dr)
				defrtrlist_del(dr);
			else if (ND_IFINFO(ifp)->flags &
			    ND6_IFF_ACCEPT_RTADV) {
				/*
				 * Even if the neighbor is not in the default
				 * router list, the neighbor may be used
				 * as a next hop for some destinations
				 * (e.g. redirect case). So we must
				 * call rt6_flush explicitly.
				 */
				rt6_flush(&ip6->ip6_src, ifp);
			}
		}
		ln->ln_router = is_router;
	}
        /* XXX - QL
	 *  Does this matter?
	 *  rt->rt_flags &= ~RTF_REJECT;
	 */
	ln->la_asked = 0;
<<<<<<< HEAD
	if (ln->la_hold) {
		struct mbuf *m_hold, *m_hold_next;

		/*
		 * reset the la_hold in advance, to explicitly
		 * prevent a la_hold lookup in nd6_output()
		 * (wouldn't happen, though...)
		 */
		for (m_hold = ln->la_hold, ln->la_hold = NULL;
		    m_hold; m_hold = m_hold_next) {
			m_hold_next = m_hold->m_nextpkt;
			m_hold->m_nextpkt = NULL;
			/*
			 * we assume ifp is not a loopback here, so just set
			 * the 2nd argument as the 1st one.
			 */

			if (send_sendso_input_hook != NULL) {
				mtag = m_tag_get(PACKET_TAG_ND_OUTGOING,
				    sizeof(unsigned short), M_NOWAIT);
				if (mtag == NULL)
					goto bad;
				m_tag_prepend(m, mtag);
			}

			lltable_fill_sa_entry(ln, (struct sockaddr *)&sin6);
			nd6_output_lle(ifp, ifp, m_hold, &sin6, NULL, ln,
			    &chain);
		}
	}
 freeit:
	if (ln != NULL) {
		if (chain)
			lltable_fill_sa_entry(ln, (struct sockaddr *)&sin6);
=======
	if (ln->la_hold != NULL)
		nd6_grab_holdchain(ln, &chain, &sin6);
 freeit:
	if (ln != NULL)
>>>>>>> 48e521bc
		LLE_WUNLOCK(ln);

	if (chain != NULL)
		nd6_flush_holdchain(ifp, ifp, chain, &sin6);

	if (checklink)
		pfxlist_onlink_check();

	m_freem(m);
	return;

 bad:
	if (ln != NULL)
		LLE_WUNLOCK(ln);

	ICMP6STAT_INC(icp6s_badna);
	m_freem(m);
}

/*
 * Neighbor advertisement output handling.
 *
 * Based on RFC 2461
 *
 * the following items are not implemented yet:
 * - proxy advertisement delay rule (RFC2461 7.2.8, last paragraph, SHOULD)
 * - anycast advertisement delay rule (RFC2461 7.2.7, SHOULD)
 *
 * tlladdr - 1 if include target link-layer address
 * sdl0 - sockaddr_dl (= proxy NA) or NULL
 */
static void
nd6_na_output_fib(struct ifnet *ifp, const struct in6_addr *daddr6_0,
    const struct in6_addr *taddr6, u_long flags, int tlladdr,
    struct sockaddr *sdl0, u_int fibnum)
{
	struct mbuf *m;
	struct m_tag *mtag;
	struct ip6_hdr *ip6;
	struct nd_neighbor_advert *nd_na;
	struct ip6_moptions im6o;
	struct in6_addr dst, src, daddr6;
	int icmp6len, maxlen, error;
	uint32_t scopeid;
	caddr_t mac = NULL;

	daddr6 = *daddr6_0;	/* make a local copy for modification */

	/* estimate the size of message */
	maxlen = sizeof(*ip6) + sizeof(*nd_na);
	maxlen += (sizeof(struct nd_opt_hdr) + ifp->if_addrlen + 7) & ~7;
	if (max_linkhdr + maxlen >= MCLBYTES) {
#ifdef DIAGNOSTIC
		printf("nd6_na_output: max_linkhdr + maxlen >= MCLBYTES "
		    "(%d + %d > %d)\n", max_linkhdr, maxlen, MCLBYTES);
#endif
		return;
	}

	if (max_linkhdr + maxlen > MHLEN)
		m = m_getcl(M_NOWAIT, MT_DATA, M_PKTHDR);
	else
		m = m_gethdr(M_NOWAIT, MT_DATA);
	if (m == NULL)
		return;
	M_SETFIB(m, fibnum);

	if (IN6_IS_ADDR_MULTICAST(&daddr6)) {
		m->m_flags |= M_MCAST;
		im6o.im6o_multicast_ifp = ifp;
		im6o.im6o_multicast_hlim = 255;
		im6o.im6o_multicast_loop = 0;
	}

	icmp6len = sizeof(*nd_na);
	m->m_pkthdr.len = m->m_len = sizeof(struct ip6_hdr) + icmp6len;
	m->m_data += max_linkhdr;	/* or M_ALIGN() equivalent? */

	/* fill neighbor advertisement packet */
	ip6 = mtod(m, struct ip6_hdr *);
	ip6->ip6_flow = 0;
	ip6->ip6_vfc &= ~IPV6_VERSION_MASK;
	ip6->ip6_vfc |= IPV6_VERSION;
	ip6->ip6_nxt = IPPROTO_ICMPV6;
	ip6->ip6_hlim = 255;
	if (IN6_IS_ADDR_UNSPECIFIED(&daddr6)) {
		/* reply to DAD */
		daddr6.s6_addr16[0] = IPV6_ADDR_INT16_MLL;
		daddr6.s6_addr16[1] = 0;
		daddr6.s6_addr32[1] = 0;
		daddr6.s6_addr32[2] = 0;
		daddr6.s6_addr32[3] = IPV6_ADDR_INT32_ONE;
		if (in6_setscope(&daddr6, ifp, NULL))
			goto bad;

		flags &= ~ND_NA_FLAG_SOLICITED;
	}
	ip6->ip6_dst = daddr6;

	/*
	 * Select a source whose scope is the same as that of the dest.
	 */
	in6_splitscope(&daddr6, &dst, &scopeid);

	error = in6_selectsrc_addr(ifp->if_fib, &dst, scopeid, &src);
	if (error) {
		char ip6buf[INET6_ADDRSTRLEN];
		nd6log((LOG_DEBUG, "nd6_na_output: source can't be "
		    "determined: dst=%s, error=%d\n",
		    ip6_sprintf(ip6buf, &dst), error));
		goto bad;
	}
	ip6->ip6_src = src;
	nd_na = (struct nd_neighbor_advert *)(ip6 + 1);
	nd_na->nd_na_type = ND_NEIGHBOR_ADVERT;
	nd_na->nd_na_code = 0;
	nd_na->nd_na_target = *taddr6;
	in6_clearscope(&nd_na->nd_na_target); /* XXX */

	/*
	 * "tlladdr" indicates NS's condition for adding tlladdr or not.
	 * see nd6_ns_input() for details.
	 * Basically, if NS packet is sent to unicast/anycast addr,
	 * target lladdr option SHOULD NOT be included.
	 */
	if (tlladdr) {
		/*
		 * sdl0 != NULL indicates proxy NA.  If we do proxy, use
		 * lladdr in sdl0.  If we are not proxying (sending NA for
		 * my address) use lladdr configured for the interface.
		 */
		if (sdl0 == NULL) {
			if (ifp->if_carp)
				mac = (*carp_macmatch6_p)(ifp, m, taddr6);
			if (mac == NULL)
				mac = nd6_ifptomac(ifp);
		} else if (sdl0->sa_family == AF_LINK) {
			struct sockaddr_dl *sdl;
			sdl = (struct sockaddr_dl *)sdl0;
			if (sdl->sdl_alen == ifp->if_addrlen)
				mac = LLADDR(sdl);
		}
	}
	if (tlladdr && mac) {
		int optlen = sizeof(struct nd_opt_hdr) + ifp->if_addrlen;
		struct nd_opt_hdr *nd_opt = (struct nd_opt_hdr *)(nd_na + 1);

		/* roundup to 8 bytes alignment! */
		optlen = (optlen + 7) & ~7;

		m->m_pkthdr.len += optlen;
		m->m_len += optlen;
		icmp6len += optlen;
		bzero((caddr_t)nd_opt, optlen);
		nd_opt->nd_opt_type = ND_OPT_TARGET_LINKADDR;
		nd_opt->nd_opt_len = optlen >> 3;
		bcopy(mac, (caddr_t)(nd_opt + 1), ifp->if_addrlen);
	} else
		flags &= ~ND_NA_FLAG_OVERRIDE;

	ip6->ip6_plen = htons((u_short)icmp6len);
	nd_na->nd_na_flags_reserved = flags;
	nd_na->nd_na_cksum = 0;
	nd_na->nd_na_cksum =
	    in6_cksum(m, IPPROTO_ICMPV6, sizeof(struct ip6_hdr), icmp6len);

	if (send_sendso_input_hook != NULL) {
		mtag = m_tag_get(PACKET_TAG_ND_OUTGOING,
		    sizeof(unsigned short), M_NOWAIT);
		if (mtag == NULL)
			goto bad;
		*(unsigned short *)(mtag + 1) = nd_na->nd_na_type;
		m_tag_prepend(m, mtag);
	}

	ip6_output(m, NULL, NULL, 0, &im6o, NULL);
	icmp6_ifstat_inc(ifp, ifs6_out_msg);
	icmp6_ifstat_inc(ifp, ifs6_out_neighboradvert);
	ICMP6STAT_INC(icp6s_outhist[ND_NEIGHBOR_ADVERT]);

	return;

  bad:
	m_freem(m);
	return;
}

#ifndef BURN_BRIDGES
void
nd6_na_output(struct ifnet *ifp, const struct in6_addr *daddr6_0,
    const struct in6_addr *taddr6, u_long flags, int tlladdr,
    struct sockaddr *sdl0)
{

	nd6_na_output_fib(ifp, daddr6_0, taddr6, flags, tlladdr, sdl0,
	    RT_DEFAULT_FIB);
}
#endif

caddr_t
nd6_ifptomac(struct ifnet *ifp)
{
	switch (ifp->if_type) {
	case IFT_ARCNET:
	case IFT_ETHER:
	case IFT_FDDI:
	case IFT_IEEE1394:
#ifdef IFT_L2VLAN
	case IFT_L2VLAN:
#endif
#ifdef IFT_IEEE80211
	case IFT_IEEE80211:
#endif
	case IFT_INFINIBAND:
	case IFT_BRIDGE:
	case IFT_ISO88025:
		return IF_LLADDR(ifp);
	default:
		return NULL;
	}
}

struct dadq {
	TAILQ_ENTRY(dadq) dad_list;
	struct ifaddr *dad_ifa;
	int dad_count;		/* max NS to send */
	int dad_ns_tcount;	/* # of trials to send NS */
	int dad_ns_ocount;	/* NS sent so far */
	int dad_ns_icount;
	int dad_na_icount;
	struct callout dad_timer_ch;
	struct vnet *dad_vnet;
	u_int dad_refcnt;
};

static VNET_DEFINE(TAILQ_HEAD(, dadq), dadq);
static VNET_DEFINE(struct rwlock, dad_rwlock);
#define	V_dadq			VNET(dadq)
#define	V_dad_rwlock		VNET(dad_rwlock)

#define	DADQ_RLOCK()		rw_rlock(&V_dad_rwlock)	
#define	DADQ_RUNLOCK()		rw_runlock(&V_dad_rwlock)	
#define	DADQ_WLOCK()		rw_wlock(&V_dad_rwlock)	
#define	DADQ_WUNLOCK()		rw_wunlock(&V_dad_rwlock)	

static void
nd6_dad_add(struct dadq *dp)
{

	DADQ_WLOCK();
	TAILQ_INSERT_TAIL(&V_dadq, dp, dad_list);
	DADQ_WUNLOCK();
}

static void
nd6_dad_del(struct dadq *dp)
{

	DADQ_WLOCK();
	TAILQ_REMOVE(&V_dadq, dp, dad_list);
	DADQ_WUNLOCK();
	nd6_dad_rele(dp);
}

static struct dadq *
nd6_dad_find(struct ifaddr *ifa)
{
	struct dadq *dp;

	DADQ_RLOCK();
	TAILQ_FOREACH(dp, &V_dadq, dad_list)
		if (dp->dad_ifa == ifa) {
			refcount_acquire(&dp->dad_refcnt);
			break;
		}
	DADQ_RUNLOCK();

	return (dp);
}

static void
nd6_dad_starttimer(struct dadq *dp, int ticks)
{

	callout_reset(&dp->dad_timer_ch, ticks,
	    (void (*)(void *))nd6_dad_timer, (void *)dp);
}

static void
nd6_dad_stoptimer(struct dadq *dp)
{

	callout_drain(&dp->dad_timer_ch);
}

static void
nd6_dad_rele(struct dadq *dp)
{

	if (refcount_release(&dp->dad_refcnt)) {
		ifa_free(dp->dad_ifa);
		free(dp, M_IP6NDP);
	}
}

void
nd6_dad_init(void)
{

	rw_init(&V_dad_rwlock, "nd6 DAD queue");
	TAILQ_INIT(&V_dadq);
}

/*
 * Start Duplicate Address Detection (DAD) for specified interface address.
 */
void
nd6_dad_start(struct ifaddr *ifa, int delay)
{
	struct in6_ifaddr *ia = (struct in6_ifaddr *)ifa;
	struct dadq *dp;
	char ip6buf[INET6_ADDRSTRLEN];

	/*
	 * If we don't need DAD, don't do it.
	 * There are several cases:
	 * - DAD is disabled (ip6_dad_count == 0)
	 * - the interface address is anycast
	 */
	if (!(ia->ia6_flags & IN6_IFF_TENTATIVE)) {
		log(LOG_DEBUG,
			"nd6_dad_start: called with non-tentative address "
			"%s(%s)\n",
			ip6_sprintf(ip6buf, &ia->ia_addr.sin6_addr),
			ifa->ifa_ifp ? if_name(ifa->ifa_ifp) : "???");
		return;
	}
	if (ia->ia6_flags & IN6_IFF_ANYCAST) {
		ia->ia6_flags &= ~IN6_IFF_TENTATIVE;
		return;
	}
	if (!V_ip6_dad_count) {
		ia->ia6_flags &= ~IN6_IFF_TENTATIVE;
		return;
	}
	if (ifa->ifa_ifp == NULL)
		panic("nd6_dad_start: ifa->ifa_ifp == NULL");
	if (!(ifa->ifa_ifp->if_flags & IFF_UP)) {
		return;
	}
	if (ND_IFINFO(ifa->ifa_ifp)->flags & ND6_IFF_IFDISABLED)
		return;
	if ((dp = nd6_dad_find(ifa)) != NULL) {
		/* DAD already in progress */
		nd6_dad_rele(dp);
		return;
	}

	dp = malloc(sizeof(*dp), M_IP6NDP, M_NOWAIT | M_ZERO);
	if (dp == NULL) {
		log(LOG_ERR, "nd6_dad_start: memory allocation failed for "
			"%s(%s)\n",
			ip6_sprintf(ip6buf, &ia->ia_addr.sin6_addr),
			ifa->ifa_ifp ? if_name(ifa->ifa_ifp) : "???");
		return;
	}
	callout_init(&dp->dad_timer_ch, 0);
#ifdef VIMAGE
	dp->dad_vnet = curvnet;
#endif
	nd6log((LOG_DEBUG, "%s: starting DAD for %s\n", if_name(ifa->ifa_ifp),
	    ip6_sprintf(ip6buf, &ia->ia_addr.sin6_addr)));

	/*
	 * Send NS packet for DAD, ip6_dad_count times.
	 * Note that we must delay the first transmission, if this is the
	 * first packet to be sent from the interface after interface
	 * (re)initialization.
	 */
	dp->dad_ifa = ifa;
	ifa_ref(dp->dad_ifa);
	dp->dad_count = V_ip6_dad_count;
	dp->dad_ns_icount = dp->dad_na_icount = 0;
	dp->dad_ns_ocount = dp->dad_ns_tcount = 0;
	refcount_init(&dp->dad_refcnt, 1);
	nd6_dad_add(dp);
	if (delay == 0) {
		nd6_dad_ns_output(dp, ifa);
		nd6_dad_starttimer(dp,
		    (long)ND_IFINFO(ifa->ifa_ifp)->retrans * hz / 1000);
	} else {
		nd6_dad_starttimer(dp, delay);
	}
}

/*
 * terminate DAD unconditionally.  used for address removals.
 */
void
nd6_dad_stop(struct ifaddr *ifa)
{
	struct dadq *dp;

	dp = nd6_dad_find(ifa);
	if (!dp) {
		/* DAD wasn't started yet */
		return;
	}

	nd6_dad_stoptimer(dp);

	/*
	 * The DAD queue entry may have been removed by nd6_dad_timer() while
	 * we were waiting for it to stop, so re-do the lookup.
	 */
	nd6_dad_rele(dp);
	if (nd6_dad_find(ifa) == NULL)
		return;

	nd6_dad_del(dp);
	nd6_dad_rele(dp);
}

static void
nd6_dad_timer(struct dadq *dp)
{
	CURVNET_SET(dp->dad_vnet);
	struct ifaddr *ifa = dp->dad_ifa;
	struct ifnet *ifp = dp->dad_ifa->ifa_ifp;
	struct in6_ifaddr *ia = (struct in6_ifaddr *)ifa;
	char ip6buf[INET6_ADDRSTRLEN];

	/* Sanity check */
	if (ia == NULL) {
		log(LOG_ERR, "nd6_dad_timer: called with null parameter\n");
		goto err;
	}
	if (ND_IFINFO(ifp)->flags & ND6_IFF_IFDISABLED) {
		/* Do not need DAD for ifdisabled interface. */
		log(LOG_ERR, "nd6_dad_timer: cancel DAD on %s because of "
		    "ND6_IFF_IFDISABLED.\n", ifp->if_xname);
		goto err;
	}
	if (ia->ia6_flags & IN6_IFF_DUPLICATED) {
		log(LOG_ERR, "nd6_dad_timer: called with duplicated address "
			"%s(%s)\n",
			ip6_sprintf(ip6buf, &ia->ia_addr.sin6_addr),
			ifa->ifa_ifp ? if_name(ifa->ifa_ifp) : "???");
		goto err;
	}
	if ((ia->ia6_flags & IN6_IFF_TENTATIVE) == 0) {
		log(LOG_ERR, "nd6_dad_timer: called with non-tentative address "
			"%s(%s)\n",
			ip6_sprintf(ip6buf, &ia->ia_addr.sin6_addr),
			ifa->ifa_ifp ? if_name(ifa->ifa_ifp) : "???");
		goto err;
	}

	/* timeouted with IFF_{RUNNING,UP} check */
	if (dp->dad_ns_tcount > V_dad_maxtry) {
		nd6log((LOG_INFO, "%s: could not run DAD, driver problem?\n",
		    if_name(ifa->ifa_ifp)));
		goto err;
	}

	/* Need more checks? */
	if (dp->dad_ns_ocount < dp->dad_count) {
		/*
		 * We have more NS to go.  Send NS packet for DAD.
		 */
		nd6_dad_ns_output(dp, ifa);
		nd6_dad_starttimer(dp,
		    (long)ND_IFINFO(ifa->ifa_ifp)->retrans * hz / 1000);
		goto done;
	} else {
		/*
		 * We have transmitted sufficient number of DAD packets.
		 * See what we've got.
		 */
		if (dp->dad_ns_icount > 0 || dp->dad_na_icount > 0)
			/* We've seen NS or NA, means DAD has failed. */
			nd6_dad_duplicated(ifa, dp);
		else {
			/*
			 * We are done with DAD.  No NA came, no NS came.
			 * No duplicate address found.  Check IFDISABLED flag
			 * again in case that it is changed between the
			 * beginning of this function and here.
			 */
			if ((ND_IFINFO(ifp)->flags & ND6_IFF_IFDISABLED) == 0)
				ia->ia6_flags &= ~IN6_IFF_TENTATIVE;

			nd6log((LOG_DEBUG,
			    "%s: DAD complete for %s - no duplicates found\n",
			    if_name(ifa->ifa_ifp),
			    ip6_sprintf(ip6buf, &ia->ia_addr.sin6_addr)));
		}
	}
err:
	nd6_dad_del(dp);
done:
	CURVNET_RESTORE();
}

static void
nd6_dad_duplicated(struct ifaddr *ifa, struct dadq *dp)
{
	struct in6_ifaddr *ia = (struct in6_ifaddr *)ifa;
	struct ifnet *ifp;
	char ip6buf[INET6_ADDRSTRLEN];

	log(LOG_ERR, "%s: DAD detected duplicate IPv6 address %s: "
	    "NS in/out=%d/%d, NA in=%d\n",
	    if_name(ifa->ifa_ifp), ip6_sprintf(ip6buf, &ia->ia_addr.sin6_addr),
	    dp->dad_ns_icount, dp->dad_ns_ocount, dp->dad_na_icount);

	ia->ia6_flags &= ~IN6_IFF_TENTATIVE;
	ia->ia6_flags |= IN6_IFF_DUPLICATED;

	ifp = ifa->ifa_ifp;
	log(LOG_ERR, "%s: DAD complete for %s - duplicate found\n",
	    if_name(ifp), ip6_sprintf(ip6buf, &ia->ia_addr.sin6_addr));
	log(LOG_ERR, "%s: manual intervention required\n",
	    if_name(ifp));

	/*
	 * If the address is a link-local address formed from an interface
	 * identifier based on the hardware address which is supposed to be
	 * uniquely assigned (e.g., EUI-64 for an Ethernet interface), IP
	 * operation on the interface SHOULD be disabled.
	 * [RFC 4862, Section 5.4.5]
	 */
	if (IN6_IS_ADDR_LINKLOCAL(&ia->ia_addr.sin6_addr)) {
		struct in6_addr in6;

		/*
		 * To avoid over-reaction, we only apply this logic when we are
		 * very sure that hardware addresses are supposed to be unique.
		 */
		switch (ifp->if_type) {
		case IFT_ETHER:
		case IFT_FDDI:
		case IFT_ATM:
		case IFT_IEEE1394:
#ifdef IFT_IEEE80211
		case IFT_IEEE80211:
#endif
		case IFT_INFINIBAND:
			in6 = ia->ia_addr.sin6_addr;
			if (in6_get_hw_ifid(ifp, &in6) == 0 &&
			    IN6_ARE_ADDR_EQUAL(&ia->ia_addr.sin6_addr, &in6)) {
				ND_IFINFO(ifp)->flags |= ND6_IFF_IFDISABLED;
				log(LOG_ERR, "%s: possible hardware address "
				    "duplication detected, disable IPv6\n",
				    if_name(ifp));
			}
			break;
		}
	}
}

static void
nd6_dad_ns_output(struct dadq *dp, struct ifaddr *ifa)
{
	struct in6_ifaddr *ia = (struct in6_ifaddr *)ifa;
	struct ifnet *ifp = ifa->ifa_ifp;

	dp->dad_ns_tcount++;
	if ((ifp->if_flags & IFF_UP) == 0) {
		return;
	}
	if ((ifp->if_drv_flags & IFF_DRV_RUNNING) == 0) {
		return;
	}

	dp->dad_ns_ocount++;
	nd6_ns_output(ifp, NULL, &ia->ia_addr.sin6_addr, NULL, 1);
}

static void
nd6_dad_ns_input(struct ifaddr *ifa)
{
	struct in6_ifaddr *ia;
	struct ifnet *ifp;
	const struct in6_addr *taddr6;
	struct dadq *dp;

	if (ifa == NULL)
		panic("ifa == NULL in nd6_dad_ns_input");

	ia = (struct in6_ifaddr *)ifa;
	ifp = ifa->ifa_ifp;
	taddr6 = &ia->ia_addr.sin6_addr;
	dp = nd6_dad_find(ifa);
	if (dp == NULL)
		return;

	/* Quickhack - completely ignore DAD NS packets */
	if (V_dad_ignore_ns) {
		char ip6buf[INET6_ADDRSTRLEN];
		nd6log((LOG_INFO,
		    "nd6_dad_ns_input: ignoring DAD NS packet for "
		    "address %s(%s)\n", ip6_sprintf(ip6buf, taddr6),
		    if_name(ifa->ifa_ifp)));
		return;
	}

	/* XXX more checks for loopback situation - see nd6_dad_timer too */

	dp->dad_ns_icount++;
	nd6_dad_rele(dp);
}

static void
nd6_dad_na_input(struct ifaddr *ifa)
{
	struct dadq *dp;

	if (ifa == NULL)
		panic("ifa == NULL in nd6_dad_na_input");

	dp = nd6_dad_find(ifa);
	if (dp != NULL) {
		dp->dad_na_icount++;
		nd6_dad_rele(dp);
	}
}<|MERGE_RESOLUTION|>--- conflicted
+++ resolved
@@ -855,47 +855,10 @@
 	 *  rt->rt_flags &= ~RTF_REJECT;
 	 */
 	ln->la_asked = 0;
-<<<<<<< HEAD
-	if (ln->la_hold) {
-		struct mbuf *m_hold, *m_hold_next;
-
-		/*
-		 * reset the la_hold in advance, to explicitly
-		 * prevent a la_hold lookup in nd6_output()
-		 * (wouldn't happen, though...)
-		 */
-		for (m_hold = ln->la_hold, ln->la_hold = NULL;
-		    m_hold; m_hold = m_hold_next) {
-			m_hold_next = m_hold->m_nextpkt;
-			m_hold->m_nextpkt = NULL;
-			/*
-			 * we assume ifp is not a loopback here, so just set
-			 * the 2nd argument as the 1st one.
-			 */
-
-			if (send_sendso_input_hook != NULL) {
-				mtag = m_tag_get(PACKET_TAG_ND_OUTGOING,
-				    sizeof(unsigned short), M_NOWAIT);
-				if (mtag == NULL)
-					goto bad;
-				m_tag_prepend(m, mtag);
-			}
-
-			lltable_fill_sa_entry(ln, (struct sockaddr *)&sin6);
-			nd6_output_lle(ifp, ifp, m_hold, &sin6, NULL, ln,
-			    &chain);
-		}
-	}
- freeit:
-	if (ln != NULL) {
-		if (chain)
-			lltable_fill_sa_entry(ln, (struct sockaddr *)&sin6);
-=======
-	if (ln->la_hold != NULL)
+	if (ln->la_hold)
 		nd6_grab_holdchain(ln, &chain, &sin6);
  freeit:
 	if (ln != NULL)
->>>>>>> 48e521bc
 		LLE_WUNLOCK(ln);
 
 	if (chain != NULL)

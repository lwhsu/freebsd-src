/*-
 * Copyright (C) 1995, 1996, 1997, and 1998 WIDE Project.
 * All rights reserved.
 *
 * Redistribution and use in source and binary forms, with or without
 * modification, are permitted provided that the following conditions
 * are met:
 * 1. Redistributions of source code must retain the above copyright
 *    notice, this list of conditions and the following disclaimer.
 * 2. Redistributions in binary form must reproduce the above copyright
 *    notice, this list of conditions and the following disclaimer in the
 *    documentation and/or other materials provided with the distribution.
 * 3. Neither the name of the project nor the names of its contributors
 *    may be used to endorse or promote products derived from this software
 *    without specific prior written permission.
 *
 * THIS SOFTWARE IS PROVIDED BY THE PROJECT AND CONTRIBUTORS ``AS IS'' AND
 * ANY EXPRESS OR IMPLIED WARRANTIES, INCLUDING, BUT NOT LIMITED TO, THE
 * IMPLIED WARRANTIES OF MERCHANTABILITY AND FITNESS FOR A PARTICULAR PURPOSE
 * ARE DISCLAIMED.  IN NO EVENT SHALL THE PROJECT OR CONTRIBUTORS BE LIABLE
 * FOR ANY DIRECT, INDIRECT, INCIDENTAL, SPECIAL, EXEMPLARY, OR CONSEQUENTIAL
 * DAMAGES (INCLUDING, BUT NOT LIMITED TO, PROCUREMENT OF SUBSTITUTE GOODS
 * OR SERVICES; LOSS OF USE, DATA, OR PROFITS; OR BUSINESS INTERRUPTION)
 * HOWEVER CAUSED AND ON ANY THEORY OF LIABILITY, WHETHER IN CONTRACT, STRICT
 * LIABILITY, OR TORT (INCLUDING NEGLIGENCE OR OTHERWISE) ARISING IN ANY WAY
 * OUT OF THE USE OF THIS SOFTWARE, EVEN IF ADVISED OF THE POSSIBILITY OF
 * SUCH DAMAGE.
 *
 *	$KAME: ip6_output.c,v 1.279 2002/01/26 06:12:30 jinmei Exp $
 */

/*-
 * Copyright (c) 1982, 1986, 1988, 1990, 1993
 *	The Regents of the University of California.  All rights reserved.
 *
 * Redistribution and use in source and binary forms, with or without
 * modification, are permitted provided that the following conditions
 * are met:
 * 1. Redistributions of source code must retain the above copyright
 *    notice, this list of conditions and the following disclaimer.
 * 2. Redistributions in binary form must reproduce the above copyright
 *    notice, this list of conditions and the following disclaimer in the
 *    documentation and/or other materials provided with the distribution.
 * 4. Neither the name of the University nor the names of its contributors
 *    may be used to endorse or promote products derived from this software
 *    without specific prior written permission.
 *
 * THIS SOFTWARE IS PROVIDED BY THE REGENTS AND CONTRIBUTORS ``AS IS'' AND
 * ANY EXPRESS OR IMPLIED WARRANTIES, INCLUDING, BUT NOT LIMITED TO, THE
 * IMPLIED WARRANTIES OF MERCHANTABILITY AND FITNESS FOR A PARTICULAR PURPOSE
 * ARE DISCLAIMED.  IN NO EVENT SHALL THE REGENTS OR CONTRIBUTORS BE LIABLE
 * FOR ANY DIRECT, INDIRECT, INCIDENTAL, SPECIAL, EXEMPLARY, OR CONSEQUENTIAL
 * DAMAGES (INCLUDING, BUT NOT LIMITED TO, PROCUREMENT OF SUBSTITUTE GOODS
 * OR SERVICES; LOSS OF USE, DATA, OR PROFITS; OR BUSINESS INTERRUPTION)
 * HOWEVER CAUSED AND ON ANY THEORY OF LIABILITY, WHETHER IN CONTRACT, STRICT
 * LIABILITY, OR TORT (INCLUDING NEGLIGENCE OR OTHERWISE) ARISING IN ANY WAY
 * OUT OF THE USE OF THIS SOFTWARE, EVEN IF ADVISED OF THE POSSIBILITY OF
 * SUCH DAMAGE.
 *
 *	@(#)ip_output.c	8.3 (Berkeley) 1/21/94
 */

#include <sys/cdefs.h>
__FBSDID("$FreeBSD$");

#include "opt_inet.h"
#include "opt_inet6.h"
#include "opt_ipfw.h"
#include "opt_ipsec.h"
#include "opt_sctp.h"
#include "opt_route.h"
#include "opt_rss.h"

#include <sys/param.h>
#include <sys/kernel.h>
#include <sys/malloc.h>
#include <sys/mbuf.h>
#include <sys/errno.h>
#include <sys/priv.h>
#include <sys/proc.h>
#include <sys/protosw.h>
#include <sys/socket.h>
#include <sys/socketvar.h>
#include <sys/syslog.h>
#include <sys/ucred.h>

#include <machine/in_cksum.h>

#include <net/if.h>
#include <net/if_var.h>
#include <net/netisr.h>
#include <net/route.h>
#include <net/pfil.h>
#include <net/rss_config.h>
#include <net/vnet.h>

#include <netinet/in.h>
#include <netinet/in_var.h>
#include <netinet/ip_var.h>
#include <netinet6/in6_var.h>
#include <netinet/ip6.h>
#include <netinet/icmp6.h>
#include <netinet6/ip6_var.h>
#include <netinet/in_pcb.h>
#include <netinet/tcp_var.h>
#include <netinet6/nd6.h>
#include <netinet6/in6_rss.h>

#include <net/rt_nhops.h>

#ifdef IPSEC
#include <netipsec/ipsec.h>
#include <netipsec/ipsec6.h>
#include <netipsec/key.h>
#include <netinet6/ip6_ipsec.h>
#endif /* IPSEC */
#ifdef SCTP
#include <netinet/sctp.h>
#include <netinet/sctp_crc32.h>
#endif

#include <netinet6/ip6protosw.h>
#include <netinet6/scope6_var.h>

#ifdef FLOWTABLE
#include <net/flowtable.h>
#endif

extern int in6_mcast_loop;

struct ip6_exthdrs {
	struct mbuf *ip6e_ip6;
	struct mbuf *ip6e_hbh;
	struct mbuf *ip6e_dest1;
	struct mbuf *ip6e_rthdr;
	struct mbuf *ip6e_dest2;
};

static int ip6_pcbopt(int, u_char *, int, struct ip6_pktopts **,
			   struct ucred *, int);
static int ip6_pcbopts(struct ip6_pktopts **, struct mbuf *,
	struct socket *, struct sockopt *);
static int ip6_getpcbopt(struct ip6_pktopts *, int, struct sockopt *);
static int ip6_setpktopt(int, u_char *, int, struct ip6_pktopts *,
	struct ucred *, int, int, int);

static int ip6_copyexthdr(struct mbuf **, caddr_t, int);
static int ip6_insertfraghdr(struct mbuf *, struct mbuf *, int,
	struct ip6_frag **);
static int ip6_insert_jumboopt(struct ip6_exthdrs *, u_int32_t);
static int ip6_splithdr(struct mbuf *, struct ip6_exthdrs *);
static int copypktopts(struct ip6_pktopts *, struct ip6_pktopts *, int);


/*
 * Make an extension header from option data.  hp is the source, and
 * mp is the destination.
 */
#define MAKE_EXTHDR(hp, mp)						\
    do {								\
	if (hp) {							\
		struct ip6_ext *eh = (struct ip6_ext *)(hp);		\
		error = ip6_copyexthdr((mp), (caddr_t)(hp),		\
		    ((eh)->ip6e_len + 1) << 3);				\
		if (error)						\
			goto freehdrs;					\
	}								\
    } while (/*CONSTCOND*/ 0)

/*
 * Form a chain of extension headers.
 * m is the extension header mbuf
 * mp is the previous mbuf in the chain
 * p is the next header
 * i is the type of option.
 */
#define MAKE_CHAIN(m, mp, p, i)\
    do {\
	if (m) {\
		if (!hdrsplit) \
			panic("assumption failed: hdr not split"); \
		*mtod((m), u_char *) = *(p);\
		*(p) = (i);\
		p = mtod((m), u_char *);\
		(m)->m_next = (mp)->m_next;\
		(mp)->m_next = (m);\
		(mp) = (m);\
	}\
    } while (/*CONSTCOND*/ 0)

void
in6_delayed_cksum(struct mbuf *m, uint32_t plen, u_short offset)
{
	u_short csum;

	csum = in_cksum_skip(m, offset + plen, offset);
	if (m->m_pkthdr.csum_flags & CSUM_UDP_IPV6 && csum == 0)
		csum = 0xffff;
	offset += m->m_pkthdr.csum_data;	/* checksum offset */

	if (offset + sizeof(u_short) > m->m_len) {
		printf("%s: delayed m_pullup, m->len: %d plen %u off %u "
		    "csum_flags=%b\n", __func__, m->m_len, plen, offset,
		    (int)m->m_pkthdr.csum_flags, CSUM_BITS);
		/*
		 * XXX this should not happen, but if it does, the correct
		 * behavior may be to insert the checksum in the appropriate
		 * next mbuf in the chain.
		 */
		return;
	}
	*(u_short *)(m->m_data + offset) = csum;
}

int
ip6_fragment(struct ifnet *ifp, struct mbuf *m0, int hlen, u_char nextproto,
    int mtu, uint32_t id)
{
	struct mbuf *m, **mnext, *m_frgpart;
	struct ip6_hdr *ip6, *mhip6;
	struct ip6_frag *ip6f;
	int off;
	int error;
	int tlen = m0->m_pkthdr.len;

	m = m0;
	ip6 = mtod(m, struct ip6_hdr *);
	mnext = &m->m_nextpkt;

	for (off = hlen; off < tlen; off += mtu) {
		m = m_gethdr(M_NOWAIT, MT_DATA);
		if (!m) {
			IP6STAT_INC(ip6s_odropped);
			return (ENOBUFS);
		}
		m->m_flags = m0->m_flags & M_COPYFLAGS;
		*mnext = m;
		mnext = &m->m_nextpkt;
		m->m_data += max_linkhdr;
		mhip6 = mtod(m, struct ip6_hdr *);
		*mhip6 = *ip6;
		m->m_len = sizeof(*mhip6);
		error = ip6_insertfraghdr(m0, m, hlen, &ip6f);
		if (error) {
			IP6STAT_INC(ip6s_odropped);
			return (error);
		}
		ip6f->ip6f_offlg = htons((u_short)((off - hlen) & ~7));
		if (off + mtu >= tlen)
			mtu = tlen - off;
		else
			ip6f->ip6f_offlg |= IP6F_MORE_FRAG;
		mhip6->ip6_plen = htons((u_short)(mtu + hlen +
		    sizeof(*ip6f) - sizeof(struct ip6_hdr)));
		if ((m_frgpart = m_copy(m0, off, mtu)) == 0) {
			IP6STAT_INC(ip6s_odropped);
			return (ENOBUFS);
		}
		m_cat(m, m_frgpart);
		m->m_pkthdr.len = mtu + hlen + sizeof(*ip6f);
		m->m_pkthdr.fibnum = m0->m_pkthdr.fibnum;
		m->m_pkthdr.rcvif = NULL;
		ip6f->ip6f_reserved = 0;
		ip6f->ip6f_ident = id;
		ip6f->ip6f_nxt = nextproto;
		IP6STAT_INC(ip6s_ofragments);
		in6_ifstat_inc(ifp, ifs6_out_fragcreat);
	}

	return (0);
}

/*
 * IP6 output. The packet in mbuf chain m contains a skeletal IP6
 * header (with pri, len, nxt, hlim, src, dst).
 * This function may modify ver and hlim only.
 * The mbuf chain containing the packet will be freed.
 * The mbuf opt, if present, will not be freed.
 * If route_in6 ro is present and has ro_rt initialized, route lookup would be
 * skipped and ro->ro_rt would be used. If ro is present but ro->ro_rt is NULL,
 * then result of route lookup is stored in ro->ro_rt.
 *
 * type of "mtu": rt_mtu is u_long, ifnet.ifr_mtu is int, and
 * nd_ifinfo.linkmtu is u_int32_t.  so we use u_long to hold largest one,
 * which is rt_mtu.
 */
/*
 * XXX TODO: no flowid is assigned for outbound flows?
 */
int
ip6_output(struct mbuf *m0, struct ip6_pktopts *opt,
    struct route_info *ri, int flags, struct ip6_moptions *im6o,
    struct inpcb *inp)
{
	struct ip6_hdr *ip6;
	struct ifnet *ifp, *origifp;
	struct mbuf *m = m0;
	struct mbuf *mprev = NULL;
	int hlen, tlen, len;
	struct nhop_prepend local_nh, *nh;
	struct sockaddr_in6 src_sa, dst_sa;
	struct in6_addr dst, odst;
	int error = 0;
	u_long mtu;
	int alwaysfrag, dontfrag;
	u_int32_t optlen = 0, plen = 0, unfragpartlen = 0;
	struct ip6_exthdrs exthdrs;
	struct in6_addr src0, dst0;
	u_int32_t zone;
	int hdrsplit = 0;
	int sw_csum, tso;
	uint32_t scopeid;
	int needfiblookup;
	uint32_t fibnum;
	struct m_tag *fwd_tag = NULL;
	uint32_t id;

	nh = NULL;
	ip6 = mtod(m, struct ip6_hdr *);
	if (ip6 == NULL) {
		printf ("ip6 is NULL");
		goto bad;
	}

	if (inp != NULL) {
		M_SETFIB(m, inp->inp_inc.inc_fibnum);
		if ((flags & IP_NODEFAULTFLOWID) == 0) {
			/* unconditionally set flowid */
			m->m_pkthdr.flowid = inp->inp_flowid;
			M_HASHTYPE_SET(m, inp->inp_flowtype);
		}
	}

	bzero(&exthdrs, sizeof(exthdrs));
	if (opt) {
		/* Hop-by-Hop options header */
		MAKE_EXTHDR(opt->ip6po_hbh, &exthdrs.ip6e_hbh);
		/* Destination options header(1st part) */
		if (opt->ip6po_rthdr) {
			/*
			 * Destination options header(1st part)
			 * This only makes sense with a routing header.
			 * See Section 9.2 of RFC 3542.
			 * Disabling this part just for MIP6 convenience is
			 * a bad idea.  We need to think carefully about a
			 * way to make the advanced API coexist with MIP6
			 * options, which might automatically be inserted in
			 * the kernel.
			 */
			MAKE_EXTHDR(opt->ip6po_dest1, &exthdrs.ip6e_dest1);
		}
		/* Routing header */
		MAKE_EXTHDR(opt->ip6po_rthdr, &exthdrs.ip6e_rthdr);
		/* Destination options header(2nd part) */
		MAKE_EXTHDR(opt->ip6po_dest2, &exthdrs.ip6e_dest2);
	}

#ifdef IPSEC
	/*
	 * IPSec checking which handles several cases.
	 * FAST IPSEC: We re-injected the packet.
	 * XXX: need scope argument.
	 */
	switch(ip6_ipsec_output(&m, inp, &error))
	{
	case 1:                 /* Bad packet */
		goto freehdrs;
	case -1:                /* IPSec done */
		goto done;
	case 0:                 /* No IPSec */
	default:
		break;
	}
#endif /* IPSEC */

	/*
	 * Calculate the total length of the extension header chain.
	 * Keep the length of the unfragmentable part for fragmentation.
	 */
	optlen = 0;
	if (exthdrs.ip6e_hbh)
		optlen += exthdrs.ip6e_hbh->m_len;
	if (exthdrs.ip6e_dest1)
		optlen += exthdrs.ip6e_dest1->m_len;
	if (exthdrs.ip6e_rthdr)
		optlen += exthdrs.ip6e_rthdr->m_len;
	unfragpartlen = optlen + sizeof(struct ip6_hdr);

	/* NOTE: we don't add AH/ESP length here (done in ip6_ipsec_output) */
	if (exthdrs.ip6e_dest2)
		optlen += exthdrs.ip6e_dest2->m_len;

	/*
	 * If there is at least one extension header,
	 * separate IP6 header from the payload.
	 */
	if (optlen && !hdrsplit) {
		if ((error = ip6_splithdr(m, &exthdrs)) != 0) {
			m = NULL;
			goto freehdrs;
		}
		m = exthdrs.ip6e_ip6;
		hdrsplit++;
	}

	/* adjust pointer */
	ip6 = mtod(m, struct ip6_hdr *);

	/* adjust mbuf packet header length */
	m->m_pkthdr.len += optlen;
	plen = m->m_pkthdr.len - sizeof(*ip6);

	/* If this is a jumbo payload, insert a jumbo payload option. */
	if (plen > IPV6_MAXPACKET) {
		if (!hdrsplit) {
			if ((error = ip6_splithdr(m, &exthdrs)) != 0) {
				m = NULL;
				goto freehdrs;
			}
			m = exthdrs.ip6e_ip6;
			hdrsplit++;
		}
		/* adjust pointer */
		ip6 = mtod(m, struct ip6_hdr *);
		if ((error = ip6_insert_jumboopt(&exthdrs, plen)) != 0)
			goto freehdrs;
		ip6->ip6_plen = 0;
	} else
		ip6->ip6_plen = htons(plen);

	/*
	 * Concatenate headers and fill in next header fields.
	 * Here we have, on "m"
	 *	IPv6 payload
	 * and we insert headers accordingly.  Finally, we should be getting:
	 *	IPv6 hbh dest1 rthdr ah* [esp* dest2 payload]
	 *
	 * during the header composing process, "m" points to IPv6 header.
	 * "mprev" points to an extension header prior to esp.
	 */
	u_char *nexthdrp = &ip6->ip6_nxt;
	mprev = m;

	/*
	 * we treat dest2 specially.  this makes IPsec processing
	 * much easier.  the goal here is to make mprev point the
	 * mbuf prior to dest2.
	 *
	 * result: IPv6 dest2 payload
	 * m and mprev will point to IPv6 header.
	 */
	if (exthdrs.ip6e_dest2) {
		if (!hdrsplit)
			panic("assumption failed: hdr not split");
		exthdrs.ip6e_dest2->m_next = m->m_next;
		m->m_next = exthdrs.ip6e_dest2;
		*mtod(exthdrs.ip6e_dest2, u_char *) = ip6->ip6_nxt;
		ip6->ip6_nxt = IPPROTO_DSTOPTS;
	}

	/*
	 * result: IPv6 hbh dest1 rthdr dest2 payload
	 * m will point to IPv6 header.  mprev will point to the
	 * extension header prior to dest2 (rthdr in the above case).
	 */
	MAKE_CHAIN(exthdrs.ip6e_hbh, mprev, nexthdrp, IPPROTO_HOPOPTS);
	MAKE_CHAIN(exthdrs.ip6e_dest1, mprev, nexthdrp,
		   IPPROTO_DSTOPTS);
	MAKE_CHAIN(exthdrs.ip6e_rthdr, mprev, nexthdrp,
		   IPPROTO_ROUTING);

	/*
	 * If there is a routing header, discard the packet.
	 */
	if (exthdrs.ip6e_rthdr) {
		 error = EINVAL;
		 goto bad;
	}

	/* Source address validation */
	if (IN6_IS_ADDR_UNSPECIFIED(&ip6->ip6_src) &&
	    (flags & IPV6_UNSPECSRC) == 0) {
		error = EOPNOTSUPP;
		IP6STAT_INC(ip6s_badscope);
		goto bad;
	}
	if (IN6_IS_ADDR_MULTICAST(&ip6->ip6_src)) {
		error = EOPNOTSUPP;
		IP6STAT_INC(ip6s_badscope);
		goto bad;
	}

	IP6STAT_INC(ip6s_localout);

#if 0
	/*
	 * Route packet.
	 */
	if (ro == 0) {
		ro = &ip6route;
		bzero((caddr_t)ro, sizeof(*ro));
	}
	ro_pmtu = ro;
#endif
#ifdef FLOWTABLE
	if (ro->ro_rt == NULL)
		(void )flowtable_lookup(AF_INET6, m, (struct route *)ro);
#endif
	fibnum = (inp != NULL) ? inp->inp_inc.inc_fibnum : M_GETFIB(m);
	/* Make compiler happy */
	memset(&dst, 0, sizeof(dst));
	scopeid = 0;
again:
	/*
	 * if specified, try to fill in the traffic class field.
	 * do not override if a non-zero value is already set.
	 * we check the diffserv field and the ecn field separately.
	 */
	if (opt && opt->ip6po_tclass >= 0) {
		int mask = 0;

		if ((ip6->ip6_flow & htonl(0xfc << 20)) == 0)
			mask |= 0xfc;
		if ((ip6->ip6_flow & htonl(0x03 << 20)) == 0)
			mask |= 0x03;
		if (mask != 0)
			ip6->ip6_flow |= htonl((opt->ip6po_tclass & mask) << 20);
	}

	/* fill in or override the hop limit field, if necessary. */
	if (opt && opt->ip6po_hlim != -1)
		ip6->ip6_hlim = opt->ip6po_hlim & 0xff;
	else if (IN6_IS_ADDR_MULTICAST(&ip6->ip6_dst)) {
		if (im6o != NULL)
			ip6->ip6_hlim = im6o->im6o_multicast_hlim;
		else
			ip6->ip6_hlim = V_ip6_defmcasthlim;
	}

	/* adjust pointer */
	ip6 = mtod(m, struct ip6_hdr *);

	if (fwd_tag == NULL) {
		in6_splitscope(&ip6->ip6_dst, &dst, &scopeid);
	}

	error = fib6_selectroute(fibnum, &dst, scopeid, ri ? ri->ri_nh : NULL,
	    m, opt, im6o, &local_nh);
	if (error != 0)
		goto bad;

	nh = &local_nh;
	ifp = NH_LIFP(nh);	/* logical transmit interface */
	origifp = NH_AIFP(nh);	/* ifp of address associated with route */
	mtu = nh->nh_mtu;

	/*
	 * Note the difference between @origifp and @ifp
	 * is in transmit-via-loopback case: if destination
	 * is our local address, @originifp will point to 'lo0' interface
	 * while @ifp will point to ifp which given address
	 * belongs to.
	 */

	/*
	 * then rt (for unicast) and ifp must be non-NULL valid values.
	 */
	if ((flags & IPV6_FORWARDING) == 0) {
		/* XXX: the FORWARDING flag can be set for mrouting. */
		in6_ifstat_inc(ifp, ifs6_out_request);
	}

	/*
	 * The outgoing interface must be in the zone of source and
	 * destination addresses.
	 */

	src0 = ip6->ip6_src;
	if (in6_setscope(&src0, origifp, &zone))
		goto badscope;
	bzero(&src_sa, sizeof(src_sa));
	src_sa.sin6_family = AF_INET6;
	src_sa.sin6_len = sizeof(src_sa);
	src_sa.sin6_addr = ip6->ip6_src;
	if (sa6_recoverscope(&src_sa) || zone != src_sa.sin6_scope_id)
		goto badscope;

	dst0 = ip6->ip6_dst;
	if (in6_setscope(&dst0, origifp, &zone))
		goto badscope;
	/* re-initialize to be sure */
	bzero(&dst_sa, sizeof(dst_sa));
	dst_sa.sin6_family = AF_INET6;
	dst_sa.sin6_len = sizeof(dst_sa);
	dst_sa.sin6_addr = ip6->ip6_dst;
	if (sa6_recoverscope(&dst_sa) || zone != dst_sa.sin6_scope_id) {
		goto badscope;
	}

	/* scope check is done. */
	goto routefound;

  badscope:
	IP6STAT_INC(ip6s_badscope);
	in6_ifstat_inc(origifp, ifs6_out_discard);
	if (error == 0)
		error = EHOSTUNREACH; /* XXX */
	goto bad;

  routefound:
	if (!IN6_IS_ADDR_MULTICAST(&ip6->ip6_dst)) {
		m->m_flags &= ~(M_BCAST | M_MCAST); /* just in case */
	} else {
		m->m_flags = (m->m_flags & ~M_BCAST) | M_MCAST;
		in6_ifstat_inc(ifp, ifs6_out_mcast);
		/*
		 * Confirm that the outgoing interface supports multicast.
		 */
		if (!(ifp->if_flags & IFF_MULTICAST)) {
			IP6STAT_INC(ip6s_noroute);
			in6_ifstat_inc(ifp, ifs6_out_discard);
			error = ENETUNREACH;
			goto bad;
		}
		if ((im6o == NULL && in6_mcast_loop) ||
		    (im6o && im6o->im6o_multicast_loop)) {
			/*
			 * Loop back multicast datagram if not expressly
			 * forbidden to do so, even if we have not joined
			 * the address; protocols will filter it later,
			 * thus deferring a hash lookup and lock acquisition
			 * at the expense of an m_copym().
			 */
<<<<<<< HEAD
			ip6_mloopback(ifp, m, AF_INET6);
=======
			ip6_mloopback(ifp, m);
>>>>>>> 9dba4c68
		} else {
			/*
			 * If we are acting as a multicast router, perform
			 * multicast forwarding as if the packet had just
			 * arrived on the interface to which we are about
			 * to send.  The multicast forwarding function
			 * recursively calls this function, using the
			 * IPV6_FORWARDING flag to prevent infinite recursion.
			 *
			 * Multicasts that are looped back by ip6_mloopback(),
			 * above, will be forwarded by the ip6_input() routine,
			 * if necessary.
			 */
			if (V_ip6_mrouter && (flags & IPV6_FORWARDING) == 0) {
				/*
				 * XXX: ip6_mforward expects that rcvif is NULL
				 * when it is called from the originating path.
				 * However, it may not always be the case.
				 */
				m->m_pkthdr.rcvif = NULL;
				if (ip6_mforward(ip6, ifp, m) != 0) {
					m_freem(m);
					goto done;
				}
			}
		}
		/*
		 * Multicasts with a hoplimit of zero may be looped back,
		 * above, but must not be transmitted on a network.
		 * Also, multicasts addressed to the loopback interface
		 * are not sent -- the above call to ip6_mloopback() will
		 * loop back a copy if this host actually belongs to the
		 * destination group on the loopback interface.
		 */
		if (ip6->ip6_hlim == 0 || (ifp->if_flags & IFF_LOOPBACK) ||
		    IN6_IS_ADDR_MC_INTFACELOCAL(&ip6->ip6_dst)) {
			m_freem(m);
			goto done;
		}

		/* XXX: Check path MTU */
	}

	/*
	 * Fill the outgoing inteface to tell the upper layer
	 * to increment per-interface statistics.
	 */
#if 0
	if (ifpp)
		*ifpp = ifp;
#endif


	/* Check path MTU. */
	alwaysfrag = 0;
	if (mtu < IPV6_MMTU) {

			/*
			 * RFC2460 section 5, last paragraph:
			 * if we record ICMPv6 too big message with
			 * mtu < IPV6_MMTU, transmit packets sized IPV6_MMTU
			 * or smaller, with framgent header attached.
			 * (fragment header is needed regardless from the
			 * packet size, for translators to identify packets)
			 */
			alwaysfrag = 1;
			mtu = IPV6_MMTU;
	}

	/*
	 * The caller of this function may specify to use the minimum MTU
	 * in some cases.
	 * An advanced API option (IPV6_USE_MIN_MTU) can also override MTU
	 * setting.  The logic is a bit complicated; by default, unicast
	 * packets will follow path MTU while multicast packets will be sent at
	 * the minimum MTU.  If IP6PO_MINMTU_ALL is specified, all packets
	 * including unicast ones will be sent at the minimum MTU.  Multicast
	 * packets will always be sent at the minimum MTU unless
	 * IP6PO_MINMTU_DISABLE is explicitly specified.
	 * See RFC 3542 for more details.
	 */
	if (mtu > IPV6_MMTU) {
		if ((flags & IPV6_MINMTU))
			mtu = IPV6_MMTU;
		else if (opt && opt->ip6po_minmtu == IP6PO_MINMTU_ALL)
			mtu = IPV6_MMTU;
		else if (IN6_IS_ADDR_MULTICAST(&ip6->ip6_dst) &&
			 (opt == NULL ||
			  opt->ip6po_minmtu != IP6PO_MINMTU_DISABLE)) {
			mtu = IPV6_MMTU;
		}
	}

	/*
	 * clear embedded scope identifiers if necessary.
	 * in6_clearscope will touch the addresses only when necessary.
	 */
	in6_clearscope(&ip6->ip6_src);
	in6_clearscope(&ip6->ip6_dst);

	/*
	 * If the outgoing packet contains a hop-by-hop options header,
	 * it must be examined and processed even by the source node.
	 * (RFC 2460, section 4.)
	 */
	if (exthdrs.ip6e_hbh) {
		struct ip6_hbh *hbh = mtod(exthdrs.ip6e_hbh, struct ip6_hbh *);
		u_int32_t dummy; /* XXX unused */
		u_int32_t plen = 0; /* XXX: ip6_process will check the value */

#ifdef DIAGNOSTIC
		if ((hbh->ip6h_len + 1) << 3 > exthdrs.ip6e_hbh->m_len)
			panic("ip6e_hbh is not contiguous");
#endif
		/*
		 *  XXX: if we have to send an ICMPv6 error to the sender,
		 *       we need the M_LOOP flag since icmp6_error() expects
		 *       the IPv6 and the hop-by-hop options header are
		 *       contiguous unless the flag is set.
		 */
		m->m_flags |= M_LOOP;
		m->m_pkthdr.rcvif = ifp;
		if (ip6_process_hopopts(m, (u_int8_t *)(hbh + 1),
		    ((hbh->ip6h_len + 1) << 3) - sizeof(struct ip6_hbh),
		    &dummy, &plen) < 0) {
			/* m was already freed at this point */
			error = EINVAL;/* better error? */
			goto done;
		}
		m->m_flags &= ~M_LOOP; /* XXX */
		m->m_pkthdr.rcvif = NULL;
	}

	/* Jump over all PFIL processing if hooks are not active. */
	if (!PFIL_HOOKED(&V_inet6_pfil_hook))
		goto passout;

	odst = ip6->ip6_dst;
	/* Run through list of hooks for output packets. */
	error = pfil_run_hooks(&V_inet6_pfil_hook, &m, ifp, PFIL_OUT, inp);
	if (error != 0 || m == NULL)
		goto done;
	ip6 = mtod(m, struct ip6_hdr *);

	needfiblookup = 0;
	/* See if destination IP address was changed by packet filter. */
	if (!IN6_ARE_ADDR_EQUAL(&odst, &ip6->ip6_dst)) {
		m->m_flags |= M_SKIP_FIREWALL;
		/* If destination is now ourself drop to ip6_input(). */
		if (in6_localip(&ip6->ip6_dst)) {
			m->m_flags |= M_FASTFWD_OURS;
			if (m->m_pkthdr.rcvif == NULL)
				m->m_pkthdr.rcvif = V_loif;
			if (m->m_pkthdr.csum_flags & CSUM_DELAY_DATA_IPV6) {
				m->m_pkthdr.csum_flags |=
				    CSUM_DATA_VALID_IPV6 | CSUM_PSEUDO_HDR;
				m->m_pkthdr.csum_data = 0xffff;
			}
#ifdef SCTP
			if (m->m_pkthdr.csum_flags & CSUM_SCTP_IPV6)
				m->m_pkthdr.csum_flags |= CSUM_SCTP_VALID;
#endif
			error = netisr_queue(NETISR_IPV6, m);
			goto done;
		} else
			needfiblookup = 1; /* Redo the routing table lookup. */
	}
	/* See if fib was changed by packet filter. */
	if (fibnum != M_GETFIB(m)) {
		m->m_flags |= M_SKIP_FIREWALL;
		needfiblookup = 1;
	}
	if (needfiblookup) {
		if (nh != NULL) {
			fib6_free_nh_prepend(fibnum, nh);
			nh = NULL;
		}
		if (ri != NULL)
			ri->ri_nh = NULL;
		fibnum = M_GETFIB(m);
		goto again;
	}

	/* See if local, if yes, send it to netisr. */
	if (m->m_flags & M_FASTFWD_OURS) {
		if (m->m_pkthdr.rcvif == NULL)
			m->m_pkthdr.rcvif = V_loif;
		if (m->m_pkthdr.csum_flags & CSUM_DELAY_DATA_IPV6) {
			m->m_pkthdr.csum_flags |=
			    CSUM_DATA_VALID_IPV6 | CSUM_PSEUDO_HDR;
			m->m_pkthdr.csum_data = 0xffff;
		}
#ifdef SCTP
		if (m->m_pkthdr.csum_flags & CSUM_SCTP_IPV6)
			m->m_pkthdr.csum_flags |= CSUM_SCTP_VALID;
#endif
		error = netisr_queue(NETISR_IPV6, m);
		goto done;
	}
	/* Or forward to some other address? */
	if ((m->m_flags & M_IP6_NEXTHOP) &&
	    (fwd_tag = m_tag_find(m, PACKET_TAG_IPFORWARD, NULL)) != NULL) {
		bcopy((fwd_tag+1), &dst_sa, sizeof(struct sockaddr_in6));
		in6_splitscope(&dst_sa.sin6_addr, &dst, &scopeid);

		m->m_flags |= M_SKIP_FIREWALL;
		m->m_flags &= ~M_IP6_NEXTHOP;
		m_tag_delete(m, fwd_tag);
		if (nh != NULL) {
			fib6_free_nh_prepend(fibnum, nh);
			nh = NULL;
		}
		if (ri != NULL)
			ri->ri_nh = NULL;
		goto again;
	}

passout:
	/*
	 * Send the packet to the outgoing interface.
	 * If necessary, do IPv6 fragmentation before sending.
	 *
	 * the logic here is rather complex:
	 * 1: normal case (dontfrag == 0, alwaysfrag == 0)
	 * 1-a:	send as is if tlen <= path mtu
	 * 1-b:	fragment if tlen > path mtu
	 *
	 * 2: if user asks us not to fragment (dontfrag == 1)
	 * 2-a:	send as is if tlen <= interface mtu
	 * 2-b:	error if tlen > interface mtu
	 *
	 * 3: if we always need to attach fragment header (alwaysfrag == 1)
	 *	always fragment
	 *
	 * 4: if dontfrag == 1 && alwaysfrag == 1
	 *	error, as we cannot handle this conflicting request
	 */
	sw_csum = m->m_pkthdr.csum_flags;
	if (!hdrsplit) {
		tso = ((sw_csum & ifp->if_hwassist & CSUM_TSO) != 0) ? 1 : 0;
		sw_csum &= ~ifp->if_hwassist;
	} else
		tso = 0;
	/*
	 * If we added extension headers, we will not do TSO and calculate the
	 * checksums ourselves for now.
	 * XXX-BZ  Need a framework to know when the NIC can handle it, even
	 * with ext. hdrs.
	 */
	if (sw_csum & CSUM_DELAY_DATA_IPV6) {
		sw_csum &= ~CSUM_DELAY_DATA_IPV6;
		in6_delayed_cksum(m, plen, sizeof(struct ip6_hdr));
	}
#ifdef SCTP
	if (sw_csum & CSUM_SCTP_IPV6) {
		sw_csum &= ~CSUM_SCTP_IPV6;
		sctp_delayed_cksum(m, sizeof(struct ip6_hdr));
	}
#endif
	m->m_pkthdr.csum_flags &= ifp->if_hwassist;
	tlen = m->m_pkthdr.len;

	/* Save MTU */
	if (ri != NULL)
		ri->ri_mtu = mtu;

	if ((opt && (opt->ip6po_flags & IP6PO_DONTFRAG)) || tso)
		dontfrag = 1;
	else
		dontfrag = 0;
	if (dontfrag && alwaysfrag) {	/* case 4 */
		/* conflicting request - can't transmit */
		error = EMSGSIZE;
		goto bad;
	}
	if (dontfrag && tlen > IN6_LINKMTU(ifp) && !tso) {	/* case 2-b */
		/*
		 * Even if the DONTFRAG option is specified, we cannot send the
		 * packet when the data length is larger than the MTU of the
		 * outgoing interface.
		 * Notify the error by sending IPV6_PATHMTU ancillary data if
		 * application wanted to know the MTU value. Also return an
		 * error code (this is not described in the API spec).
		 */
		/* XXX-ME: what destination should we pass here ? */
		dst_sa.sin6_addr = ip6->ip6_dst;
		if (inp != NULL)
			ip6_notify_pmtu(inp, &dst_sa, (u_int32_t)mtu);
		error = EMSGSIZE;
		goto bad;
	}

	/*
	 * transmit packet without fragmentation
	 */
	if (dontfrag || (!alwaysfrag && tlen <= mtu)) {	/* case 1-a and 2-a */
		struct in6_ifaddr *ia6;

		ip6 = mtod(m, struct ip6_hdr *);
		ia6 = in6_ifawithifp(ifp, &ip6->ip6_src);
		if (ia6) {
			/* Record statistics for this interface address. */
			counter_u64_add(ia6->ia_ifa.ifa_opackets, 1);
			counter_u64_add(ia6->ia_ifa.ifa_obytes,
			    m->m_pkthdr.len);
			ifa_free(&ia6->ia_ifa);
		}

		error = fib6_sendmbuf(ifp, origifp, m, nh);
		goto done;
	}

	/*
	 * try to fragment the packet.  case 1-b and 3
	 */
	if (mtu < IPV6_MMTU) {
		/* path MTU cannot be less than IPV6_MMTU */
		error = EMSGSIZE;
		in6_ifstat_inc(ifp, ifs6_out_fragfail);
		goto bad;
	} else if (ip6->ip6_plen == 0) {
		/* jumbo payload cannot be fragmented */
		error = EMSGSIZE;
		in6_ifstat_inc(ifp, ifs6_out_fragfail);
		goto bad;
	} else {
		u_char nextproto;

		/*
		 * Too large for the destination or interface;
		 * fragment if possible.
		 * Must be able to put at least 8 bytes per fragment.
		 */
		hlen = unfragpartlen;

		len = (mtu - hlen - sizeof(struct ip6_frag)) & ~7;
		if (len < 8) {
			error = EMSGSIZE;
			in6_ifstat_inc(ifp, ifs6_out_fragfail);
			goto bad;
		}

		/*
		 * If the interface will not calculate checksums on
		 * fragmented packets, then do it here.
		 * XXX-BZ handle the hw offloading case.  Need flags.
		 */
		if (m->m_pkthdr.csum_flags & CSUM_DELAY_DATA_IPV6) {
			in6_delayed_cksum(m, plen, hlen);
			m->m_pkthdr.csum_flags &= ~CSUM_DELAY_DATA_IPV6;
		}
#ifdef SCTP
		if (m->m_pkthdr.csum_flags & CSUM_SCTP_IPV6) {
			sctp_delayed_cksum(m, hlen);
			m->m_pkthdr.csum_flags &= ~CSUM_SCTP_IPV6;
		}
#endif
		/*
		 * Change the next header field of the last header in the
		 * unfragmentable part.
		 */
		if (exthdrs.ip6e_rthdr) {
			nextproto = *mtod(exthdrs.ip6e_rthdr, u_char *);
			*mtod(exthdrs.ip6e_rthdr, u_char *) = IPPROTO_FRAGMENT;
		} else if (exthdrs.ip6e_dest1) {
			nextproto = *mtod(exthdrs.ip6e_dest1, u_char *);
			*mtod(exthdrs.ip6e_dest1, u_char *) = IPPROTO_FRAGMENT;
		} else if (exthdrs.ip6e_hbh) {
			nextproto = *mtod(exthdrs.ip6e_hbh, u_char *);
			*mtod(exthdrs.ip6e_hbh, u_char *) = IPPROTO_FRAGMENT;
		} else {
			nextproto = ip6->ip6_nxt;
			ip6->ip6_nxt = IPPROTO_FRAGMENT;
		}

		/*
		 * Loop through length of segment after first fragment,
		 * make new header and copy data of each part and link onto
		 * chain.
		 */
		m0 = m;
		id = htonl(ip6_randomid());
		if ((error = ip6_fragment(ifp, m, hlen, nextproto, len, id)))
			goto sendorfree;

		in6_ifstat_inc(ifp, ifs6_out_fragok);
	}

	/*
	 * Remove leading garbages.
	 */
sendorfree:
	m = m0->m_nextpkt;
	m0->m_nextpkt = 0;
	m_freem(m0);
	for (m0 = m; m; m = m0) {
		m0 = m->m_nextpkt;
		m->m_nextpkt = 0;
		if (error == 0) {
#if 0
			/* Record statistics for this interface address. */
			if (ia) {
				counter_u64_add(ia->ia_ifa.ifa_opackets, 1);
				counter_u64_add(ia->ia_ifa.ifa_obytes,
				    m->m_pkthdr.len);
			}
#endif
			error = fib6_sendmbuf(ifp, origifp, m, nh);
		} else
			m_freem(m);
	}

	if (error == 0)
		IP6STAT_INC(ip6s_fragmented);

done:
	if (nh != NULL)
		fib6_free_nh_prepend(fibnum, nh);
	return (error);

freehdrs:
	m_freem(exthdrs.ip6e_hbh);	/* m_freem will check if mbuf is 0 */
	m_freem(exthdrs.ip6e_dest1);
	m_freem(exthdrs.ip6e_rthdr);
	m_freem(exthdrs.ip6e_dest2);
	/* FALLTHROUGH */
bad:
	if (m)
		m_freem(m);
	goto done;
}

static int
ip6_copyexthdr(struct mbuf **mp, caddr_t hdr, int hlen)
{
	struct mbuf *m;

	if (hlen > MCLBYTES)
		return (ENOBUFS); /* XXX */

	if (hlen > MLEN)
		m = m_getcl(M_NOWAIT, MT_DATA, 0);
	else
		m = m_get(M_NOWAIT, MT_DATA);
	if (m == NULL)
		return (ENOBUFS);
	m->m_len = hlen;
	if (hdr)
		bcopy(hdr, mtod(m, caddr_t), hlen);

	*mp = m;
	return (0);
}

/*
 * Insert jumbo payload option.
 */
static int
ip6_insert_jumboopt(struct ip6_exthdrs *exthdrs, u_int32_t plen)
{
	struct mbuf *mopt;
	u_char *optbuf;
	u_int32_t v;

#define JUMBOOPTLEN	8	/* length of jumbo payload option and padding */

	/*
	 * If there is no hop-by-hop options header, allocate new one.
	 * If there is one but it doesn't have enough space to store the
	 * jumbo payload option, allocate a cluster to store the whole options.
	 * Otherwise, use it to store the options.
	 */
	if (exthdrs->ip6e_hbh == 0) {
		mopt = m_get(M_NOWAIT, MT_DATA);
		if (mopt == NULL)
			return (ENOBUFS);
		mopt->m_len = JUMBOOPTLEN;
		optbuf = mtod(mopt, u_char *);
		optbuf[1] = 0;	/* = ((JUMBOOPTLEN) >> 3) - 1 */
		exthdrs->ip6e_hbh = mopt;
	} else {
		struct ip6_hbh *hbh;

		mopt = exthdrs->ip6e_hbh;
		if (M_TRAILINGSPACE(mopt) < JUMBOOPTLEN) {
			/*
			 * XXX assumption:
			 * - exthdrs->ip6e_hbh is not referenced from places
			 *   other than exthdrs.
			 * - exthdrs->ip6e_hbh is not an mbuf chain.
			 */
			int oldoptlen = mopt->m_len;
			struct mbuf *n;

			/*
			 * XXX: give up if the whole (new) hbh header does
			 * not fit even in an mbuf cluster.
			 */
			if (oldoptlen + JUMBOOPTLEN > MCLBYTES)
				return (ENOBUFS);

			/*
			 * As a consequence, we must always prepare a cluster
			 * at this point.
			 */
			n = m_getcl(M_NOWAIT, MT_DATA, 0);
			if (n == NULL)
				return (ENOBUFS);
			n->m_len = oldoptlen + JUMBOOPTLEN;
			bcopy(mtod(mopt, caddr_t), mtod(n, caddr_t),
			    oldoptlen);
			optbuf = mtod(n, caddr_t) + oldoptlen;
			m_freem(mopt);
			mopt = exthdrs->ip6e_hbh = n;
		} else {
			optbuf = mtod(mopt, u_char *) + mopt->m_len;
			mopt->m_len += JUMBOOPTLEN;
		}
		optbuf[0] = IP6OPT_PADN;
		optbuf[1] = 1;

		/*
		 * Adjust the header length according to the pad and
		 * the jumbo payload option.
		 */
		hbh = mtod(mopt, struct ip6_hbh *);
		hbh->ip6h_len += (JUMBOOPTLEN >> 3);
	}

	/* fill in the option. */
	optbuf[2] = IP6OPT_JUMBO;
	optbuf[3] = 4;
	v = (u_int32_t)htonl(plen + JUMBOOPTLEN);
	bcopy(&v, &optbuf[4], sizeof(u_int32_t));

	/* finally, adjust the packet header length */
	exthdrs->ip6e_ip6->m_pkthdr.len += JUMBOOPTLEN;

	return (0);
#undef JUMBOOPTLEN
}

/*
 * Insert fragment header and copy unfragmentable header portions.
 */
static int
ip6_insertfraghdr(struct mbuf *m0, struct mbuf *m, int hlen,
    struct ip6_frag **frghdrp)
{
	struct mbuf *n, *mlast;

	if (hlen > sizeof(struct ip6_hdr)) {
		n = m_copym(m0, sizeof(struct ip6_hdr),
		    hlen - sizeof(struct ip6_hdr), M_NOWAIT);
		if (n == 0)
			return (ENOBUFS);
		m->m_next = n;
	} else
		n = m;

	/* Search for the last mbuf of unfragmentable part. */
	for (mlast = n; mlast->m_next; mlast = mlast->m_next)
		;

	if (M_WRITABLE(mlast) &&
	    M_TRAILINGSPACE(mlast) >= sizeof(struct ip6_frag)) {
		/* use the trailing space of the last mbuf for the fragment hdr */
		*frghdrp = (struct ip6_frag *)(mtod(mlast, caddr_t) +
		    mlast->m_len);
		mlast->m_len += sizeof(struct ip6_frag);
		m->m_pkthdr.len += sizeof(struct ip6_frag);
	} else {
		/* allocate a new mbuf for the fragment header */
		struct mbuf *mfrg;

		mfrg = m_get(M_NOWAIT, MT_DATA);
		if (mfrg == NULL)
			return (ENOBUFS);
		mfrg->m_len = sizeof(struct ip6_frag);
		*frghdrp = mtod(mfrg, struct ip6_frag *);
		mlast->m_next = mfrg;
	}

	return (0);
}

/*
 * IP6 socket option processing.
 */
int
ip6_ctloutput(struct socket *so, struct sockopt *sopt)
{
	int optdatalen, uproto;
	void *optdata;
	struct inpcb *in6p = sotoinpcb(so);
	int error, optval;
	int level, op, optname;
	int optlen;
	struct thread *td;
#ifdef	RSS
	uint32_t rss_bucket;
	int retval;
#endif

	level = sopt->sopt_level;
	op = sopt->sopt_dir;
	optname = sopt->sopt_name;
	optlen = sopt->sopt_valsize;
	td = sopt->sopt_td;
	error = 0;
	optval = 0;
	uproto = (int)so->so_proto->pr_protocol;

	if (level != IPPROTO_IPV6) {
		error = EINVAL;

		if (sopt->sopt_level == SOL_SOCKET &&
		    sopt->sopt_dir == SOPT_SET) {
			switch (sopt->sopt_name) {
			case SO_REUSEADDR:
				INP_WLOCK(in6p);
				if ((so->so_options & SO_REUSEADDR) != 0)
					in6p->inp_flags2 |= INP_REUSEADDR;
				else
					in6p->inp_flags2 &= ~INP_REUSEADDR;
				INP_WUNLOCK(in6p);
				error = 0;
				break;
			case SO_REUSEPORT:
				INP_WLOCK(in6p);
				if ((so->so_options & SO_REUSEPORT) != 0)
					in6p->inp_flags2 |= INP_REUSEPORT;
				else
					in6p->inp_flags2 &= ~INP_REUSEPORT;
				INP_WUNLOCK(in6p);
				error = 0;
				break;
			case SO_SETFIB:
				INP_WLOCK(in6p);
				in6p->inp_inc.inc_fibnum = so->so_fibnum;
				INP_WUNLOCK(in6p);
				error = 0;
				break;
			default:
				break;
			}
		}
	} else {		/* level == IPPROTO_IPV6 */
		switch (op) {

		case SOPT_SET:
			switch (optname) {
			case IPV6_2292PKTOPTIONS:
#ifdef IPV6_PKTOPTIONS
			case IPV6_PKTOPTIONS:
#endif
			{
				struct mbuf *m;

				error = soopt_getm(sopt, &m); /* XXX */
				if (error != 0)
					break;
				error = soopt_mcopyin(sopt, m); /* XXX */
				if (error != 0)
					break;
				error = ip6_pcbopts(&in6p->in6p_outputopts,
						    m, so, sopt);
				m_freem(m); /* XXX */
				break;
			}

			/*
			 * Use of some Hop-by-Hop options or some
			 * Destination options, might require special
			 * privilege.  That is, normal applications
			 * (without special privilege) might be forbidden
			 * from setting certain options in outgoing packets,
			 * and might never see certain options in received
			 * packets. [RFC 2292 Section 6]
			 * KAME specific note:
			 *  KAME prevents non-privileged users from sending or
			 *  receiving ANY hbh/dst options in order to avoid
			 *  overhead of parsing options in the kernel.
			 */
			case IPV6_RECVHOPOPTS:
			case IPV6_RECVDSTOPTS:
			case IPV6_RECVRTHDRDSTOPTS:
				if (td != NULL) {
					error = priv_check(td,
					    PRIV_NETINET_SETHDROPTS);
					if (error)
						break;
				}
				/* FALLTHROUGH */
			case IPV6_UNICAST_HOPS:
			case IPV6_HOPLIMIT:

			case IPV6_RECVPKTINFO:
			case IPV6_RECVHOPLIMIT:
			case IPV6_RECVRTHDR:
			case IPV6_RECVPATHMTU:
			case IPV6_RECVTCLASS:
			case IPV6_V6ONLY:
			case IPV6_AUTOFLOWLABEL:
			case IPV6_BINDANY:
			case IPV6_BINDMULTI:
#ifdef	RSS
			case IPV6_RSS_LISTEN_BUCKET:
#endif
				if (optname == IPV6_BINDANY && td != NULL) {
					error = priv_check(td,
					    PRIV_NETINET_BINDANY);
					if (error)
						break;
				}

				if (optlen != sizeof(int)) {
					error = EINVAL;
					break;
				}
				error = sooptcopyin(sopt, &optval,
					sizeof optval, sizeof optval);
				if (error)
					break;
				switch (optname) {

				case IPV6_UNICAST_HOPS:
					if (optval < -1 || optval >= 256)
						error = EINVAL;
					else {
						/* -1 = kernel default */
						in6p->in6p_hops = optval;
						if ((in6p->inp_vflag &
						     INP_IPV4) != 0)
							in6p->inp_ip_ttl = optval;
					}
					break;
#define OPTSET(bit) \
do { \
	INP_WLOCK(in6p); \
	if (optval) \
		in6p->inp_flags |= (bit); \
	else \
		in6p->inp_flags &= ~(bit); \
	INP_WUNLOCK(in6p); \
} while (/*CONSTCOND*/ 0)
#define OPTSET2292(bit) \
do { \
	INP_WLOCK(in6p); \
	in6p->inp_flags |= IN6P_RFC2292; \
	if (optval) \
		in6p->inp_flags |= (bit); \
	else \
		in6p->inp_flags &= ~(bit); \
	INP_WUNLOCK(in6p); \
} while (/*CONSTCOND*/ 0)
#define OPTBIT(bit) (in6p->inp_flags & (bit) ? 1 : 0)

#define OPTSET2(bit, val) do {						\
	INP_WLOCK(in6p);						\
	if (val)							\
		in6p->inp_flags2 |= bit;				\
	else								\
		in6p->inp_flags2 &= ~bit;				\
	INP_WUNLOCK(in6p);						\
} while (0)
#define OPTBIT2(bit) (in6p->inp_flags2 & (bit) ? 1 : 0)

				case IPV6_RECVPKTINFO:
					/* cannot mix with RFC2292 */
					if (OPTBIT(IN6P_RFC2292)) {
						error = EINVAL;
						break;
					}
					OPTSET(IN6P_PKTINFO);
					break;

				case IPV6_HOPLIMIT:
				{
					struct ip6_pktopts **optp;

					/* cannot mix with RFC2292 */
					if (OPTBIT(IN6P_RFC2292)) {
						error = EINVAL;
						break;
					}
					optp = &in6p->in6p_outputopts;
					error = ip6_pcbopt(IPV6_HOPLIMIT,
					    (u_char *)&optval, sizeof(optval),
					    optp, (td != NULL) ? td->td_ucred :
					    NULL, uproto);
					break;
				}

				case IPV6_RECVHOPLIMIT:
					/* cannot mix with RFC2292 */
					if (OPTBIT(IN6P_RFC2292)) {
						error = EINVAL;
						break;
					}
					OPTSET(IN6P_HOPLIMIT);
					break;

				case IPV6_RECVHOPOPTS:
					/* cannot mix with RFC2292 */
					if (OPTBIT(IN6P_RFC2292)) {
						error = EINVAL;
						break;
					}
					OPTSET(IN6P_HOPOPTS);
					break;

				case IPV6_RECVDSTOPTS:
					/* cannot mix with RFC2292 */
					if (OPTBIT(IN6P_RFC2292)) {
						error = EINVAL;
						break;
					}
					OPTSET(IN6P_DSTOPTS);
					break;

				case IPV6_RECVRTHDRDSTOPTS:
					/* cannot mix with RFC2292 */
					if (OPTBIT(IN6P_RFC2292)) {
						error = EINVAL;
						break;
					}
					OPTSET(IN6P_RTHDRDSTOPTS);
					break;

				case IPV6_RECVRTHDR:
					/* cannot mix with RFC2292 */
					if (OPTBIT(IN6P_RFC2292)) {
						error = EINVAL;
						break;
					}
					OPTSET(IN6P_RTHDR);
					break;

				case IPV6_RECVPATHMTU:
					/*
					 * We ignore this option for TCP
					 * sockets.
					 * (RFC3542 leaves this case
					 * unspecified.)
					 */
					if (uproto != IPPROTO_TCP)
						OPTSET(IN6P_MTU);
					break;

				case IPV6_V6ONLY:
					/*
					 * make setsockopt(IPV6_V6ONLY)
					 * available only prior to bind(2).
					 * see ipng mailing list, Jun 22 2001.
					 */
					if (in6p->inp_lport ||
					    !IN6_IS_ADDR_UNSPECIFIED(&in6p->in6p_laddr)) {
						error = EINVAL;
						break;
					}
					OPTSET(IN6P_IPV6_V6ONLY);
					if (optval)
						in6p->inp_vflag &= ~INP_IPV4;
					else
						in6p->inp_vflag |= INP_IPV4;
					break;
				case IPV6_RECVTCLASS:
					/* cannot mix with RFC2292 XXX */
					if (OPTBIT(IN6P_RFC2292)) {
						error = EINVAL;
						break;
					}
					OPTSET(IN6P_TCLASS);
					break;
				case IPV6_AUTOFLOWLABEL:
					OPTSET(IN6P_AUTOFLOWLABEL);
					break;

				case IPV6_BINDANY:
					OPTSET(INP_BINDANY);
					break;

				case IPV6_BINDMULTI:
					OPTSET2(INP_BINDMULTI, optval);
					break;
#ifdef	RSS
				case IPV6_RSS_LISTEN_BUCKET:
					if ((optval >= 0) &&
					    (optval < rss_getnumbuckets())) {
						in6p->inp_rss_listen_bucket = optval;
						OPTSET2(INP_RSS_BUCKET_SET, 1);
					} else {
						error = EINVAL;
					}
					break;
#endif
				}
				break;

			case IPV6_TCLASS:
			case IPV6_DONTFRAG:
			case IPV6_USE_MIN_MTU:
			case IPV6_PREFER_TEMPADDR:
				if (optlen != sizeof(optval)) {
					error = EINVAL;
					break;
				}
				error = sooptcopyin(sopt, &optval,
					sizeof optval, sizeof optval);
				if (error)
					break;
				{
					struct ip6_pktopts **optp;
					optp = &in6p->in6p_outputopts;
					error = ip6_pcbopt(optname,
					    (u_char *)&optval, sizeof(optval),
					    optp, (td != NULL) ? td->td_ucred :
					    NULL, uproto);
					break;
				}

			case IPV6_2292PKTINFO:
			case IPV6_2292HOPLIMIT:
			case IPV6_2292HOPOPTS:
			case IPV6_2292DSTOPTS:
			case IPV6_2292RTHDR:
				/* RFC 2292 */
				if (optlen != sizeof(int)) {
					error = EINVAL;
					break;
				}
				error = sooptcopyin(sopt, &optval,
					sizeof optval, sizeof optval);
				if (error)
					break;
				switch (optname) {
				case IPV6_2292PKTINFO:
					OPTSET2292(IN6P_PKTINFO);
					break;
				case IPV6_2292HOPLIMIT:
					OPTSET2292(IN6P_HOPLIMIT);
					break;
				case IPV6_2292HOPOPTS:
					/*
					 * Check super-user privilege.
					 * See comments for IPV6_RECVHOPOPTS.
					 */
					if (td != NULL) {
						error = priv_check(td,
						    PRIV_NETINET_SETHDROPTS);
						if (error)
							return (error);
					}
					OPTSET2292(IN6P_HOPOPTS);
					break;
				case IPV6_2292DSTOPTS:
					if (td != NULL) {
						error = priv_check(td,
						    PRIV_NETINET_SETHDROPTS);
						if (error)
							return (error);
					}
					OPTSET2292(IN6P_DSTOPTS|IN6P_RTHDRDSTOPTS); /* XXX */
					break;
				case IPV6_2292RTHDR:
					OPTSET2292(IN6P_RTHDR);
					break;
				}
				break;
			case IPV6_PKTINFO:
			case IPV6_HOPOPTS:
			case IPV6_RTHDR:
			case IPV6_DSTOPTS:
			case IPV6_RTHDRDSTOPTS:
			case IPV6_NEXTHOP:
			{
				/* new advanced API (RFC3542) */
				u_char *optbuf;
				u_char optbuf_storage[MCLBYTES];
				int optlen;
				struct ip6_pktopts **optp;

				/* cannot mix with RFC2292 */
				if (OPTBIT(IN6P_RFC2292)) {
					error = EINVAL;
					break;
				}

				/*
				 * We only ensure valsize is not too large
				 * here.  Further validation will be done
				 * later.
				 */
				error = sooptcopyin(sopt, optbuf_storage,
				    sizeof(optbuf_storage), 0);
				if (error)
					break;
				optlen = sopt->sopt_valsize;
				optbuf = optbuf_storage;
				optp = &in6p->in6p_outputopts;
				error = ip6_pcbopt(optname, optbuf, optlen,
				    optp, (td != NULL) ? td->td_ucred : NULL,
				    uproto);
				break;
			}
#undef OPTSET

			case IPV6_MULTICAST_IF:
			case IPV6_MULTICAST_HOPS:
			case IPV6_MULTICAST_LOOP:
			case IPV6_JOIN_GROUP:
			case IPV6_LEAVE_GROUP:
			case IPV6_MSFILTER:
			case MCAST_BLOCK_SOURCE:
			case MCAST_UNBLOCK_SOURCE:
			case MCAST_JOIN_GROUP:
			case MCAST_LEAVE_GROUP:
			case MCAST_JOIN_SOURCE_GROUP:
			case MCAST_LEAVE_SOURCE_GROUP:
				error = ip6_setmoptions(in6p, sopt);
				break;

			case IPV6_PORTRANGE:
				error = sooptcopyin(sopt, &optval,
				    sizeof optval, sizeof optval);
				if (error)
					break;

				INP_WLOCK(in6p);
				switch (optval) {
				case IPV6_PORTRANGE_DEFAULT:
					in6p->inp_flags &= ~(INP_LOWPORT);
					in6p->inp_flags &= ~(INP_HIGHPORT);
					break;

				case IPV6_PORTRANGE_HIGH:
					in6p->inp_flags &= ~(INP_LOWPORT);
					in6p->inp_flags |= INP_HIGHPORT;
					break;

				case IPV6_PORTRANGE_LOW:
					in6p->inp_flags &= ~(INP_HIGHPORT);
					in6p->inp_flags |= INP_LOWPORT;
					break;

				default:
					error = EINVAL;
					break;
				}
				INP_WUNLOCK(in6p);
				break;

#ifdef IPSEC
			case IPV6_IPSEC_POLICY:
			{
				caddr_t req;
				struct mbuf *m;

				if ((error = soopt_getm(sopt, &m)) != 0) /* XXX */
					break;
				if ((error = soopt_mcopyin(sopt, m)) != 0) /* XXX */
					break;
				req = mtod(m, caddr_t);
				error = ipsec_set_policy(in6p, optname, req,
				    m->m_len, (sopt->sopt_td != NULL) ?
				    sopt->sopt_td->td_ucred : NULL);
				m_freem(m);
				break;
			}
#endif /* IPSEC */

			default:
				error = ENOPROTOOPT;
				break;
			}
			break;

		case SOPT_GET:
			switch (optname) {

			case IPV6_2292PKTOPTIONS:
#ifdef IPV6_PKTOPTIONS
			case IPV6_PKTOPTIONS:
#endif
				/*
				 * RFC3542 (effectively) deprecated the
				 * semantics of the 2292-style pktoptions.
				 * Since it was not reliable in nature (i.e.,
				 * applications had to expect the lack of some
				 * information after all), it would make sense
				 * to simplify this part by always returning
				 * empty data.
				 */
				sopt->sopt_valsize = 0;
				break;

			case IPV6_RECVHOPOPTS:
			case IPV6_RECVDSTOPTS:
			case IPV6_RECVRTHDRDSTOPTS:
			case IPV6_UNICAST_HOPS:
			case IPV6_RECVPKTINFO:
			case IPV6_RECVHOPLIMIT:
			case IPV6_RECVRTHDR:
			case IPV6_RECVPATHMTU:

			case IPV6_V6ONLY:
			case IPV6_PORTRANGE:
			case IPV6_RECVTCLASS:
			case IPV6_AUTOFLOWLABEL:
			case IPV6_BINDANY:
			case IPV6_FLOWID:
			case IPV6_FLOWTYPE:
#ifdef	RSS
			case IPV6_RSSBUCKETID:
#endif
				switch (optname) {

				case IPV6_RECVHOPOPTS:
					optval = OPTBIT(IN6P_HOPOPTS);
					break;

				case IPV6_RECVDSTOPTS:
					optval = OPTBIT(IN6P_DSTOPTS);
					break;

				case IPV6_RECVRTHDRDSTOPTS:
					optval = OPTBIT(IN6P_RTHDRDSTOPTS);
					break;

				case IPV6_UNICAST_HOPS:
					optval = in6p->in6p_hops;
					break;

				case IPV6_RECVPKTINFO:
					optval = OPTBIT(IN6P_PKTINFO);
					break;

				case IPV6_RECVHOPLIMIT:
					optval = OPTBIT(IN6P_HOPLIMIT);
					break;

				case IPV6_RECVRTHDR:
					optval = OPTBIT(IN6P_RTHDR);
					break;

				case IPV6_RECVPATHMTU:
					optval = OPTBIT(IN6P_MTU);
					break;

				case IPV6_V6ONLY:
					optval = OPTBIT(IN6P_IPV6_V6ONLY);
					break;

				case IPV6_PORTRANGE:
				    {
					int flags;
					flags = in6p->inp_flags;
					if (flags & INP_HIGHPORT)
						optval = IPV6_PORTRANGE_HIGH;
					else if (flags & INP_LOWPORT)
						optval = IPV6_PORTRANGE_LOW;
					else
						optval = 0;
					break;
				    }
				case IPV6_RECVTCLASS:
					optval = OPTBIT(IN6P_TCLASS);
					break;

				case IPV6_AUTOFLOWLABEL:
					optval = OPTBIT(IN6P_AUTOFLOWLABEL);
					break;

				case IPV6_BINDANY:
					optval = OPTBIT(INP_BINDANY);
					break;

				case IPV6_FLOWID:
					optval = in6p->inp_flowid;
					break;

				case IPV6_FLOWTYPE:
					optval = in6p->inp_flowtype;
					break;
#ifdef	RSS
				case IPV6_RSSBUCKETID:
					retval =
					    rss_hash2bucket(in6p->inp_flowid,
					    in6p->inp_flowtype,
					    &rss_bucket);
					if (retval == 0)
						optval = rss_bucket;
					else
						error = EINVAL;
					break;
#endif

				case IPV6_BINDMULTI:
					optval = OPTBIT2(INP_BINDMULTI);
					break;

				}
				if (error)
					break;
				error = sooptcopyout(sopt, &optval,
					sizeof optval);
				break;

			case IPV6_PATHMTU:
			{
				u_long pmtu = 0;
				struct ip6_mtuinfo mtuinfo;
				struct nhop6_basic nh6;

				if (!(so->so_state & SS_ISCONNECTED))
					return (ENOTCONN);
				/*
				 * XXX: we dot not consider the case of source
				 * routing, or optional information to specify
				 * the outgoing interface.
				 * TODO: embedded, Multipath
				 */
				if (fib6_lookup_nh_basic(so->so_fibnum,
				    &in6p->in6p_faddr, 0, 0, &nh6) != 0) {
					error = EHOSTUNREACH;
					break;
				}

				pmtu = nh6.nh_mtu;
				if (pmtu > IPV6_MAXPACKET)
					pmtu = IPV6_MAXPACKET;

				bzero(&mtuinfo, sizeof(mtuinfo));
				mtuinfo.ip6m_mtu = (u_int32_t)pmtu;
				optdata = (void *)&mtuinfo;
				optdatalen = sizeof(mtuinfo);
				error = sooptcopyout(sopt, optdata,
				    optdatalen);
				break;
			}

			case IPV6_2292PKTINFO:
			case IPV6_2292HOPLIMIT:
			case IPV6_2292HOPOPTS:
			case IPV6_2292RTHDR:
			case IPV6_2292DSTOPTS:
				switch (optname) {
				case IPV6_2292PKTINFO:
					optval = OPTBIT(IN6P_PKTINFO);
					break;
				case IPV6_2292HOPLIMIT:
					optval = OPTBIT(IN6P_HOPLIMIT);
					break;
				case IPV6_2292HOPOPTS:
					optval = OPTBIT(IN6P_HOPOPTS);
					break;
				case IPV6_2292RTHDR:
					optval = OPTBIT(IN6P_RTHDR);
					break;
				case IPV6_2292DSTOPTS:
					optval = OPTBIT(IN6P_DSTOPTS|IN6P_RTHDRDSTOPTS);
					break;
				}
				error = sooptcopyout(sopt, &optval,
				    sizeof optval);
				break;
			case IPV6_PKTINFO:
			case IPV6_HOPOPTS:
			case IPV6_RTHDR:
			case IPV6_DSTOPTS:
			case IPV6_RTHDRDSTOPTS:
			case IPV6_NEXTHOP:
			case IPV6_TCLASS:
			case IPV6_DONTFRAG:
			case IPV6_USE_MIN_MTU:
			case IPV6_PREFER_TEMPADDR:
				error = ip6_getpcbopt(in6p->in6p_outputopts,
				    optname, sopt);
				break;

			case IPV6_MULTICAST_IF:
			case IPV6_MULTICAST_HOPS:
			case IPV6_MULTICAST_LOOP:
			case IPV6_MSFILTER:
				error = ip6_getmoptions(in6p, sopt);
				break;

#ifdef IPSEC
			case IPV6_IPSEC_POLICY:
			  {
				caddr_t req = NULL;
				size_t len = 0;
				struct mbuf *m = NULL;
				struct mbuf **mp = &m;
				size_t ovalsize = sopt->sopt_valsize;
				caddr_t oval = (caddr_t)sopt->sopt_val;

				error = soopt_getm(sopt, &m); /* XXX */
				if (error != 0)
					break;
				error = soopt_mcopyin(sopt, m); /* XXX */
				if (error != 0)
					break;
				sopt->sopt_valsize = ovalsize;
				sopt->sopt_val = oval;
				if (m) {
					req = mtod(m, caddr_t);
					len = m->m_len;
				}
				error = ipsec_get_policy(in6p, req, len, mp);
				if (error == 0)
					error = soopt_mcopyout(sopt, m); /* XXX */
				if (error == 0 && m)
					m_freem(m);
				break;
			  }
#endif /* IPSEC */

			default:
				error = ENOPROTOOPT;
				break;
			}
			break;
		}
	}
	return (error);
}

int
ip6_raw_ctloutput(struct socket *so, struct sockopt *sopt)
{
	int error = 0, optval, optlen;
	const int icmp6off = offsetof(struct icmp6_hdr, icmp6_cksum);
	struct inpcb *in6p = sotoinpcb(so);
	int level, op, optname;

	level = sopt->sopt_level;
	op = sopt->sopt_dir;
	optname = sopt->sopt_name;
	optlen = sopt->sopt_valsize;

	if (level != IPPROTO_IPV6) {
		return (EINVAL);
	}

	switch (optname) {
	case IPV6_CHECKSUM:
		/*
		 * For ICMPv6 sockets, no modification allowed for checksum
		 * offset, permit "no change" values to help existing apps.
		 *
		 * RFC3542 says: "An attempt to set IPV6_CHECKSUM
		 * for an ICMPv6 socket will fail."
		 * The current behavior does not meet RFC3542.
		 */
		switch (op) {
		case SOPT_SET:
			if (optlen != sizeof(int)) {
				error = EINVAL;
				break;
			}
			error = sooptcopyin(sopt, &optval, sizeof(optval),
					    sizeof(optval));
			if (error)
				break;
			if ((optval % 2) != 0) {
				/* the API assumes even offset values */
				error = EINVAL;
			} else if (so->so_proto->pr_protocol ==
			    IPPROTO_ICMPV6) {
				if (optval != icmp6off)
					error = EINVAL;
			} else
				in6p->in6p_cksum = optval;
			break;

		case SOPT_GET:
			if (so->so_proto->pr_protocol == IPPROTO_ICMPV6)
				optval = icmp6off;
			else
				optval = in6p->in6p_cksum;

			error = sooptcopyout(sopt, &optval, sizeof(optval));
			break;

		default:
			error = EINVAL;
			break;
		}
		break;

	default:
		error = ENOPROTOOPT;
		break;
	}

	return (error);
}

/*
 * Set up IP6 options in pcb for insertion in output packets or
 * specifying behavior of outgoing packets.
 */
static int
ip6_pcbopts(struct ip6_pktopts **pktopt, struct mbuf *m,
    struct socket *so, struct sockopt *sopt)
{
	struct ip6_pktopts *opt = *pktopt;
	int error = 0;
	struct thread *td = sopt->sopt_td;

	/* turn off any old options. */
	if (opt) {
#ifdef DIAGNOSTIC
		if (opt->ip6po_pktinfo || opt->ip6po_nexthop ||
		    opt->ip6po_hbh || opt->ip6po_dest1 || opt->ip6po_dest2 ||
		    opt->ip6po_rhinfo.ip6po_rhi_rthdr)
			printf("ip6_pcbopts: all specified options are cleared.\n");
#endif
		ip6_clearpktopts(opt, -1);
	} else
		opt = malloc(sizeof(*opt), M_IP6OPT, M_WAITOK);
	*pktopt = NULL;

	if (!m || m->m_len == 0) {
		/*
		 * Only turning off any previous options, regardless of
		 * whether the opt is just created or given.
		 */
		free(opt, M_IP6OPT);
		return (0);
	}

	/*  set options specified by user. */
	if ((error = ip6_setpktopts(m, opt, NULL, (td != NULL) ?
	    td->td_ucred : NULL, so->so_proto->pr_protocol)) != 0) {
		ip6_clearpktopts(opt, -1); /* XXX: discard all options */
		free(opt, M_IP6OPT);
		return (error);
	}
	*pktopt = opt;
	return (0);
}

/*
 * initialize ip6_pktopts.  beware that there are non-zero default values in
 * the struct.
 */
void
ip6_initpktopts(struct ip6_pktopts *opt)
{

	bzero(opt, sizeof(*opt));
	opt->ip6po_hlim = -1;	/* -1 means default hop limit */
	opt->ip6po_tclass = -1;	/* -1 means default traffic class */
	opt->ip6po_minmtu = IP6PO_MINMTU_MCASTONLY;
	opt->ip6po_prefer_tempaddr = IP6PO_TEMPADDR_SYSTEM;
}

static int
ip6_pcbopt(int optname, u_char *buf, int len, struct ip6_pktopts **pktopt,
    struct ucred *cred, int uproto)
{
	struct ip6_pktopts *opt;

	if (*pktopt == NULL) {
		*pktopt = malloc(sizeof(struct ip6_pktopts), M_IP6OPT,
		    M_WAITOK);
		ip6_initpktopts(*pktopt);
	}
	opt = *pktopt;

	return (ip6_setpktopt(optname, buf, len, opt, cred, 1, 0, uproto));
}

static int
ip6_getpcbopt(struct ip6_pktopts *pktopt, int optname, struct sockopt *sopt)
{
	void *optdata = NULL;
	int optdatalen = 0;
	struct ip6_ext *ip6e;
	int error = 0;
	struct in6_pktinfo null_pktinfo;
	int deftclass = 0, on;
	int defminmtu = IP6PO_MINMTU_MCASTONLY;
	int defpreftemp = IP6PO_TEMPADDR_SYSTEM;

	switch (optname) {
	case IPV6_PKTINFO:
		optdata = (void *)&null_pktinfo;
		if (pktopt && pktopt->ip6po_pktinfo) {
			bcopy(pktopt->ip6po_pktinfo, &null_pktinfo,
			    sizeof(null_pktinfo));
			in6_clearscope(&null_pktinfo.ipi6_addr);
		} else {
			/* XXX: we don't have to do this every time... */
			bzero(&null_pktinfo, sizeof(null_pktinfo));
		}
		optdatalen = sizeof(struct in6_pktinfo);
		break;
	case IPV6_TCLASS:
		if (pktopt && pktopt->ip6po_tclass >= 0)
			optdata = (void *)&pktopt->ip6po_tclass;
		else
			optdata = (void *)&deftclass;
		optdatalen = sizeof(int);
		break;
	case IPV6_HOPOPTS:
		if (pktopt && pktopt->ip6po_hbh) {
			optdata = (void *)pktopt->ip6po_hbh;
			ip6e = (struct ip6_ext *)pktopt->ip6po_hbh;
			optdatalen = (ip6e->ip6e_len + 1) << 3;
		}
		break;
	case IPV6_RTHDR:
		if (pktopt && pktopt->ip6po_rthdr) {
			optdata = (void *)pktopt->ip6po_rthdr;
			ip6e = (struct ip6_ext *)pktopt->ip6po_rthdr;
			optdatalen = (ip6e->ip6e_len + 1) << 3;
		}
		break;
	case IPV6_RTHDRDSTOPTS:
		if (pktopt && pktopt->ip6po_dest1) {
			optdata = (void *)pktopt->ip6po_dest1;
			ip6e = (struct ip6_ext *)pktopt->ip6po_dest1;
			optdatalen = (ip6e->ip6e_len + 1) << 3;
		}
		break;
	case IPV6_DSTOPTS:
		if (pktopt && pktopt->ip6po_dest2) {
			optdata = (void *)pktopt->ip6po_dest2;
			ip6e = (struct ip6_ext *)pktopt->ip6po_dest2;
			optdatalen = (ip6e->ip6e_len + 1) << 3;
		}
		break;
	case IPV6_NEXTHOP:
		if (pktopt && pktopt->ip6po_nexthop) {
			optdata = (void *)pktopt->ip6po_nexthop;
			optdatalen = pktopt->ip6po_nexthop->sa_len;
		}
		break;
	case IPV6_USE_MIN_MTU:
		if (pktopt)
			optdata = (void *)&pktopt->ip6po_minmtu;
		else
			optdata = (void *)&defminmtu;
		optdatalen = sizeof(int);
		break;
	case IPV6_DONTFRAG:
		if (pktopt && ((pktopt->ip6po_flags) & IP6PO_DONTFRAG))
			on = 1;
		else
			on = 0;
		optdata = (void *)&on;
		optdatalen = sizeof(on);
		break;
	case IPV6_PREFER_TEMPADDR:
		if (pktopt)
			optdata = (void *)&pktopt->ip6po_prefer_tempaddr;
		else
			optdata = (void *)&defpreftemp;
		optdatalen = sizeof(int);
		break;
	default:		/* should not happen */
#ifdef DIAGNOSTIC
		panic("ip6_getpcbopt: unexpected option\n");
#endif
		return (ENOPROTOOPT);
	}

	error = sooptcopyout(sopt, optdata, optdatalen);

	return (error);
}

void
ip6_clearpktopts(struct ip6_pktopts *pktopt, int optname)
{
	if (pktopt == NULL)
		return;

	if (optname == -1 || optname == IPV6_PKTINFO) {
		if (pktopt->ip6po_pktinfo)
			free(pktopt->ip6po_pktinfo, M_IP6OPT);
		pktopt->ip6po_pktinfo = NULL;
	}
	if (optname == -1 || optname == IPV6_HOPLIMIT)
		pktopt->ip6po_hlim = -1;
	if (optname == -1 || optname == IPV6_TCLASS)
		pktopt->ip6po_tclass = -1;
	if (optname == -1 || optname == IPV6_NEXTHOP) {
		if (pktopt->ip6po_nexthop)
			free(pktopt->ip6po_nexthop, M_IP6OPT);
		pktopt->ip6po_nexthop = NULL;
	}
	if (optname == -1 || optname == IPV6_HOPOPTS) {
		if (pktopt->ip6po_hbh)
			free(pktopt->ip6po_hbh, M_IP6OPT);
		pktopt->ip6po_hbh = NULL;
	}
	if (optname == -1 || optname == IPV6_RTHDRDSTOPTS) {
		if (pktopt->ip6po_dest1)
			free(pktopt->ip6po_dest1, M_IP6OPT);
		pktopt->ip6po_dest1 = NULL;
	}
	if (optname == -1 || optname == IPV6_RTHDR) {
		if (pktopt->ip6po_rhinfo.ip6po_rhi_rthdr)
			free(pktopt->ip6po_rhinfo.ip6po_rhi_rthdr, M_IP6OPT);
		pktopt->ip6po_rhinfo.ip6po_rhi_rthdr = NULL;
	}
	if (optname == -1 || optname == IPV6_DSTOPTS) {
		if (pktopt->ip6po_dest2)
			free(pktopt->ip6po_dest2, M_IP6OPT);
		pktopt->ip6po_dest2 = NULL;
	}
}

#define PKTOPT_EXTHDRCPY(type) \
do {\
	if (src->type) {\
		int hlen = (((struct ip6_ext *)src->type)->ip6e_len + 1) << 3;\
		dst->type = malloc(hlen, M_IP6OPT, canwait);\
		if (dst->type == NULL && canwait == M_NOWAIT)\
			goto bad;\
		bcopy(src->type, dst->type, hlen);\
	}\
} while (/*CONSTCOND*/ 0)

static int
copypktopts(struct ip6_pktopts *dst, struct ip6_pktopts *src, int canwait)
{
	if (dst == NULL || src == NULL)  {
		printf("ip6_clearpktopts: invalid argument\n");
		return (EINVAL);
	}

	dst->ip6po_hlim = src->ip6po_hlim;
	dst->ip6po_tclass = src->ip6po_tclass;
	dst->ip6po_flags = src->ip6po_flags;
	dst->ip6po_minmtu = src->ip6po_minmtu;
	dst->ip6po_prefer_tempaddr = src->ip6po_prefer_tempaddr;
	if (src->ip6po_pktinfo) {
		dst->ip6po_pktinfo = malloc(sizeof(*dst->ip6po_pktinfo),
		    M_IP6OPT, canwait);
		if (dst->ip6po_pktinfo == NULL)
			goto bad;
		*dst->ip6po_pktinfo = *src->ip6po_pktinfo;
	}
	if (src->ip6po_nexthop) {
		dst->ip6po_nexthop = malloc(src->ip6po_nexthop->sa_len,
		    M_IP6OPT, canwait);
		if (dst->ip6po_nexthop == NULL)
			goto bad;
		bcopy(src->ip6po_nexthop, dst->ip6po_nexthop,
		    src->ip6po_nexthop->sa_len);
	}
	PKTOPT_EXTHDRCPY(ip6po_hbh);
	PKTOPT_EXTHDRCPY(ip6po_dest1);
	PKTOPT_EXTHDRCPY(ip6po_dest2);
	PKTOPT_EXTHDRCPY(ip6po_rthdr); /* not copy the cached route */
	return (0);

  bad:
	ip6_clearpktopts(dst, -1);
	return (ENOBUFS);
}
#undef PKTOPT_EXTHDRCPY

struct ip6_pktopts *
ip6_copypktopts(struct ip6_pktopts *src, int canwait)
{
	int error;
	struct ip6_pktopts *dst;

	dst = malloc(sizeof(*dst), M_IP6OPT, canwait);
	if (dst == NULL)
		return (NULL);
	ip6_initpktopts(dst);

	if ((error = copypktopts(dst, src, canwait)) != 0) {
		free(dst, M_IP6OPT);
		return (NULL);
	}

	return (dst);
}

void
ip6_freepcbopts(struct ip6_pktopts *pktopt)
{
	if (pktopt == NULL)
		return;

	ip6_clearpktopts(pktopt, -1);

	free(pktopt, M_IP6OPT);
}

/*
 * Set IPv6 outgoing packet options based on advanced API.
 */
int
ip6_setpktopts(struct mbuf *control, struct ip6_pktopts *opt,
    struct ip6_pktopts *stickyopt, struct ucred *cred, int uproto)
{
	struct cmsghdr *cm = 0;

	if (control == NULL || opt == NULL)
		return (EINVAL);

	ip6_initpktopts(opt);
	if (stickyopt) {
		int error;

		/*
		 * If stickyopt is provided, make a local copy of the options
		 * for this particular packet, then override them by ancillary
		 * objects.
		 * XXX: copypktopts() does not copy the cached route to a next
		 * hop (if any).  This is not very good in terms of efficiency,
		 * but we can allow this since this option should be rarely
		 * used.
		 */
		if ((error = copypktopts(opt, stickyopt, M_NOWAIT)) != 0)
			return (error);
	}

	/*
	 * XXX: Currently, we assume all the optional information is stored
	 * in a single mbuf.
	 */
	if (control->m_next)
		return (EINVAL);

	for (; control->m_len > 0; control->m_data += CMSG_ALIGN(cm->cmsg_len),
	    control->m_len -= CMSG_ALIGN(cm->cmsg_len)) {
		int error;

		if (control->m_len < CMSG_LEN(0))
			return (EINVAL);

		cm = mtod(control, struct cmsghdr *);
		if (cm->cmsg_len == 0 || cm->cmsg_len > control->m_len)
			return (EINVAL);
		if (cm->cmsg_level != IPPROTO_IPV6)
			continue;

		error = ip6_setpktopt(cm->cmsg_type, CMSG_DATA(cm),
		    cm->cmsg_len - CMSG_LEN(0), opt, cred, 0, 1, uproto);
		if (error)
			return (error);
	}

	return (0);
}

/*
 * Set a particular packet option, as a sticky option or an ancillary data
 * item.  "len" can be 0 only when it's a sticky option.
 * We have 4 cases of combination of "sticky" and "cmsg":
 * "sticky=0, cmsg=0": impossible
 * "sticky=0, cmsg=1": RFC2292 or RFC3542 ancillary data
 * "sticky=1, cmsg=0": RFC3542 socket option
 * "sticky=1, cmsg=1": RFC2292 socket option
 */
static int
ip6_setpktopt(int optname, u_char *buf, int len, struct ip6_pktopts *opt,
    struct ucred *cred, int sticky, int cmsg, int uproto)
{
	int minmtupolicy, preftemp;
	int error;

	if (!sticky && !cmsg) {
#ifdef DIAGNOSTIC
		printf("ip6_setpktopt: impossible case\n");
#endif
		return (EINVAL);
	}

	/*
	 * IPV6_2292xxx is for backward compatibility to RFC2292, and should
	 * not be specified in the context of RFC3542.  Conversely,
	 * RFC3542 types should not be specified in the context of RFC2292.
	 */
	if (!cmsg) {
		switch (optname) {
		case IPV6_2292PKTINFO:
		case IPV6_2292HOPLIMIT:
		case IPV6_2292NEXTHOP:
		case IPV6_2292HOPOPTS:
		case IPV6_2292DSTOPTS:
		case IPV6_2292RTHDR:
		case IPV6_2292PKTOPTIONS:
			return (ENOPROTOOPT);
		}
	}
	if (sticky && cmsg) {
		switch (optname) {
		case IPV6_PKTINFO:
		case IPV6_HOPLIMIT:
		case IPV6_NEXTHOP:
		case IPV6_HOPOPTS:
		case IPV6_DSTOPTS:
		case IPV6_RTHDRDSTOPTS:
		case IPV6_RTHDR:
		case IPV6_USE_MIN_MTU:
		case IPV6_DONTFRAG:
		case IPV6_TCLASS:
		case IPV6_PREFER_TEMPADDR: /* XXX: not an RFC3542 option */
			return (ENOPROTOOPT);
		}
	}

	switch (optname) {
	case IPV6_2292PKTINFO:
	case IPV6_PKTINFO:
	{
		struct ifnet *ifp = NULL;
		struct in6_pktinfo *pktinfo;

		if (len != sizeof(struct in6_pktinfo))
			return (EINVAL);

		pktinfo = (struct in6_pktinfo *)buf;

		/*
		 * An application can clear any sticky IPV6_PKTINFO option by
		 * doing a "regular" setsockopt with ipi6_addr being
		 * in6addr_any and ipi6_ifindex being zero.
		 * [RFC 3542, Section 6]
		 */
		if (optname == IPV6_PKTINFO && opt->ip6po_pktinfo &&
		    pktinfo->ipi6_ifindex == 0 &&
		    IN6_IS_ADDR_UNSPECIFIED(&pktinfo->ipi6_addr)) {
			ip6_clearpktopts(opt, optname);
			break;
		}

		if (uproto == IPPROTO_TCP && optname == IPV6_PKTINFO &&
		    sticky && !IN6_IS_ADDR_UNSPECIFIED(&pktinfo->ipi6_addr)) {
			return (EINVAL);
		}
		if (IN6_IS_ADDR_MULTICAST(&pktinfo->ipi6_addr))
			return (EINVAL);
		/* validate the interface index if specified. */
		if (pktinfo->ipi6_ifindex > V_if_index)
			 return (ENXIO);
		if (pktinfo->ipi6_ifindex) {
			ifp = ifnet_byindex(pktinfo->ipi6_ifindex);
			if (ifp == NULL)
				return (ENXIO);
		}
		if (ifp != NULL && (
		    ND_IFINFO(ifp)->flags & ND6_IFF_IFDISABLED))
			return (ENETDOWN);

		if (ifp != NULL &&
		    !IN6_IS_ADDR_UNSPECIFIED(&pktinfo->ipi6_addr)) {
			struct in6_ifaddr *ia;

			in6_setscope(&pktinfo->ipi6_addr, ifp, NULL);
			ia = in6ifa_ifpwithaddr(ifp, &pktinfo->ipi6_addr);
			if (ia == NULL)
				return (EADDRNOTAVAIL);
			ifa_free(&ia->ia_ifa);
		}
		/*
		 * We store the address anyway, and let in6_selectsrc()
		 * validate the specified address.  This is because ipi6_addr
		 * may not have enough information about its scope zone, and
		 * we may need additional information (such as outgoing
		 * interface or the scope zone of a destination address) to
		 * disambiguate the scope.
		 * XXX: the delay of the validation may confuse the
		 * application when it is used as a sticky option.
		 */
		if (opt->ip6po_pktinfo == NULL) {
			opt->ip6po_pktinfo = malloc(sizeof(*pktinfo),
			    M_IP6OPT, M_NOWAIT);
			if (opt->ip6po_pktinfo == NULL)
				return (ENOBUFS);
		}
		bcopy(pktinfo, opt->ip6po_pktinfo, sizeof(*pktinfo));
		break;
	}

	case IPV6_2292HOPLIMIT:
	case IPV6_HOPLIMIT:
	{
		int *hlimp;

		/*
		 * RFC 3542 deprecated the usage of sticky IPV6_HOPLIMIT
		 * to simplify the ordering among hoplimit options.
		 */
		if (optname == IPV6_HOPLIMIT && sticky)
			return (ENOPROTOOPT);

		if (len != sizeof(int))
			return (EINVAL);
		hlimp = (int *)buf;
		if (*hlimp < -1 || *hlimp > 255)
			return (EINVAL);

		opt->ip6po_hlim = *hlimp;
		break;
	}

	case IPV6_TCLASS:
	{
		int tclass;

		if (len != sizeof(int))
			return (EINVAL);
		tclass = *(int *)buf;
		if (tclass < -1 || tclass > 255)
			return (EINVAL);

		opt->ip6po_tclass = tclass;
		break;
	}

	case IPV6_2292NEXTHOP:
	case IPV6_NEXTHOP:
		if (cred != NULL) {
			error = priv_check_cred(cred,
			    PRIV_NETINET_SETHDROPTS, 0);
			if (error)
				return (error);
		}

		if (len == 0) {	/* just remove the option */
			ip6_clearpktopts(opt, IPV6_NEXTHOP);
			break;
		}

		/* check if cmsg_len is large enough for sa_len */
		if (len < sizeof(struct sockaddr) || len < *buf)
			return (EINVAL);

		switch (((struct sockaddr *)buf)->sa_family) {
		case AF_INET6:
		{
			struct sockaddr_in6 *sa6 = (struct sockaddr_in6 *)buf;
			int error;

			if (sa6->sin6_len != sizeof(struct sockaddr_in6))
				return (EINVAL);

			if (IN6_IS_ADDR_UNSPECIFIED(&sa6->sin6_addr) ||
			    IN6_IS_ADDR_MULTICAST(&sa6->sin6_addr)) {
				return (EINVAL);
			}
			if ((error = sa6_embedscope(sa6, V_ip6_use_defzone))
			    != 0) {
				return (error);
			}
			break;
		}
		case AF_LINK:	/* should eventually be supported */
		default:
			return (EAFNOSUPPORT);
		}

		/* turn off the previous option, then set the new option. */
		ip6_clearpktopts(opt, IPV6_NEXTHOP);
		opt->ip6po_nexthop = malloc(*buf, M_IP6OPT, M_NOWAIT);
		if (opt->ip6po_nexthop == NULL)
			return (ENOBUFS);
		bcopy(buf, opt->ip6po_nexthop, *buf);
		break;

	case IPV6_2292HOPOPTS:
	case IPV6_HOPOPTS:
	{
		struct ip6_hbh *hbh;
		int hbhlen;

		/*
		 * XXX: We don't allow a non-privileged user to set ANY HbH
		 * options, since per-option restriction has too much
		 * overhead.
		 */
		if (cred != NULL) {
			error = priv_check_cred(cred,
			    PRIV_NETINET_SETHDROPTS, 0);
			if (error)
				return (error);
		}

		if (len == 0) {
			ip6_clearpktopts(opt, IPV6_HOPOPTS);
			break;	/* just remove the option */
		}

		/* message length validation */
		if (len < sizeof(struct ip6_hbh))
			return (EINVAL);
		hbh = (struct ip6_hbh *)buf;
		hbhlen = (hbh->ip6h_len + 1) << 3;
		if (len != hbhlen)
			return (EINVAL);

		/* turn off the previous option, then set the new option. */
		ip6_clearpktopts(opt, IPV6_HOPOPTS);
		opt->ip6po_hbh = malloc(hbhlen, M_IP6OPT, M_NOWAIT);
		if (opt->ip6po_hbh == NULL)
			return (ENOBUFS);
		bcopy(hbh, opt->ip6po_hbh, hbhlen);

		break;
	}

	case IPV6_2292DSTOPTS:
	case IPV6_DSTOPTS:
	case IPV6_RTHDRDSTOPTS:
	{
		struct ip6_dest *dest, **newdest = NULL;
		int destlen;

		if (cred != NULL) { /* XXX: see the comment for IPV6_HOPOPTS */
			error = priv_check_cred(cred,
			    PRIV_NETINET_SETHDROPTS, 0);
			if (error)
				return (error);
		}

		if (len == 0) {
			ip6_clearpktopts(opt, optname);
			break;	/* just remove the option */
		}

		/* message length validation */
		if (len < sizeof(struct ip6_dest))
			return (EINVAL);
		dest = (struct ip6_dest *)buf;
		destlen = (dest->ip6d_len + 1) << 3;
		if (len != destlen)
			return (EINVAL);

		/*
		 * Determine the position that the destination options header
		 * should be inserted; before or after the routing header.
		 */
		switch (optname) {
		case IPV6_2292DSTOPTS:
			/*
			 * The old advacned API is ambiguous on this point.
			 * Our approach is to determine the position based
			 * according to the existence of a routing header.
			 * Note, however, that this depends on the order of the
			 * extension headers in the ancillary data; the 1st
			 * part of the destination options header must appear
			 * before the routing header in the ancillary data,
			 * too.
			 * RFC3542 solved the ambiguity by introducing
			 * separate ancillary data or option types.
			 */
			if (opt->ip6po_rthdr == NULL)
				newdest = &opt->ip6po_dest1;
			else
				newdest = &opt->ip6po_dest2;
			break;
		case IPV6_RTHDRDSTOPTS:
			newdest = &opt->ip6po_dest1;
			break;
		case IPV6_DSTOPTS:
			newdest = &opt->ip6po_dest2;
			break;
		}

		/* turn off the previous option, then set the new option. */
		ip6_clearpktopts(opt, optname);
		*newdest = malloc(destlen, M_IP6OPT, M_NOWAIT);
		if (*newdest == NULL)
			return (ENOBUFS);
		bcopy(dest, *newdest, destlen);

		break;
	}

	case IPV6_2292RTHDR:
	case IPV6_RTHDR:
	{
		struct ip6_rthdr *rth;
		int rthlen;

		if (len == 0) {
			ip6_clearpktopts(opt, IPV6_RTHDR);
			break;	/* just remove the option */
		}

		/* message length validation */
		if (len < sizeof(struct ip6_rthdr))
			return (EINVAL);
		rth = (struct ip6_rthdr *)buf;
		rthlen = (rth->ip6r_len + 1) << 3;
		if (len != rthlen)
			return (EINVAL);

		switch (rth->ip6r_type) {
		case IPV6_RTHDR_TYPE_0:
			if (rth->ip6r_len == 0)	/* must contain one addr */
				return (EINVAL);
			if (rth->ip6r_len % 2) /* length must be even */
				return (EINVAL);
			if (rth->ip6r_len / 2 != rth->ip6r_segleft)
				return (EINVAL);
			break;
		default:
			return (EINVAL);	/* not supported */
		}

		/* turn off the previous option */
		ip6_clearpktopts(opt, IPV6_RTHDR);
		opt->ip6po_rthdr = malloc(rthlen, M_IP6OPT, M_NOWAIT);
		if (opt->ip6po_rthdr == NULL)
			return (ENOBUFS);
		bcopy(rth, opt->ip6po_rthdr, rthlen);

		break;
	}

	case IPV6_USE_MIN_MTU:
		if (len != sizeof(int))
			return (EINVAL);
		minmtupolicy = *(int *)buf;
		if (minmtupolicy != IP6PO_MINMTU_MCASTONLY &&
		    minmtupolicy != IP6PO_MINMTU_DISABLE &&
		    minmtupolicy != IP6PO_MINMTU_ALL) {
			return (EINVAL);
		}
		opt->ip6po_minmtu = minmtupolicy;
		break;

	case IPV6_DONTFRAG:
		if (len != sizeof(int))
			return (EINVAL);

		if (uproto == IPPROTO_TCP || *(int *)buf == 0) {
			/*
			 * we ignore this option for TCP sockets.
			 * (RFC3542 leaves this case unspecified.)
			 */
			opt->ip6po_flags &= ~IP6PO_DONTFRAG;
		} else
			opt->ip6po_flags |= IP6PO_DONTFRAG;
		break;

	case IPV6_PREFER_TEMPADDR:
		if (len != sizeof(int))
			return (EINVAL);
		preftemp = *(int *)buf;
		if (preftemp != IP6PO_TEMPADDR_SYSTEM &&
		    preftemp != IP6PO_TEMPADDR_NOTPREFER &&
		    preftemp != IP6PO_TEMPADDR_PREFER) {
			return (EINVAL);
		}
		opt->ip6po_prefer_tempaddr = preftemp;
		break;

	default:
		return (ENOPROTOOPT);
	} /* end of switch */

	return (0);
}

/*
 * Routine called from ip6_output() to loop back a copy of an IP6 multicast
 * packet to the input queue of a specified interface.  Note that this
 * calls the output routine of the loopback "driver", but with an interface
 * pointer that might NOT be &loif -- easier than replicating that code here.
 */
void
<<<<<<< HEAD
ip6_mloopback(struct ifnet *ifp, struct mbuf *m, int family)
=======
ip6_mloopback(struct ifnet *ifp, const struct mbuf *m)
>>>>>>> 9dba4c68
{
	struct mbuf *copym;
	struct ip6_hdr *ip6;

	copym = m_copy(m, 0, M_COPYALL);
	if (copym == NULL)
		return;

	/*
	 * Make sure to deep-copy IPv6 header portion in case the data
	 * is in an mbuf cluster, so that we can safely override the IPv6
	 * header portion later.
	 */
	if (!M_WRITABLE(copym) ||
	    copym->m_len < sizeof(struct ip6_hdr)) {
		copym = m_pullup(copym, sizeof(struct ip6_hdr));
		if (copym == NULL)
			return;
	}
	ip6 = mtod(copym, struct ip6_hdr *);
	/*
	 * clear embedded scope identifiers if necessary.
	 * in6_clearscope will touch the addresses only when necessary.
	 */
	in6_clearscope(&ip6->ip6_src);
	in6_clearscope(&ip6->ip6_dst);
	if (copym->m_pkthdr.csum_flags & CSUM_DELAY_DATA_IPV6) {
		copym->m_pkthdr.csum_flags |= CSUM_DATA_VALID_IPV6 |
		    CSUM_PSEUDO_HDR;
		copym->m_pkthdr.csum_data = 0xffff;
	}
<<<<<<< HEAD
	(void)if_simloop(ifp, copym, family, 0);
=======
	if_simloop(ifp, copym, AF_INET6, 0);
>>>>>>> 9dba4c68
}

/*
 * Chop IPv6 header off from the payload.
 */
static int
ip6_splithdr(struct mbuf *m, struct ip6_exthdrs *exthdrs)
{
	struct mbuf *mh;
	struct ip6_hdr *ip6;

	ip6 = mtod(m, struct ip6_hdr *);
	if (m->m_len > sizeof(*ip6)) {
		mh = m_gethdr(M_NOWAIT, MT_DATA);
		if (mh == NULL) {
			m_freem(m);
			return ENOBUFS;
		}
		m_move_pkthdr(mh, m);
		M_ALIGN(mh, sizeof(*ip6));
		m->m_len -= sizeof(*ip6);
		m->m_data += sizeof(*ip6);
		mh->m_next = m;
		m = mh;
		m->m_len = sizeof(*ip6);
		bcopy((caddr_t)ip6, mtod(m, caddr_t), sizeof(*ip6));
	}
	exthdrs->ip6e_ip6 = m;
	return 0;
}

/*
 * Compute IPv6 extension header length.
 */
int
ip6_optlen(struct inpcb *in6p)
{
	int len;

	if (!in6p->in6p_outputopts)
		return 0;

	len = 0;
#define elen(x) \
    (((struct ip6_ext *)(x)) ? (((struct ip6_ext *)(x))->ip6e_len + 1) << 3 : 0)

	len += elen(in6p->in6p_outputopts->ip6po_hbh);
	if (in6p->in6p_outputopts->ip6po_rthdr)
		/* dest1 is valid with rthdr only */
		len += elen(in6p->in6p_outputopts->ip6po_dest1);
	len += elen(in6p->in6p_outputopts->ip6po_rthdr);
	len += elen(in6p->in6p_outputopts->ip6po_dest2);
	return len;
#undef elen
}<|MERGE_RESOLUTION|>--- conflicted
+++ resolved
@@ -631,11 +631,7 @@
 			 * thus deferring a hash lookup and lock acquisition
 			 * at the expense of an m_copym().
 			 */
-<<<<<<< HEAD
-			ip6_mloopback(ifp, m, AF_INET6);
-=======
 			ip6_mloopback(ifp, m);
->>>>>>> 9dba4c68
 		} else {
 			/*
 			 * If we are acting as a multicast router, perform
@@ -2812,11 +2808,7 @@
  * pointer that might NOT be &loif -- easier than replicating that code here.
  */
 void
-<<<<<<< HEAD
-ip6_mloopback(struct ifnet *ifp, struct mbuf *m, int family)
-=======
 ip6_mloopback(struct ifnet *ifp, const struct mbuf *m)
->>>>>>> 9dba4c68
 {
 	struct mbuf *copym;
 	struct ip6_hdr *ip6;
@@ -2848,11 +2840,7 @@
 		    CSUM_PSEUDO_HDR;
 		copym->m_pkthdr.csum_data = 0xffff;
 	}
-<<<<<<< HEAD
-	(void)if_simloop(ifp, copym, family, 0);
-=======
 	if_simloop(ifp, copym, AF_INET6, 0);
->>>>>>> 9dba4c68
 }
 
 /*

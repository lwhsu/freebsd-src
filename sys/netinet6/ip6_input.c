--- conflicted
+++ resolved
@@ -165,10 +165,7 @@
 static const vnet_modinfo_t vnet_inet6_modinfo = {
 	.vmi_id		= VNET_MOD_INET6,
 	.vmi_name	= "inet6",
-<<<<<<< HEAD
-=======
 	.vmi_size	= sizeof(struct vnet_inet6),
->>>>>>> e93642ed
 	.vmi_dependson	= VNET_MOD_INET	/* XXX revisit - TCP/UDP needs this? */
 };
  

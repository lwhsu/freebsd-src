/*-
 * Copyright (c) 1989, 1993
 *	The Regents of the University of California.  All rights reserved.
 *
 * This code is derived from software contributed to Berkeley by
 * Rick Macklem at The University of Guelph.
 *
 * Redistribution and use in source and binary forms, with or without
 * modification, are permitted provided that the following conditions
 * are met:
 * 1. Redistributions of source code must retain the above copyright
 *    notice, this list of conditions and the following disclaimer.
 * 2. Redistributions in binary form must reproduce the above copyright
 *    notice, this list of conditions and the following disclaimer in the
 *    documentation and/or other materials provided with the distribution.
 * 4. Neither the name of the University nor the names of its contributors
 *    may be used to endorse or promote products derived from this software
 *    without specific prior written permission.
 *
 * THIS SOFTWARE IS PROVIDED BY THE REGENTS AND CONTRIBUTORS ``AS IS'' AND
 * ANY EXPRESS OR IMPLIED WARRANTIES, INCLUDING, BUT NOT LIMITED TO, THE
 * IMPLIED WARRANTIES OF MERCHANTABILITY AND FITNESS FOR A PARTICULAR PURPOSE
 * ARE DISCLAIMED.  IN NO EVENT SHALL THE REGENTS OR CONTRIBUTORS BE LIABLE
 * FOR ANY DIRECT, INDIRECT, INCIDENTAL, SPECIAL, EXEMPLARY, OR CONSEQUENTIAL
 * DAMAGES (INCLUDING, BUT NOT LIMITED TO, PROCUREMENT OF SUBSTITUTE GOODS
 * OR SERVICES; LOSS OF USE, DATA, OR PROFITS; OR BUSINESS INTERRUPTION)
 * HOWEVER CAUSED AND ON ANY THEORY OF LIABILITY, WHETHER IN CONTRACT, STRICT
 * LIABILITY, OR TORT (INCLUDING NEGLIGENCE OR OTHERWISE) ARISING IN ANY WAY
 * OUT OF THE USE OF THIS SOFTWARE, EVEN IF ADVISED OF THE POSSIBILITY OF
 * SUCH DAMAGE.
 *
 */

#include <sys/cdefs.h>
__FBSDID("$FreeBSD$");

/*
 * Functions that need to be different for different versions of BSD
 * kernel should be kept here, along with any global storage specific
 * to this BSD variant.
 */
#include <fs/nfs/nfsport.h>
#include <sys/sysctl.h>
#include <vm/vm.h>
#include <vm/vm_object.h>
#include <vm/vm_page.h>
#include <vm/vm_param.h>
#include <vm/vm_map.h>
#include <vm/vm_kern.h>
#include <vm/vm_extern.h>
#include <vm/uma.h>

extern int nfscl_ticks;
extern int nfsrv_nfsuserd;
extern struct nfssockreq nfsrv_nfsuserdsock;
extern void (*nfsd_call_recall)(struct vnode *, int, struct ucred *,
    struct thread *);
extern int nfsrv_useacl;
struct mount nfsv4root_mnt;
int newnfs_numnfsd = 0;
struct nfsstats newnfsstats;
int nfs_numnfscbd = 0;
int nfscl_debuglevel = 0;
char nfsv4_callbackaddr[INET6_ADDRSTRLEN];
struct callout newnfsd_callout;
void (*nfsd_call_servertimer)(void) = NULL;
void (*ncl_call_invalcaches)(struct vnode *) = NULL;

static int nfs_realign_test;
static int nfs_realign_count;

SYSCTL_NODE(_vfs, OID_AUTO, nfs, CTLFLAG_RW, 0, "New NFS filesystem");
SYSCTL_INT(_vfs_nfs, OID_AUTO, realign_test, CTLFLAG_RW, &nfs_realign_test,
    0, "Number of realign tests done");
SYSCTL_INT(_vfs_nfs, OID_AUTO, realign_count, CTLFLAG_RW, &nfs_realign_count,
    0, "Number of mbuf realignments done");
SYSCTL_STRING(_vfs_nfs, OID_AUTO, callback_addr, CTLFLAG_RW,
    nfsv4_callbackaddr, sizeof(nfsv4_callbackaddr),
    "NFSv4 callback addr for server to use");
SYSCTL_INT(_vfs_nfs, OID_AUTO, debuglevel, CTLFLAG_RW, &nfscl_debuglevel,
<<<<<<< HEAD
    0, "Debug level for newnfs client");
=======
    0, "Debug level for new nfs client");
>>>>>>> 7d0e04a4

/*
 * Defines for malloc
 * (Here for FreeBSD, since they allocate storage.)
 */
MALLOC_DEFINE(M_NEWNFSRVCACHE, "NFSD srvcache", "NFSD Server Request Cache");
MALLOC_DEFINE(M_NEWNFSDCLIENT, "NFSD V4client", "NFSD V4 Client Id");
MALLOC_DEFINE(M_NEWNFSDSTATE, "NFSD V4state",
    "NFSD V4 State (Openowner, Open, Lockowner, Delegation");
MALLOC_DEFINE(M_NEWNFSDLOCK, "NFSD V4lock", "NFSD V4 byte range lock");
MALLOC_DEFINE(M_NEWNFSDLOCKFILE, "NFSD lckfile", "NFSD Open/Lock file");
MALLOC_DEFINE(M_NEWNFSSTRING, "NFSD string", "NFSD V4 long string");
MALLOC_DEFINE(M_NEWNFSUSERGROUP, "NFSD usrgroup", "NFSD V4 User/group map");
MALLOC_DEFINE(M_NEWNFSDREQ, "NFS req", "NFS request header");
MALLOC_DEFINE(M_NEWNFSFH, "NFS fh", "NFS file handle");
MALLOC_DEFINE(M_NEWNFSCLOWNER, "NFSCL owner", "NFSCL Open Owner");
MALLOC_DEFINE(M_NEWNFSCLOPEN, "NFSCL open", "NFSCL Open");
MALLOC_DEFINE(M_NEWNFSCLDELEG, "NFSCL deleg", "NFSCL Delegation");
MALLOC_DEFINE(M_NEWNFSCLCLIENT, "NFSCL client", "NFSCL Client");
MALLOC_DEFINE(M_NEWNFSCLLOCKOWNER, "NFSCL lckown", "NFSCL Lock Owner");
MALLOC_DEFINE(M_NEWNFSCLLOCK, "NFSCL lck", "NFSCL Lock");
MALLOC_DEFINE(M_NEWNFSV4NODE, "NEWNFSnode", "New nfs vnode");
MALLOC_DEFINE(M_NEWNFSDIRECTIO, "NEWdirectio", "New nfs Direct IO buffer");
MALLOC_DEFINE(M_NEWNFSDIROFF, "NFSCL diroffdiroff",
    "New NFS directory offset data");
MALLOC_DEFINE(M_NEWNFSDROLLBACK, "NFSD rollback",
    "New NFS local lock rollback");
MALLOC_DEFINE(M_NEWNFSLAYOUT, "NFSCL layout", "NFSv4.1 Layout");
MALLOC_DEFINE(M_NEWNFSFLAYOUT, "NFSCL flayout", "NFSv4.1 File Layout");
MALLOC_DEFINE(M_NEWNFSDEVINFO, "NFSCL devinfo", "NFSv4.1 Device Info");
MALLOC_DEFINE(M_NEWNFSSOCKREQ, "NFSCL sockreq", "NFS Sock Req");
MALLOC_DEFINE(M_NEWNFSCLDS, "NFSCL session", "NFSv4.1 Session");
MALLOC_DEFINE(M_NEWNFSLAYRECALL, "NFSCL layrecall", "NFSv4.1 Layout Recall");

/*
 * Definition of mutex locks.
 * newnfsd_mtx is used in nfsrvd_nfsd() to protect the nfs socket list
 * and assorted other nfsd structures.
 */
struct mtx newnfsd_mtx;
struct mtx nfs_sockl_mutex;
struct mtx nfs_state_mutex;
struct mtx nfs_nameid_mutex;
struct mtx nfs_req_mutex;
struct mtx nfs_slock_mutex;

/* local functions */
static int nfssvc_call(struct thread *, struct nfssvc_args *, struct ucred *);

#ifdef __NO_STRICT_ALIGNMENT
/*
 * These architectures don't need re-alignment, so just return.
 */
void
newnfs_realign(struct mbuf **pm)
{

	return;
}
#else	/* !__NO_STRICT_ALIGNMENT */
/*
 *	newnfs_realign:
 *
 *	Check for badly aligned mbuf data and realign by copying the unaligned
 *	portion of the data into a new mbuf chain and freeing the portions
 *	of the old chain that were replaced.
 *
 *	We cannot simply realign the data within the existing mbuf chain
 *	because the underlying buffers may contain other rpc commands and
 *	we cannot afford to overwrite them.
 *
 *	We would prefer to avoid this situation entirely.  The situation does
 *	not occur with NFS/UDP and is supposed to only occassionally occur
 *	with TCP.  Use vfs.nfs.realign_count and realign_test to check this.
 *
 */
void
newnfs_realign(struct mbuf **pm)
{
	struct mbuf *m, *n;
	int off, space;

	++nfs_realign_test;
	while ((m = *pm) != NULL) {
		if ((m->m_len & 0x3) || (mtod(m, intptr_t) & 0x3)) {
			/*
			 * NB: we can't depend on m_pkthdr.len to help us
			 * decide what to do here.  May not be worth doing
			 * the m_length calculation as m_copyback will
			 * expand the mbuf chain below as needed.
			 */
			space = m_length(m, NULL);
			if (space >= MINCLSIZE) {
				/* NB: m_copyback handles space > MCLBYTES */
				n = m_getcl(M_WAITOK, MT_DATA, 0);
			} else
				n = m_get(M_WAITOK, MT_DATA);
			if (n == NULL)
				return;
			/*
			 * Align the remainder of the mbuf chain.
			 */
			n->m_len = 0;
			off = 0;
			while (m != NULL) {
				m_copyback(n, off, m->m_len, mtod(m, caddr_t));
				off += m->m_len;
				m = m->m_next;
			}
			m_freem(*pm);
			*pm = n;
			++nfs_realign_count;
			break;
		}
		pm = &m->m_next;
	}
}
#endif	/* __NO_STRICT_ALIGNMENT */

#ifdef notdef
static void
nfsrv_object_create(struct vnode *vp, struct thread *td)
{

	if (vp == NULL || vp->v_type != VREG)
		return;
	(void) vfs_object_create(vp, td, td->td_ucred);
}
#endif

/*
 * Look up a file name. Basically just initialize stuff and call namei().
 */
int
nfsrv_lookupfilename(struct nameidata *ndp, char *fname, NFSPROC_T *p)
{
	int error;

	NDINIT(ndp, LOOKUP, FOLLOW | LOCKLEAF | MPSAFE, UIO_USERSPACE, fname,
	    p);
	error = namei(ndp);
	if (!error) {
		NDFREE(ndp, NDF_ONLY_PNBUF);
	}
	return (error);
}

/*
 * Copy NFS uid, gids to the cred structure.
 */
void
newnfs_copycred(struct nfscred *nfscr, struct ucred *cr)
{

	KASSERT(nfscr->nfsc_ngroups >= 0,
	    ("newnfs_copycred: negative nfsc_ngroups"));
	cr->cr_uid = nfscr->nfsc_uid;
	crsetgroups(cr, nfscr->nfsc_ngroups, nfscr->nfsc_groups);
}

/*
 * Map args from nfsmsleep() to msleep().
 */
int
nfsmsleep(void *chan, void *mutex, int prio, const char *wmesg,
    struct timespec *ts)
{
	u_int64_t nsecval;
	int error, timeo;

	if (ts) {
		timeo = hz * ts->tv_sec;
		nsecval = (u_int64_t)ts->tv_nsec;
		nsecval = ((nsecval * ((u_int64_t)hz)) + 500000000) /
		    1000000000;
		timeo += (int)nsecval;
	} else {
		timeo = 0;
	}
	error = msleep(chan, (struct mtx *)mutex, prio, wmesg, timeo);
	return (error);
}

/*
 * Get the file system info for the server. For now, just assume FFS.
 */
void
nfsvno_getfs(struct nfsfsinfo *sip, int isdgram)
{
	int pref;

	/*
	 * XXX
	 * There should be file system VFS OP(s) to get this information.
	 * For now, assume ufs.
	 */
	if (isdgram)
		pref = NFS_MAXDGRAMDATA;
	else
		pref = NFS_MAXDATA;
	sip->fs_rtmax = NFS_MAXDATA;
	sip->fs_rtpref = pref;
	sip->fs_rtmult = NFS_FABLKSIZE;
	sip->fs_wtmax = NFS_MAXDATA;
	sip->fs_wtpref = pref;
	sip->fs_wtmult = NFS_FABLKSIZE;
	sip->fs_dtpref = pref;
	sip->fs_maxfilesize = 0xffffffffffffffffull;
	sip->fs_timedelta.tv_sec = 0;
	sip->fs_timedelta.tv_nsec = 1;
	sip->fs_properties = (NFSV3FSINFO_LINK |
	    NFSV3FSINFO_SYMLINK | NFSV3FSINFO_HOMOGENEOUS |
	    NFSV3FSINFO_CANSETTIME);
}

/*
 * Do the pathconf vnode op.
 */
int
nfsvno_pathconf(struct vnode *vp, int flag, register_t *retf,
    struct ucred *cred, struct thread *p)
{
	int error;

	error = VOP_PATHCONF(vp, flag, retf);
	if (error == EOPNOTSUPP || error == EINVAL) {
		/*
		 * Some file systems return EINVAL for name arguments not
		 * supported and some return EOPNOTSUPP for this case.
		 * So the NFSv3 Pathconf RPC doesn't fail for these cases,
		 * just fake them.
		 */
		switch (flag) {
		case _PC_LINK_MAX:
			*retf = LINK_MAX;
			break;
		case _PC_NAME_MAX:
			*retf = NAME_MAX;
			break;
		case _PC_CHOWN_RESTRICTED:
			*retf = 1;
			break;
		case _PC_NO_TRUNC:
			*retf = 1;
			break;
		default:
			/*
			 * Only happens if a _PC_xxx is added to the server,
			 * but this isn't updated.
			 */
			*retf = 0;
			printf("nfsrvd pathconf flag=%d not supp\n", flag);
		};
		error = 0;
	}
	NFSEXITCODE(error);
	return (error);
}

/* Fake nfsrv_atroot. Just return 0 */
int
nfsrv_atroot(struct vnode *vp, long *retp)
{

	return (0);
}

/*
 * Set the credentials to refer to root.
 * If only the various BSDen could agree on whether cr_gid is a separate
 * field or cr_groups[0]...
 */
void
newnfs_setroot(struct ucred *cred)
{

	cred->cr_uid = 0;
	cred->cr_groups[0] = 0;
	cred->cr_ngroups = 1;
}

/*
 * Get the client credential. Used for Renew and recovery.
 */
struct ucred *
newnfs_getcred(void)
{
	struct ucred *cred;
	struct thread *td = curthread;

	cred = crdup(td->td_ucred);
	newnfs_setroot(cred);
	return (cred);
}

/*
 * Nfs timer routine
 * Call the nfsd's timer function once/sec.
 */
void
newnfs_timer(void *arg)
{
	static time_t lasttime = 0;
	/*
	 * Call the server timer, if set up.
	 * The argument indicates if it is the next second and therefore
	 * leases should be checked.
	 */
	if (lasttime != NFSD_MONOSEC) {
		lasttime = NFSD_MONOSEC;
		if (nfsd_call_servertimer != NULL)
			(*nfsd_call_servertimer)();
	}
	callout_reset(&newnfsd_callout, nfscl_ticks, newnfs_timer, NULL);
}


/*
 * Sleep for a short period of time unless errval == NFSERR_GRACE, where
 * the sleep should be for 5 seconds.
 * Since lbolt doesn't exist in FreeBSD-CURRENT, just use a timeout on
 * an event that never gets a wakeup. Only return EINTR or 0.
 */
int
nfs_catnap(int prio, int errval, const char *wmesg)
{
	static int non_event;
	int ret;

	if (errval == NFSERR_GRACE)
		ret = tsleep(&non_event, prio, wmesg, 5 * hz);
	else
		ret = tsleep(&non_event, prio, wmesg, 1);
	if (ret != EINTR)
		ret = 0;
	return (ret);
}

/*
 * Get referral. For now, just fail.
 */
struct nfsreferral *
nfsv4root_getreferral(struct vnode *vp, struct vnode *dvp, u_int32_t fileno)
{

	return (NULL);
}

static int
nfssvc_nfscommon(struct thread *td, struct nfssvc_args *uap)
{
	int error;

	error = nfssvc_call(td, uap, td->td_ucred);
	NFSEXITCODE(error);
	return (error);
}

static int
nfssvc_call(struct thread *p, struct nfssvc_args *uap, struct ucred *cred)
{
	int error = EINVAL;
	struct nfsd_idargs nid;

	if (uap->flag & NFSSVC_IDNAME) {
		error = copyin(uap->argp, (caddr_t)&nid, sizeof (nid));
		if (error)
			goto out;
		error = nfssvc_idname(&nid);
		goto out;
	} else if (uap->flag & NFSSVC_GETSTATS) {
		error = copyout(&newnfsstats,
		    CAST_USER_ADDR_T(uap->argp), sizeof (newnfsstats));
		if (error == 0) {
			if ((uap->flag & NFSSVC_ZEROCLTSTATS) != 0) {
				newnfsstats.attrcache_hits = 0;
				newnfsstats.attrcache_misses = 0;
				newnfsstats.lookupcache_hits = 0;
				newnfsstats.lookupcache_misses = 0;
				newnfsstats.direofcache_hits = 0;
				newnfsstats.direofcache_misses = 0;
				newnfsstats.accesscache_hits = 0;
				newnfsstats.accesscache_misses = 0;
				newnfsstats.biocache_reads = 0;
				newnfsstats.read_bios = 0;
				newnfsstats.read_physios = 0;
				newnfsstats.biocache_writes = 0;
				newnfsstats.write_bios = 0;
				newnfsstats.write_physios = 0;
				newnfsstats.biocache_readlinks = 0;
				newnfsstats.readlink_bios = 0;
				newnfsstats.biocache_readdirs = 0;
				newnfsstats.readdir_bios = 0;
				newnfsstats.rpcretries = 0;
				newnfsstats.rpcrequests = 0;
				newnfsstats.rpctimeouts = 0;
				newnfsstats.rpcunexpected = 0;
				newnfsstats.rpcinvalid = 0;
				bzero(newnfsstats.rpccnt,
				    sizeof(newnfsstats.rpccnt));
			}
			if ((uap->flag & NFSSVC_ZEROSRVSTATS) != 0) {
				newnfsstats.srvrpc_errs = 0;
				newnfsstats.srv_errs = 0;
				newnfsstats.srvcache_inproghits = 0;
				newnfsstats.srvcache_idemdonehits = 0;
				newnfsstats.srvcache_nonidemdonehits = 0;
				newnfsstats.srvcache_misses = 0;
				newnfsstats.srvcache_tcppeak = 0;
				newnfsstats.srvclients = 0;
				newnfsstats.srvopenowners = 0;
				newnfsstats.srvopens = 0;
				newnfsstats.srvlockowners = 0;
				newnfsstats.srvlocks = 0;
				newnfsstats.srvdelegates = 0;
				newnfsstats.clopenowners = 0;
				newnfsstats.clopens = 0;
				newnfsstats.cllockowners = 0;
				newnfsstats.cllocks = 0;
				newnfsstats.cldelegates = 0;
				newnfsstats.cllocalopenowners = 0;
				newnfsstats.cllocalopens = 0;
				newnfsstats.cllocallockowners = 0;
				newnfsstats.cllocallocks = 0;
				bzero(newnfsstats.srvrpccnt,
				    sizeof(newnfsstats.srvrpccnt));
				bzero(newnfsstats.cbrpccnt,
				    sizeof(newnfsstats.cbrpccnt));
			}
		}
		goto out;
	} else if (uap->flag & NFSSVC_NFSUSERDPORT) {
		u_short sockport;

		error = copyin(uap->argp, (caddr_t)&sockport,
		    sizeof (u_short));
		if (!error)
			error = nfsrv_nfsuserdport(sockport, p);
	} else if (uap->flag & NFSSVC_NFSUSERDDELPORT) {
		nfsrv_nfsuserddelport();
		error = 0;
	}

out:
	NFSEXITCODE(error);
	return (error);
}

/*
 * called by all three modevent routines, so that it gets things
 * initialized soon enough.
 */
void
newnfs_portinit(void)
{
	static int inited = 0;

	if (inited)
		return;
	inited = 1;
	/* Initialize SMP locks used by both client and server. */
	mtx_init(&newnfsd_mtx, "newnfsd_mtx", NULL, MTX_DEF);
	mtx_init(&nfs_state_mutex, "nfs_state_mutex", NULL, MTX_DEF);
}

/*
 * Determine if the file system supports NFSv4 ACLs.
 * Return 1 if it does, 0 otherwise.
 */
int
nfs_supportsnfsv4acls(struct vnode *vp)
{
	int error;
	register_t retval;

	ASSERT_VOP_LOCKED(vp, "nfs supports nfsv4acls");

	if (nfsrv_useacl == 0)
		return (0);
	error = VOP_PATHCONF(vp, _PC_ACL_NFS4, &retval);
	if (error == 0 && retval != 0)
		return (1);
	return (0);
}

extern int (*nfsd_call_nfscommon)(struct thread *, struct nfssvc_args *);

/*
 * Called once to initialize data structures...
 */
static int
nfscommon_modevent(module_t mod, int type, void *data)
{
	int error = 0;
	static int loaded = 0;

	switch (type) {
	case MOD_LOAD:
		if (loaded)
			goto out;
		newnfs_portinit();
		mtx_init(&nfs_nameid_mutex, "nfs_nameid_mutex", NULL, MTX_DEF);
		mtx_init(&nfs_sockl_mutex, "nfs_sockl_mutex", NULL, MTX_DEF);
		mtx_init(&nfs_slock_mutex, "nfs_slock_mutex", NULL, MTX_DEF);
		mtx_init(&nfs_req_mutex, "nfs_req_mutex", NULL, MTX_DEF);
		mtx_init(&nfsrv_nfsuserdsock.nr_mtx, "nfsuserd", NULL,
		    MTX_DEF);
		callout_init(&newnfsd_callout, CALLOUT_MPSAFE);
		newnfs_init();
		nfsd_call_nfscommon = nfssvc_nfscommon;
		loaded = 1;
		break;

	case MOD_UNLOAD:
		if (newnfs_numnfsd != 0 || nfsrv_nfsuserd != 0 ||
		    nfs_numnfscbd != 0) {
			error = EBUSY;
			break;
		}

		nfsd_call_nfscommon = NULL;
		callout_drain(&newnfsd_callout);
		/* and get rid of the mutexes */
		mtx_destroy(&nfs_nameid_mutex);
		mtx_destroy(&newnfsd_mtx);
		mtx_destroy(&nfs_state_mutex);
		mtx_destroy(&nfs_sockl_mutex);
		mtx_destroy(&nfs_slock_mutex);
		mtx_destroy(&nfs_req_mutex);
		mtx_destroy(&nfsrv_nfsuserdsock.nr_mtx);
		loaded = 0;
		break;
	default:
		error = EOPNOTSUPP;
		break;
	}

out:
	NFSEXITCODE(error);
	return error;
}
static moduledata_t nfscommon_mod = {
	"nfscommon",
	nfscommon_modevent,
	NULL,
};
DECLARE_MODULE(nfscommon, nfscommon_mod, SI_SUB_VFS, SI_ORDER_ANY);

/* So that loader and kldload(2) can find us, wherever we are.. */
MODULE_VERSION(nfscommon, 1);
MODULE_DEPEND(nfscommon, nfssvc, 1, 1, 1);
MODULE_DEPEND(nfscommon, krpc, 1, 1, 1);
<|MERGE_RESOLUTION|>--- conflicted
+++ resolved
@@ -78,11 +78,7 @@
     nfsv4_callbackaddr, sizeof(nfsv4_callbackaddr),
     "NFSv4 callback addr for server to use");
 SYSCTL_INT(_vfs_nfs, OID_AUTO, debuglevel, CTLFLAG_RW, &nfscl_debuglevel,
-<<<<<<< HEAD
-    0, "Debug level for newnfs client");
-=======
     0, "Debug level for new nfs client");
->>>>>>> 7d0e04a4
 
 /*
  * Defines for malloc

# $FreeBSD$
#
# The long compile-with and dependency lines are required because of
# limitations in config: backslash-newline doesn't work in strings, and
# dependency lines other than the first are silently ignored.
#
acpi_quirks.h			optional acpi				   \
	dependency	"$S/tools/acpi_quirks2h.awk $S/dev/acpica/acpi_quirks" \
	compile-with	"${AWK} -f $S/tools/acpi_quirks2h.awk $S/dev/acpica/acpi_quirks" \
	no-obj no-implicit-rule before-depend				   \
	clean		"acpi_quirks.h"
aicasm				optional ahc | ahd			   \
	dependency	"$S/dev/aic7xxx/aicasm/*.[chyl]"		   \
	compile-with	"CC='${CC}' ${MAKE} -f $S/dev/aic7xxx/aicasm/Makefile MAKESRCPATH=$S/dev/aic7xxx/aicasm" \
	no-obj no-implicit-rule						   \
	clean		"aicasm* y.tab.h"
aic7xxx_seq.h			optional ahc				   \
	compile-with	"./aicasm ${INCLUDES} -I$S/cam/scsi -I$S/dev/aic7xxx -o aic7xxx_seq.h -r aic7xxx_reg.h -p aic7xxx_reg_print.c -i $S/dev/aic7xxx/aic7xxx_osm.h $S/dev/aic7xxx/aic7xxx.seq"   \
	no-obj no-implicit-rule before-depend local			   \
	clean		"aic7xxx_seq.h"					   \
	dependency	"$S/dev/aic7xxx/aic7xxx.{reg,seq} $S/cam/scsi/scsi_message.h aicasm"
aic7xxx_reg.h			optional ahc				   \
	compile-with	"./aicasm ${INCLUDES} -I$S/cam/scsi -I$S/dev/aic7xxx -o aic7xxx_seq.h -r aic7xxx_reg.h -p aic7xxx_reg_print.c -i $S/dev/aic7xxx/aic7xxx_osm.h $S/dev/aic7xxx/aic7xxx.seq"   \
	no-obj no-implicit-rule before-depend local			   \
	clean		"aic7xxx_reg.h"					   \
	dependency	"$S/dev/aic7xxx/aic7xxx.{reg,seq} $S/cam/scsi/scsi_message.h aicasm"
aic7xxx_reg_print.c		optional ahc				   \
	compile-with	"./aicasm ${INCLUDES} -I$S/cam/scsi -I$S/dev/aic7xxx -o aic7xxx_seq.h -r aic7xxx_reg.h -p aic7xxx_reg_print.c -i $S/dev/aic7xxx/aic7xxx_osm.h $S/dev/aic7xxx/aic7xxx.seq"   \
	no-obj no-implicit-rule local					   \
	clean		"aic7xxx_reg_print.c"				   \
	dependency	"$S/dev/aic7xxx/aic7xxx.{reg,seq} $S/cam/scsi/scsi_message.h aicasm"
aic7xxx_reg_print.o		optional ahc ahc_reg_pretty_print	   \
	compile-with	"${NORMAL_C}"					   \
	no-implicit-rule local
aic79xx_seq.h		optional ahd pci				   \
	compile-with	"./aicasm ${INCLUDES} -I$S/cam/scsi -I$S/dev/aic7xxx -o aic79xx_seq.h -r aic79xx_reg.h -p aic79xx_reg_print.c -i $S/dev/aic7xxx/aic79xx_osm.h $S/dev/aic7xxx/aic79xx.seq"   \
	no-obj no-implicit-rule before-depend local			   \
	clean		"aic79xx_seq.h"					   \
	dependency	"$S/dev/aic7xxx/aic79xx.{reg,seq} $S/cam/scsi/scsi_message.h aicasm"
aic79xx_reg.h		optional ahd pci				   \
	compile-with	"./aicasm ${INCLUDES} -I$S/cam/scsi -I$S/dev/aic7xxx -o aic79xx_seq.h -r aic79xx_reg.h -p aic79xx_reg_print.c -i $S/dev/aic7xxx/aic79xx_osm.h $S/dev/aic7xxx/aic79xx.seq"   \
	no-obj no-implicit-rule before-depend local			   \
	clean		"aic79xx_reg.h"					   \
	dependency	"$S/dev/aic7xxx/aic79xx.{reg,seq} $S/cam/scsi/scsi_message.h aicasm"
aic79xx_reg_print.c	optional ahd pci				   \
	compile-with	"./aicasm ${INCLUDES} -I$S/cam/scsi -I$S/dev/aic7xxx -o aic79xx_seq.h -r aic79xx_reg.h -p aic79xx_reg_print.c -i $S/dev/aic7xxx/aic79xx_osm.h $S/dev/aic7xxx/aic79xx.seq"   \
	no-obj no-implicit-rule local					   \
	clean		"aic79xx_reg_print.c"				   \
	dependency	"$S/dev/aic7xxx/aic79xx.{reg,seq} $S/cam/scsi/scsi_message.h aicasm"
aic79xx_reg_print.o		optional ahd pci ahd_reg_pretty_print	   \
	compile-with	"${NORMAL_C}"					   \
	no-implicit-rule local
emu10k1-alsa%diked.h		optional snd_emu10k1 | snd_emu10kx	   \
	dependency	"$S/tools/sound/emu10k1-mkalsa.sh $S/gnu/dev/sound/pci/emu10k1-alsa.h" \
	compile-with	"CC='${CC}' AWK=${AWK} sh $S/tools/sound/emu10k1-mkalsa.sh $S/gnu/dev/sound/pci/emu10k1-alsa.h emu10k1-alsa%diked.h" \
	no-obj no-implicit-rule before-depend				   \
	clean		"emu10k1-alsa%diked.h"
#
# The 'fdt_dtb_file' target covers an actual DTB file name, which is derived
# from the specified source (DTS) file: <platform>.dts -> <platform>.dtb
#
fdt_dtb_file			optional fdt \
	compile-with "if [ -f $S/boot/fdt/dts/${FDT_DTS_FILE} ]; then dtc -O dtb -o `echo ${FDT_DTS_FILE} | cut -d. -f1`.dtb -b 0 -p 1024 $S/boot/fdt/dts/${FDT_DTS_FILE}; fi" \
	no-obj no-implicit-rule before-depend	\
	clean		"`echo ${FDT_DTS_FILE} | cut -d. -f1`.dtb"
fdt_static_dtb.h		optional fdt fdt_dtb_static \
	compile-with "sh $S/tools/fdt/make_dtbh.sh ${FDT_DTS_FILE} ." \
	no-obj no-implicit-rule before-depend \
	clean		"fdt_static_dtb.h"
p16v-alsa%diked.h		optional snd_emu10kx pci		   \
	dependency	"$S/tools/sound/emu10k1-mkalsa.sh $S/gnu/dev/sound/pci/p16v-alsa.h" \
	compile-with	"CC='${CC}' AWK=${AWK} sh $S/tools/sound/emu10k1-mkalsa.sh $S/gnu/dev/sound/pci/p16v-alsa.h p16v-alsa%diked.h" \
	no-obj no-implicit-rule before-depend				   \
	clean		"p16v-alsa%diked.h"
p17v-alsa%diked.h		optional snd_emu10kx pci		   \
	dependency	"$S/tools/sound/emu10k1-mkalsa.sh $S/gnu/dev/sound/pci/p17v-alsa.h" \
	compile-with	"CC='${CC}' AWK=${AWK} sh $S/tools/sound/emu10k1-mkalsa.sh $S/gnu/dev/sound/pci/p17v-alsa.h p17v-alsa%diked.h" \
	no-obj no-implicit-rule before-depend				   \
	clean		"p17v-alsa%diked.h"
feeder_eq_gen.h			optional sound				   \
	dependency	"$S/tools/sound/feeder_eq_mkfilter.awk"		   \
	compile-with	"${AWK} -f $S/tools/sound/feeder_eq_mkfilter.awk -- ${FEEDER_EQ_PRESETS} > feeder_eq_gen.h" \
	no-obj no-implicit-rule before-depend				   \
	clean		"feeder_eq_gen.h"
feeder_rate_gen.h		optional sound				   \
	dependency	"$S/tools/sound/feeder_rate_mkfilter.awk"	   \
	compile-with	"${AWK} -f $S/tools/sound/feeder_rate_mkfilter.awk -- ${FEEDER_RATE_PRESETS} > feeder_rate_gen.h" \
	no-obj no-implicit-rule before-depend				   \
	clean		"feeder_rate_gen.h"
snd_fxdiv_gen.h			optional sound				   \
	dependency	"$S/tools/sound/snd_fxdiv_gen.awk"		   \
	compile-with	"${AWK} -f $S/tools/sound/snd_fxdiv_gen.awk -- > snd_fxdiv_gen.h" \
	no-obj no-implicit-rule before-depend				   \
	clean		"snd_fxdiv_gen.h"
miidevs.h			optional miibus | mii			   \
	dependency	"$S/tools/miidevs2h.awk $S/dev/mii/miidevs"	   \
	compile-with	"${AWK} -f $S/tools/miidevs2h.awk $S/dev/mii/miidevs" \
	no-obj no-implicit-rule before-depend				   \
	clean		"miidevs.h"
pccarddevs.h			standard				   \
	dependency	"$S/tools/pccarddevs2h.awk $S/dev/pccard/pccarddevs" \
	compile-with	"${AWK} -f $S/tools/pccarddevs2h.awk $S/dev/pccard/pccarddevs" \
	no-obj no-implicit-rule before-depend				   \
	clean		"pccarddevs.h"
teken_state.h		optional sc					   \
	dependency	"$S/teken/gensequences $S/teken/sequences" \
	compile-with	"${AWK} -f $S/teken/gensequences $S/teken/sequences > teken_state.h" \
	no-obj no-implicit-rule before-depend				   \
	clean		"teken_state.h"
usbdevs.h			optional usb				   \
	dependency	"$S/tools/usbdevs2h.awk $S/dev/usb/usbdevs" \
	compile-with	"${AWK} -f $S/tools/usbdevs2h.awk $S/dev/usb/usbdevs -h" \
	no-obj no-implicit-rule before-depend				   \
	clean		"usbdevs.h"
usbdevs_data.h			optional usb				   \
	dependency	"$S/tools/usbdevs2h.awk $S/dev/usb/usbdevs" \
	compile-with	"${AWK} -f $S/tools/usbdevs2h.awk $S/dev/usb/usbdevs -d" \
	no-obj no-implicit-rule before-depend				   \
	clean		"usbdevs_data.h"
cam/cam.c			optional scbus
cam/cam_periph.c		optional scbus
cam/cam_queue.c			optional scbus
cam/cam_sim.c			optional scbus
cam/cam_xpt.c			optional scbus
cam/ata/ata_all.c		optional scbus
cam/ata/ata_xpt.c		optional scbus
cam/ata/ata_pmp.c		optional scbus
cam/scsi/scsi_xpt.c		optional scbus
cam/scsi/scsi_all.c		optional scbus
cam/scsi/scsi_cd.c		optional cd
cam/scsi/scsi_ch.c		optional ch
cam/ata/ata_da.c		optional ada | da
cam/scsi/scsi_da.c		optional da
cam/scsi/scsi_low.c		optional ct | ncv | nsp | stg
cam/scsi/scsi_low_pisa.c	optional ct | ncv | nsp | stg
cam/scsi/scsi_pass.c		optional pass
cam/scsi/scsi_pt.c		optional pt
cam/scsi/scsi_sa.c		optional sa
cam/scsi/scsi_ses.c		optional ses
cam/scsi/scsi_sg.c		optional sg
cam/scsi/scsi_targ_bh.c		optional targbh
cam/scsi/scsi_target.c		optional targ
cam/scsi/smp_all.c		optional scbus
contrib/altq/altq/altq_cbq.c	optional altq \
	compile-with "${NORMAL_C} -I$S/contrib/pf"
contrib/altq/altq/altq_cdnr.c	optional altq
contrib/altq/altq/altq_hfsc.c	optional altq \
	compile-with "${NORMAL_C} -I$S/contrib/pf"
contrib/altq/altq/altq_priq.c	optional altq \
	compile-with "${NORMAL_C} -I$S/contrib/pf"
contrib/altq/altq/altq_red.c	optional altq \
	compile-with "${NORMAL_C} -I$S/contrib/pf"
contrib/altq/altq/altq_rio.c	optional altq \
	compile-with "${NORMAL_C} -I$S/contrib/pf"
contrib/altq/altq/altq_rmclass.c optional altq
contrib/altq/altq/altq_subr.c	optional altq \
	compile-with "${NORMAL_C} -I$S/contrib/pf"
contrib/dev/acpica/debugger/dbcmds.c	optional acpi acpi_debug
contrib/dev/acpica/debugger/dbdisply.c	optional acpi acpi_debug
contrib/dev/acpica/debugger/dbexec.c	optional acpi acpi_debug
contrib/dev/acpica/debugger/dbfileio.c	optional acpi acpi_debug
contrib/dev/acpica/debugger/dbhistry.c	optional acpi acpi_debug
contrib/dev/acpica/debugger/dbinput.c	optional acpi acpi_debug
contrib/dev/acpica/debugger/dbstats.c	optional acpi acpi_debug
contrib/dev/acpica/debugger/dbutils.c	optional acpi acpi_debug
contrib/dev/acpica/debugger/dbxface.c	optional acpi acpi_debug
contrib/dev/acpica/disassembler/dmbuffer.c	optional acpi acpi_debug
contrib/dev/acpica/disassembler/dmnames.c	optional acpi acpi_debug
contrib/dev/acpica/disassembler/dmopcode.c	optional acpi acpi_debug
contrib/dev/acpica/disassembler/dmobject.c	optional acpi acpi_debug
contrib/dev/acpica/disassembler/dmresrc.c	optional acpi acpi_debug
contrib/dev/acpica/disassembler/dmresrcl.c	optional acpi acpi_debug
contrib/dev/acpica/disassembler/dmresrcs.c	optional acpi acpi_debug
contrib/dev/acpica/disassembler/dmutils.c	optional acpi acpi_debug
contrib/dev/acpica/disassembler/dmwalk.c	optional acpi acpi_debug
contrib/dev/acpica/dispatcher/dsfield.c		optional acpi
contrib/dev/acpica/dispatcher/dsinit.c		optional acpi
contrib/dev/acpica/dispatcher/dsmethod.c	optional acpi
contrib/dev/acpica/dispatcher/dsmthdat.c	optional acpi
contrib/dev/acpica/dispatcher/dsobject.c	optional acpi
contrib/dev/acpica/dispatcher/dsopcode.c	optional acpi
contrib/dev/acpica/dispatcher/dsutils.c		optional acpi
contrib/dev/acpica/dispatcher/dswexec.c		optional acpi
contrib/dev/acpica/dispatcher/dswload.c		optional acpi
contrib/dev/acpica/dispatcher/dswscope.c	optional acpi
contrib/dev/acpica/dispatcher/dswstate.c	optional acpi
contrib/dev/acpica/events/evevent.c		optional acpi
contrib/dev/acpica/events/evgpe.c		optional acpi
contrib/dev/acpica/events/evgpeblk.c		optional acpi
contrib/dev/acpica/events/evgpeinit.c		optional acpi
contrib/dev/acpica/events/evgpeutil.c		optional acpi
contrib/dev/acpica/events/evmisc.c		optional acpi
contrib/dev/acpica/events/evregion.c		optional acpi
contrib/dev/acpica/events/evrgnini.c		optional acpi
contrib/dev/acpica/events/evsci.c		optional acpi
contrib/dev/acpica/events/evxface.c		optional acpi
contrib/dev/acpica/events/evxfevnt.c		optional acpi
contrib/dev/acpica/events/evxfregn.c		optional acpi
contrib/dev/acpica/executer/exconfig.c		optional acpi
contrib/dev/acpica/executer/exconvrt.c		optional acpi
contrib/dev/acpica/executer/excreate.c		optional acpi
contrib/dev/acpica/executer/exdebug.c		optional acpi
contrib/dev/acpica/executer/exdump.c		optional acpi
contrib/dev/acpica/executer/exfield.c		optional acpi
contrib/dev/acpica/executer/exfldio.c		optional acpi
contrib/dev/acpica/executer/exmisc.c		optional acpi
contrib/dev/acpica/executer/exmutex.c		optional acpi
contrib/dev/acpica/executer/exnames.c		optional acpi
contrib/dev/acpica/executer/exoparg1.c		optional acpi
contrib/dev/acpica/executer/exoparg2.c		optional acpi
contrib/dev/acpica/executer/exoparg3.c		optional acpi
contrib/dev/acpica/executer/exoparg6.c		optional acpi
contrib/dev/acpica/executer/exprep.c		optional acpi
contrib/dev/acpica/executer/exregion.c		optional acpi
contrib/dev/acpica/executer/exresnte.c		optional acpi
contrib/dev/acpica/executer/exresolv.c		optional acpi
contrib/dev/acpica/executer/exresop.c		optional acpi
contrib/dev/acpica/executer/exstore.c		optional acpi
contrib/dev/acpica/executer/exstoren.c		optional acpi
contrib/dev/acpica/executer/exstorob.c		optional acpi
contrib/dev/acpica/executer/exsystem.c		optional acpi
contrib/dev/acpica/executer/exutils.c		optional acpi
contrib/dev/acpica/hardware/hwacpi.c		optional acpi
contrib/dev/acpica/hardware/hwgpe.c		optional acpi
contrib/dev/acpica/hardware/hwpci.c		optional acpi
contrib/dev/acpica/hardware/hwregs.c		optional acpi
contrib/dev/acpica/hardware/hwsleep.c		optional acpi
contrib/dev/acpica/hardware/hwtimer.c		optional acpi
contrib/dev/acpica/hardware/hwvalid.c		optional acpi
contrib/dev/acpica/hardware/hwxface.c		optional acpi
contrib/dev/acpica/namespace/nsaccess.c		optional acpi
contrib/dev/acpica/namespace/nsalloc.c		optional acpi
contrib/dev/acpica/namespace/nsdump.c		optional acpi
contrib/dev/acpica/namespace/nseval.c		optional acpi
contrib/dev/acpica/namespace/nsinit.c		optional acpi
contrib/dev/acpica/namespace/nsload.c		optional acpi
contrib/dev/acpica/namespace/nsnames.c		optional acpi
contrib/dev/acpica/namespace/nsobject.c		optional acpi
contrib/dev/acpica/namespace/nsparse.c		optional acpi
contrib/dev/acpica/namespace/nspredef.c		optional acpi
contrib/dev/acpica/namespace/nsrepair.c		optional acpi
contrib/dev/acpica/namespace/nsrepair2.c	optional acpi
contrib/dev/acpica/namespace/nssearch.c		optional acpi
contrib/dev/acpica/namespace/nsutils.c		optional acpi
contrib/dev/acpica/namespace/nswalk.c		optional acpi
contrib/dev/acpica/namespace/nsxfeval.c		optional acpi
contrib/dev/acpica/namespace/nsxfname.c		optional acpi
contrib/dev/acpica/namespace/nsxfobj.c		optional acpi
contrib/dev/acpica/parser/psargs.c		optional acpi
contrib/dev/acpica/parser/psloop.c		optional acpi
contrib/dev/acpica/parser/psopcode.c		optional acpi
contrib/dev/acpica/parser/psparse.c		optional acpi
contrib/dev/acpica/parser/psscope.c		optional acpi
contrib/dev/acpica/parser/pstree.c		optional acpi
contrib/dev/acpica/parser/psutils.c		optional acpi
contrib/dev/acpica/parser/pswalk.c		optional acpi
contrib/dev/acpica/parser/psxface.c		optional acpi
contrib/dev/acpica/resources/rsaddr.c		optional acpi
contrib/dev/acpica/resources/rscalc.c		optional acpi
contrib/dev/acpica/resources/rscreate.c		optional acpi
contrib/dev/acpica/resources/rsdump.c		optional acpi
contrib/dev/acpica/resources/rsinfo.c		optional acpi
contrib/dev/acpica/resources/rsio.c		optional acpi
contrib/dev/acpica/resources/rsirq.c		optional acpi
contrib/dev/acpica/resources/rslist.c		optional acpi
contrib/dev/acpica/resources/rsmemory.c		optional acpi
contrib/dev/acpica/resources/rsmisc.c		optional acpi
contrib/dev/acpica/resources/rsutils.c		optional acpi
contrib/dev/acpica/resources/rsxface.c		optional acpi
contrib/dev/acpica/tables/tbfadt.c		optional acpi
contrib/dev/acpica/tables/tbfind.c		optional acpi
contrib/dev/acpica/tables/tbinstal.c		optional acpi
contrib/dev/acpica/tables/tbutils.c		optional acpi
contrib/dev/acpica/tables/tbxface.c		optional acpi
contrib/dev/acpica/tables/tbxfroot.c		optional acpi
contrib/dev/acpica/utilities/utalloc.c		optional acpi
contrib/dev/acpica/utilities/utcache.c		optional acpi
contrib/dev/acpica/utilities/utcopy.c		optional acpi
contrib/dev/acpica/utilities/utdebug.c		optional acpi
contrib/dev/acpica/utilities/utdelete.c		optional acpi
contrib/dev/acpica/utilities/uteval.c		optional acpi
contrib/dev/acpica/utilities/utglobal.c		optional acpi
contrib/dev/acpica/utilities/utids.c		optional acpi
contrib/dev/acpica/utilities/utinit.c		optional acpi
contrib/dev/acpica/utilities/utlock.c		optional acpi
contrib/dev/acpica/utilities/utmath.c		optional acpi
contrib/dev/acpica/utilities/utmisc.c		optional acpi
contrib/dev/acpica/utilities/utmutex.c		optional acpi
contrib/dev/acpica/utilities/utobject.c		optional acpi
contrib/dev/acpica/utilities/utosi.c		optional acpi
contrib/dev/acpica/utilities/utresrc.c		optional acpi
contrib/dev/acpica/utilities/utstate.c		optional acpi
contrib/dev/acpica/utilities/utxface.c		optional acpi
contrib/dev/acpica/utilities/utxferror.c	optional acpi
contrib/ipfilter/netinet/fil.c	optional ipfilter inet \
	compile-with "${NORMAL_C} -I$S/contrib/ipfilter"
contrib/ipfilter/netinet/ip_auth.c optional ipfilter inet \
	compile-with "${NORMAL_C} -I$S/contrib/ipfilter"
contrib/ipfilter/netinet/ip_fil_freebsd.c optional ipfilter inet \
	compile-with "${NORMAL_C} -I$S/contrib/ipfilter"
contrib/ipfilter/netinet/ip_frag.c optional ipfilter inet \
	compile-with "${NORMAL_C} -I$S/contrib/ipfilter"
contrib/ipfilter/netinet/ip_log.c optional ipfilter inet \
	compile-with "${NORMAL_C} -I$S/contrib/ipfilter"
contrib/ipfilter/netinet/ip_nat.c optional ipfilter inet \
	compile-with "${NORMAL_C} -I$S/contrib/ipfilter"
contrib/ipfilter/netinet/ip_proxy.c optional ipfilter inet \
	compile-with "${NORMAL_C} -I$S/contrib/ipfilter"
contrib/ipfilter/netinet/ip_state.c optional ipfilter inet \
	compile-with "${NORMAL_C} -I$S/contrib/ipfilter"
contrib/ipfilter/netinet/ip_lookup.c optional ipfilter inet \
	compile-with "${NORMAL_C} -Wno-error -I$S/contrib/ipfilter"
contrib/ipfilter/netinet/ip_pool.c optional ipfilter inet \
	compile-with "${NORMAL_C} -I$S/contrib/ipfilter"
contrib/ipfilter/netinet/ip_htable.c optional ipfilter inet \
	compile-with "${NORMAL_C} -I$S/contrib/ipfilter"
contrib/ipfilter/netinet/ip_sync.c optional ipfilter inet \
	compile-with "${NORMAL_C} -I$S/contrib/ipfilter"
contrib/ipfilter/netinet/mlfk_ipl.c optional ipfilter inet \
	compile-with "${NORMAL_C} -I$S/contrib/ipfilter"
contrib/libfdt/fdt.c			optional	fdt
contrib/libfdt/fdt_ro.c			optional	fdt
contrib/libfdt/fdt_rw.c			optional	fdt
contrib/libfdt/fdt_strerror.c		optional	fdt
contrib/libfdt/fdt_sw.c			optional	fdt
contrib/libfdt/fdt_wip.c		optional	fdt
contrib/ngatm/netnatm/api/cc_conn.c optional ngatm_ccatm \
	compile-with "${NORMAL_C_NOWERROR} -I$S/contrib/ngatm"
contrib/ngatm/netnatm/api/cc_data.c optional ngatm_ccatm \
	compile-with "${NORMAL_C} -I$S/contrib/ngatm"
contrib/ngatm/netnatm/api/cc_dump.c optional ngatm_ccatm \
	compile-with "${NORMAL_C} -I$S/contrib/ngatm"
contrib/ngatm/netnatm/api/cc_port.c optional ngatm_ccatm \
	compile-with "${NORMAL_C} -I$S/contrib/ngatm"
contrib/ngatm/netnatm/api/cc_sig.c optional ngatm_ccatm \
	compile-with "${NORMAL_C} -I$S/contrib/ngatm"
contrib/ngatm/netnatm/api/cc_user.c optional ngatm_ccatm \
	compile-with "${NORMAL_C} -I$S/contrib/ngatm"
contrib/ngatm/netnatm/api/unisap.c optional ngatm_ccatm \
	compile-with "${NORMAL_C} -I$S/contrib/ngatm"
contrib/ngatm/netnatm/misc/straddr.c optional ngatm_atmbase \
	compile-with "${NORMAL_C} -I$S/contrib/ngatm"
contrib/ngatm/netnatm/misc/unimsg_common.c optional ngatm_atmbase \
	compile-with "${NORMAL_C} -I$S/contrib/ngatm"
contrib/ngatm/netnatm/msg/traffic.c optional ngatm_atmbase \
	compile-with "${NORMAL_C} -I$S/contrib/ngatm"
contrib/ngatm/netnatm/msg/uni_ie.c optional ngatm_atmbase \
	compile-with "${NORMAL_C} -I$S/contrib/ngatm"
contrib/ngatm/netnatm/msg/uni_msg.c optional ngatm_atmbase \
	compile-with "${NORMAL_C} -I$S/contrib/ngatm"
contrib/ngatm/netnatm/saal/saal_sscfu.c	optional ngatm_sscfu \
	compile-with "${NORMAL_C} -I$S/contrib/ngatm"
contrib/ngatm/netnatm/saal/saal_sscop.c	optional ngatm_sscop \
	compile-with "${NORMAL_C} -I$S/contrib/ngatm"
contrib/ngatm/netnatm/sig/sig_call.c optional ngatm_uni \
	compile-with "${NORMAL_C} -I$S/contrib/ngatm"
contrib/ngatm/netnatm/sig/sig_coord.c optional ngatm_uni \
	compile-with "${NORMAL_C} -I$S/contrib/ngatm"
contrib/ngatm/netnatm/sig/sig_party.c optional ngatm_uni \
	compile-with "${NORMAL_C} -I$S/contrib/ngatm"
contrib/ngatm/netnatm/sig/sig_print.c optional ngatm_uni \
	compile-with "${NORMAL_C} -I$S/contrib/ngatm"
contrib/ngatm/netnatm/sig/sig_reset.c optional ngatm_uni \
	compile-with "${NORMAL_C} -I$S/contrib/ngatm"
contrib/ngatm/netnatm/sig/sig_uni.c optional ngatm_uni \
	compile-with "${NORMAL_C} -I$S/contrib/ngatm"
contrib/ngatm/netnatm/sig/sig_unimsgcpy.c optional ngatm_uni \
	compile-with "${NORMAL_C} -I$S/contrib/ngatm"
contrib/ngatm/netnatm/sig/sig_verify.c optional ngatm_uni \
	compile-with "${NORMAL_C} -I$S/contrib/ngatm"
contrib/pf/net/if_pflog.c	optional pflog pf inet \
	compile-with "${NORMAL_C} -I$S/contrib/pf"
contrib/pf/net/if_pfsync.c	optional pfsync pf inet \
	compile-with "${NORMAL_C} -I$S/contrib/pf"
contrib/pf/net/pf.c		optional pf inet \
	compile-with "${NORMAL_C} -I$S/contrib/pf"
contrib/pf/net/pf_if.c		optional pf inet \
	compile-with "${NORMAL_C} -I$S/contrib/pf"
contrib/pf/net/pf_ioctl.c	optional pf inet \
	compile-with "${NORMAL_C} -I$S/contrib/pf"
contrib/pf/net/pf_norm.c	optional pf inet \
	compile-with "${NORMAL_C} -I$S/contrib/pf"
contrib/pf/net/pf_osfp.c	optional pf inet \
	compile-with "${NORMAL_C} -I$S/contrib/pf"
contrib/pf/net/pf_ruleset.c	optional pf inet \
	compile-with "${NORMAL_C} -I$S/contrib/pf"
contrib/pf/net/pf_subr.c	optional pf inet \
	compile-with "${NORMAL_C} -I$S/contrib/pf"
contrib/pf/net/pf_table.c	optional pf inet \
	compile-with "${NORMAL_C} -I$S/contrib/pf"
contrib/pf/netinet/in4_cksum.c	optional pf inet
crypto/blowfish/bf_ecb.c	optional ipsec 
crypto/blowfish/bf_skey.c	optional crypto | ipsec 
crypto/camellia/camellia.c	optional crypto | ipsec 
crypto/camellia/camellia-api.c	optional crypto | ipsec 
crypto/des/des_ecb.c		optional crypto | ipsec | netsmb
crypto/des/des_setkey.c		optional crypto | ipsec | netsmb
crypto/rc4/rc4.c		optional netgraph_mppc_encryption | kgssapi
crypto/rijndael/rijndael-alg-fst.c optional crypto | geom_bde | \
					 ipsec | random | wlan_ccmp
crypto/rijndael/rijndael-api-fst.c optional geom_bde | random
crypto/rijndael/rijndael-api.c	optional crypto | ipsec | wlan_ccmp
crypto/sha1.c			optional carp | crypto | ipsec | \
					 netgraph_mppc_encryption | sctp
crypto/sha2/sha2.c		optional crypto | geom_bde | ipsec | random | \
					 sctp
ddb/db_access.c			optional	ddb
ddb/db_break.c			optional	ddb
ddb/db_capture.c		optional	ddb
ddb/db_command.c		optional	ddb
ddb/db_examine.c		optional	ddb
ddb/db_expr.c			optional	ddb
ddb/db_input.c			optional	ddb
ddb/db_lex.c			optional	ddb
ddb/db_main.c			optional	ddb
ddb/db_output.c			optional	ddb
ddb/db_print.c			optional	ddb
ddb/db_ps.c			optional	ddb
ddb/db_run.c			optional	ddb
ddb/db_script.c			optional	ddb
ddb/db_sym.c			optional	ddb
ddb/db_thread.c			optional	ddb
ddb/db_textdump.c		optional	ddb
ddb/db_variables.c		optional	ddb
ddb/db_watch.c			optional	ddb
ddb/db_write_cmd.c		optional	ddb
#dev/dpt/dpt_control.c		optional dpt
dev/aac/aac.c			optional aac
dev/aac/aac_cam.c		optional aacp aac
dev/aac/aac_debug.c		optional aac
dev/aac/aac_disk.c		optional aac
dev/aac/aac_linux.c		optional aac compat_linux
dev/aac/aac_pci.c		optional aac pci
dev/acpi_support/acpi_wmi.c	optional acpi_wmi acpi
dev/acpi_support/acpi_asus.c	optional acpi_asus acpi
dev/acpi_support/acpi_fujitsu.c	optional acpi_fujitsu acpi
dev/acpi_support/acpi_hp.c	optional acpi_hp acpi
dev/acpi_support/acpi_ibm.c	optional acpi_ibm acpi
dev/acpi_support/acpi_panasonic.c optional acpi_panasonic acpi
dev/acpi_support/acpi_sony.c	optional acpi_sony acpi
dev/acpi_support/acpi_toshiba.c	optional acpi_toshiba acpi
dev/acpi_support/atk0110.c	optional aibs acpi
dev/acpica/Osd/OsdDebug.c	optional acpi
dev/acpica/Osd/OsdHardware.c	optional acpi
dev/acpica/Osd/OsdInterrupt.c	optional acpi
dev/acpica/Osd/OsdMemory.c	optional acpi
dev/acpica/Osd/OsdSchedule.c	optional acpi
dev/acpica/Osd/OsdStream.c	optional acpi
dev/acpica/Osd/OsdSynch.c	optional acpi
dev/acpica/Osd/OsdTable.c	optional acpi
dev/acpica/acpi.c		optional acpi
dev/acpica/acpi_acad.c		optional acpi
dev/acpica/acpi_battery.c	optional acpi
dev/acpica/acpi_button.c	optional acpi
dev/acpica/acpi_cmbat.c		optional acpi
dev/acpica/acpi_cpu.c		optional acpi
dev/acpica/acpi_ec.c		optional acpi
dev/acpica/acpi_hpet.c		optional acpi
dev/acpica/acpi_isab.c		optional acpi isa
dev/acpica/acpi_lid.c		optional acpi
dev/acpica/acpi_package.c	optional acpi
dev/acpica/acpi_pci.c		optional acpi pci
dev/acpica/acpi_pci_link.c	optional acpi pci
dev/acpica/acpi_pcib.c		optional acpi pci
dev/acpica/acpi_pcib_acpi.c	optional acpi pci
dev/acpica/acpi_pcib_pci.c	optional acpi pci
dev/acpica/acpi_perf.c		optional acpi
dev/acpica/acpi_powerres.c	optional acpi
dev/acpica/acpi_quirk.c		optional acpi
dev/acpica/acpi_resource.c	optional acpi
dev/acpica/acpi_smbat.c		optional acpi
dev/acpica/acpi_thermal.c	optional acpi
dev/acpica/acpi_throttle.c	optional acpi
dev/acpica/acpi_timer.c		optional acpi
dev/acpica/acpi_video.c		optional acpi_video acpi
dev/acpica/acpi_dock.c		optional acpi_dock acpi
dev/adlink/adlink.c		optional adlink
dev/advansys/adv_eisa.c		optional adv eisa
dev/advansys/adv_pci.c		optional adv pci
dev/advansys/advansys.c		optional adv
dev/advansys/advlib.c		optional adv
dev/advansys/advmcode.c		optional adv
dev/advansys/adw_pci.c		optional adw pci
dev/advansys/adwcam.c		optional adw
dev/advansys/adwlib.c		optional adw
dev/advansys/adwmcode.c		optional adw
dev/ae/if_ae.c			optional ae pci
dev/age/if_age.c		optional age pci inet
dev/agp/agp.c			optional agp pci
dev/agp/agp_if.m			optional agp pci
dev/aha/aha.c			optional aha
dev/aha/aha_isa.c		optional aha isa
dev/aha/aha_mca.c		optional aha mca
dev/ahb/ahb.c			optional ahb eisa
dev/ahci/ahci.c			optional ahci pci
dev/aic/aic.c			optional aic
dev/aic/aic_pccard.c		optional aic pccard
dev/aic7xxx/ahc_eisa.c		optional ahc eisa
dev/aic7xxx/ahc_isa.c		optional ahc isa
dev/aic7xxx/ahc_pci.c		optional ahc pci
dev/aic7xxx/ahd_pci.c		optional ahd pci
dev/aic7xxx/aic7770.c		optional ahc
dev/aic7xxx/aic79xx.c		optional ahd pci
dev/aic7xxx/aic79xx_osm.c	optional ahd pci
dev/aic7xxx/aic79xx_pci.c	optional ahd pci
dev/aic7xxx/aic7xxx.c		optional ahc
dev/aic7xxx/aic7xxx_93cx6.c	optional ahc
dev/aic7xxx/aic7xxx_osm.c	optional ahc
dev/aic7xxx/aic7xxx_pci.c	optional ahc pci
dev/alc/if_alc.c		optional alc pci inet
dev/ale/if_ale.c		optional ale pci inet
dev/amd/amd.c			optional amd
dev/amr/amr.c			optional amr
dev/amr/amr_cam.c		optional amrp amr
dev/amr/amr_disk.c		optional amr
dev/amr/amr_linux.c		optional amr compat_linux
dev/amr/amr_pci.c		optional amr pci
dev/an/if_an.c			optional an
dev/an/if_an_isa.c		optional an isa
dev/an/if_an_pccard.c		optional an pccard
dev/an/if_an_pci.c		optional an pci
dev/asr/asr.c			optional asr pci
#
dev/ata/ata_if.m		optional ata | atacore
dev/ata/ata-all.c		optional ata | atacore
dev/ata/ata-dma.c		optional ata | atacore
dev/ata/ata-lowlevel.c		optional ata | atacore
dev/ata/ata-queue.c		optional ata | atacore
dev/ata/ata-sata.c		optional ata | atacore
dev/ata/ata-card.c		optional ata pccard | atapccard
dev/ata/ata-cbus.c		optional ata pc98 | atapc98
dev/ata/ata-isa.c		optional ata isa | ataisa
dev/ata/ata-pci.c		optional ata pci | atapci
dev/ata/chipsets/ata-ahci.c	optional ata pci | ataahci | ataacerlabs | \
					 ataati | ataintel | atajmicron | \
					 atavia | atanvidia
dev/ata/chipsets/ata-acard.c	optional ata pci | ataacard
dev/ata/chipsets/ata-acerlabs.c	optional ata pci | ataacerlabs
dev/ata/chipsets/ata-adaptec.c	optional ata pci | ataadaptec
dev/ata/chipsets/ata-amd.c	optional ata pci | ataamd
dev/ata/chipsets/ata-ati.c	optional ata pci | ataati
dev/ata/chipsets/ata-cenatek.c	optional ata pci | atacenatek
dev/ata/chipsets/ata-cypress.c	optional ata pci | atacypress
dev/ata/chipsets/ata-cyrix.c	optional ata pci | atacyrix
dev/ata/chipsets/ata-highpoint.c	optional ata pci | atahighpoint
dev/ata/chipsets/ata-intel.c	optional ata pci | ataintel
dev/ata/chipsets/ata-ite.c	optional ata pci | ataite
dev/ata/chipsets/ata-jmicron.c	optional ata pci | atajmicron
dev/ata/chipsets/ata-marvell.c	optional ata pci | atamarvell | ataadaptec
dev/ata/chipsets/ata-micron.c	optional ata pci | atamicron
dev/ata/chipsets/ata-national.c	optional ata pci | atanational
dev/ata/chipsets/ata-netcell.c	optional ata pci | atanetcell
dev/ata/chipsets/ata-nvidia.c	optional ata pci | atanvidia
dev/ata/chipsets/ata-promise.c	optional ata pci | atapromise
dev/ata/chipsets/ata-serverworks.c	optional ata pci | ataserverworks
dev/ata/chipsets/ata-siliconimage.c	optional ata pci | atasiliconimage | ataati
dev/ata/chipsets/ata-sis.c	optional ata pci | atasis
dev/ata/chipsets/ata-via.c	optional ata pci | atavia
dev/ata/ata-disk.c		optional atadisk
dev/ata/ata-raid.c		optional ataraid
dev/ata/atapi-cd.c		optional atapicd
dev/ata/atapi-fd.c		optional atapifd
dev/ata/atapi-tape.c		optional atapist
dev/ata/atapi-cam.c		optional atapicam
#
dev/ath/if_ath.c		optional ath \
	compile-with "${NORMAL_C} -I$S/dev/ath"
dev/ath/if_ath_pci.c		optional ath pci \
	compile-with "${NORMAL_C} -I$S/dev/ath"
dev/ath/ah_osdep.c		optional ath \
	compile-with "${NORMAL_C} -I$S/dev/ath"
#
dev/ath/ath_hal/ah.c		optional ath \
	compile-with "${NORMAL_C} -I$S/dev/ath"
dev/ath/ath_hal/ah_eeprom_v1.c	optional ath_hal | ath_ar5210 \
	compile-with "${NORMAL_C} -I$S/dev/ath"
dev/ath/ath_hal/ah_eeprom_v3.c	optional ath_hal | ath_ar5211 | ath_ar5212 \
	compile-with "${NORMAL_C} -I$S/dev/ath"
dev/ath/ath_hal/ah_eeprom_v14.c \
	optional ath_hal | ath_ar5416 | ath_ar9160 | ath_ar9280 \
	compile-with "${NORMAL_C} -I$S/dev/ath"
dev/ath/ath_hal/ah_eeprom_v4k.c \
	optional ath_hal | ath_ar9285 \
	compile-with "${NORMAL_C} -I$S/dev/ath"
dev/ath/ath_hal/ah_regdomain.c	optional ath \
	compile-with "${NORMAL_C} -I$S/dev/ath"
# ar5210
dev/ath/ath_hal/ar5210/ar5210_attach.c		optional ath_hal | ath_ar5210 \
	compile-with "${NORMAL_C} -I$S/dev/ath -I$S/dev/ath/ath_hal"
dev/ath/ath_hal/ar5210/ar5210_beacon.c		optional ath_hal | ath_ar5210 \
	compile-with "${NORMAL_C} -I$S/dev/ath -I$S/dev/ath/ath_hal"
dev/ath/ath_hal/ar5210/ar5210_interrupts.c	optional ath_hal | ath_ar5210 \
	compile-with "${NORMAL_C} -I$S/dev/ath -I$S/dev/ath/ath_hal"
dev/ath/ath_hal/ar5210/ar5210_keycache.c	optional ath_hal | ath_ar5210 \
	compile-with "${NORMAL_C} -I$S/dev/ath -I$S/dev/ath/ath_hal"
dev/ath/ath_hal/ar5210/ar5210_misc.c		optional ath_hal | ath_ar5210 \
	compile-with "${NORMAL_C} -I$S/dev/ath -I$S/dev/ath/ath_hal"
dev/ath/ath_hal/ar5210/ar5210_phy.c		optional ath_hal | ath_ar5210 \
	compile-with "${NORMAL_C} -I$S/dev/ath -I$S/dev/ath/ath_hal"
dev/ath/ath_hal/ar5210/ar5210_power.c		optional ath_hal | ath_ar5210 \
	compile-with "${NORMAL_C} -I$S/dev/ath -I$S/dev/ath/ath_hal"
dev/ath/ath_hal/ar5210/ar5210_recv.c		optional ath_hal | ath_ar5210 \
	compile-with "${NORMAL_C} -I$S/dev/ath -I$S/dev/ath/ath_hal"
dev/ath/ath_hal/ar5210/ar5210_reset.c		optional ath_hal | ath_ar5210 \
	compile-with "${NORMAL_C} -I$S/dev/ath -I$S/dev/ath/ath_hal"
dev/ath/ath_hal/ar5210/ar5210_xmit.c		optional ath_hal | ath_ar5210 \
	compile-with "${NORMAL_C} -I$S/dev/ath -I$S/dev/ath/ath_hal"
# ar5211
dev/ath/ath_hal/ar5211/ar5211_attach.c		optional ath_hal | ath_ar5211 \
	compile-with "${NORMAL_C} -I$S/dev/ath -I$S/dev/ath/ath_hal"
dev/ath/ath_hal/ar5211/ar5211_beacon.c		optional ath_hal | ath_ar5211 \
	compile-with "${NORMAL_C} -I$S/dev/ath -I$S/dev/ath/ath_hal"
dev/ath/ath_hal/ar5211/ar5211_interrupts.c	optional ath_hal | ath_ar5211 \
	compile-with "${NORMAL_C} -I$S/dev/ath -I$S/dev/ath/ath_hal"
dev/ath/ath_hal/ar5211/ar5211_keycache.c	optional ath_hal | ath_ar5211 \
	compile-with "${NORMAL_C} -I$S/dev/ath -I$S/dev/ath/ath_hal"
dev/ath/ath_hal/ar5211/ar5211_misc.c		optional ath_hal | ath_ar5211 \
	compile-with "${NORMAL_C} -I$S/dev/ath -I$S/dev/ath/ath_hal"
dev/ath/ath_hal/ar5211/ar5211_phy.c		optional ath_hal | ath_ar5211 \
	compile-with "${NORMAL_C} -I$S/dev/ath -I$S/dev/ath/ath_hal"
dev/ath/ath_hal/ar5211/ar5211_power.c		optional ath_hal | ath_ar5211 \
	compile-with "${NORMAL_C} -I$S/dev/ath -I$S/dev/ath/ath_hal"
dev/ath/ath_hal/ar5211/ar5211_recv.c		optional ath_hal | ath_ar5211 \
	compile-with "${NORMAL_C} -I$S/dev/ath -I$S/dev/ath/ath_hal"
dev/ath/ath_hal/ar5211/ar5211_reset.c		optional ath_hal | ath_ar5211 \
	compile-with "${NORMAL_C} -I$S/dev/ath -I$S/dev/ath/ath_hal"
dev/ath/ath_hal/ar5211/ar5211_xmit.c		optional ath_hal | ath_ar5211 \
	compile-with "${NORMAL_C} -I$S/dev/ath -I$S/dev/ath/ath_hal"
# ar5212
dev/ath/ath_hal/ar5212/ar5212_ani.c \
	optional ath_hal | ath_ar5212 | ath_ar5416 | ath_ar9160 | ath_ar9280 | \
	ath_ar9285 \
	compile-with "${NORMAL_C} -I$S/dev/ath -I$S/dev/ath/ath_hal"
dev/ath/ath_hal/ar5212/ar5212_attach.c \
	optional ath_hal | ath_ar5212 | ath_ar5416 | ath_ar9160 | ath_ar9280 | \
	ath_ar9285 \
	compile-with "${NORMAL_C} -I$S/dev/ath -I$S/dev/ath/ath_hal"
dev/ath/ath_hal/ar5212/ar5212_beacon.c \
	optional ath_hal | ath_ar5212 | ath_ar5416 | ath_ar9160 | ath_ar9280 | \
	ath_ar9285 \
	compile-with "${NORMAL_C} -I$S/dev/ath -I$S/dev/ath/ath_hal"
dev/ath/ath_hal/ar5212/ar5212_eeprom.c \
	optional ath_hal | ath_ar5212 | ath_ar5416 | ath_ar9160 | ath_ar9280 | \
	ath_ar9285 \
	compile-with "${NORMAL_C} -I$S/dev/ath -I$S/dev/ath/ath_hal"
dev/ath/ath_hal/ar5212/ar5212_gpio.c \
	optional ath_hal | ath_ar5212 | ath_ar5416 | ath_ar9160 | ath_ar9280 | \
	ath_ar9285 \
	compile-with "${NORMAL_C} -I$S/dev/ath -I$S/dev/ath/ath_hal"
dev/ath/ath_hal/ar5212/ar5212_interrupts.c \
	optional ath_hal | ath_ar5212 | ath_ar5416 | ath_ar9160 | ath_ar9280 | \
	ath_ar9285 \
	compile-with "${NORMAL_C} -I$S/dev/ath -I$S/dev/ath/ath_hal"
dev/ath/ath_hal/ar5212/ar5212_keycache.c \
	optional ath_hal | ath_ar5212 | ath_ar5416 | ath_ar9160 | ath_ar9280 | \
	ath_ar9285 \
	compile-with "${NORMAL_C} -I$S/dev/ath -I$S/dev/ath/ath_hal"
dev/ath/ath_hal/ar5212/ar5212_misc.c \
	optional ath_hal | ath_ar5212 | ath_ar5416 | ath_ar9160 | ath_ar9280 | \
	ath_ar9285 \
	compile-with "${NORMAL_C} -I$S/dev/ath -I$S/dev/ath/ath_hal"
dev/ath/ath_hal/ar5212/ar5212_phy.c \
	optional ath_hal | ath_ar5212 | ath_ar5416 | ath_ar9160 | ath_ar9280 | \
	ath_ar9285 \
	compile-with "${NORMAL_C} -I$S/dev/ath -I$S/dev/ath/ath_hal"
dev/ath/ath_hal/ar5212/ar5212_power.c \
	optional ath_hal | ath_ar5212 | ath_ar5416 | ath_ar9160 | ath_ar9280 | \
	ath_ar9285 \
	compile-with "${NORMAL_C} -I$S/dev/ath -I$S/dev/ath/ath_hal"
dev/ath/ath_hal/ar5212/ar5212_recv.c \
	optional ath_hal | ath_ar5212 | ath_ar5416 | ath_ar9160 | ath_ar9280 | \
	ath_ar9285 \
	compile-with "${NORMAL_C} -I$S/dev/ath -I$S/dev/ath/ath_hal"
dev/ath/ath_hal/ar5212/ar5212_reset.c \
	optional ath_hal | ath_ar5212 | ath_ar5416 | ath_ar9160 | ath_ar9280 | \
	ath_ar9285 \
	compile-with "${NORMAL_C} -I$S/dev/ath -I$S/dev/ath/ath_hal"
dev/ath/ath_hal/ar5212/ar5212_rfgain.c \
	optional ath_hal | ath_ar5212 | ath_ar5416 | ath_ar9160 | ath_ar9280 | \
	ath_ar9285 \
	compile-with "${NORMAL_C} -I$S/dev/ath -I$S/dev/ath/ath_hal"
dev/ath/ath_hal/ar5212/ar5212_xmit.c \
	optional ath_hal | ath_ar5212 | ath_ar5416 | ath_ar9160 | ath_ar9280 | \
	ath_ar9285 \
	compile-with "${NORMAL_C} -I$S/dev/ath -I$S/dev/ath/ath_hal"
# ar5416 (depends on ar5212)
dev/ath/ath_hal/ar5416/ar5416_ani.c \
	optional ath_hal | ath_ar5416 | ath_ar9160 | ath_ar9280 | ath_ar9285 \
	compile-with "${NORMAL_C} -I$S/dev/ath -I$S/dev/ath/ath_hal"
dev/ath/ath_hal/ar5416/ar5416_attach.c \
	optional ath_hal | ath_ar5416 | ath_ar9160 | ath_ar9280 | ath_ar9285 \
	compile-with "${NORMAL_C} -I$S/dev/ath -I$S/dev/ath/ath_hal"
dev/ath/ath_hal/ar5416/ar5416_beacon.c \
	optional ath_hal | ath_ar5416 | ath_ar9160 | ath_ar9280 | ath_ar9285 \
	compile-with "${NORMAL_C} -I$S/dev/ath -I$S/dev/ath/ath_hal"
dev/ath/ath_hal/ar5416/ar5416_cal.c \
	optional ath_hal | ath_ar5416 | ath_ar9160 | ath_ar9280 | ath_ar9285 \
	compile-with "${NORMAL_C} -I$S/dev/ath -I$S/dev/ath/ath_hal"
dev/ath/ath_hal/ar5416/ar5416_cal_iq.c \
	optional ath_hal | ath_ar5416 | ath_ar9160 | ath_ar9280 | ath_ar9285 \
	compile-with "${NORMAL_C} -I$S/dev/ath -I$S/dev/ath/ath_hal"
dev/ath/ath_hal/ar5416/ar5416_cal_adcgain.c \
	optional ath_hal | ath_ar5416 | ath_ar9160 | ath_ar9280 | ath_ar9285 \
	compile-with "${NORMAL_C} -I$S/dev/ath -I$S/dev/ath/ath_hal"
dev/ath/ath_hal/ar5416/ar5416_cal_adcdc.c \
	optional ath_hal | ath_ar5416 | ath_ar9160 | ath_ar9280 | ath_ar9285 \
	compile-with "${NORMAL_C} -I$S/dev/ath -I$S/dev/ath/ath_hal"
dev/ath/ath_hal/ar5416/ar5416_eeprom.c \
	optional ath_hal | ath_ar5416 | ath_ar9160 | ath_ar9280 | ath_ar9285 \
	compile-with "${NORMAL_C} -I$S/dev/ath -I$S/dev/ath/ath_hal"
dev/ath/ath_hal/ar5416/ar5416_gpio.c \
	optional ath_hal | ath_ar5416 | ath_ar9160 | ath_ar9280 | ath_ar9285 \
	compile-with "${NORMAL_C} -I$S/dev/ath -I$S/dev/ath/ath_hal"
dev/ath/ath_hal/ar5416/ar5416_interrupts.c \
	optional ath_hal | ath_ar5416 | ath_ar9160 | ath_ar9280 | ath_ar9285 \
	compile-with "${NORMAL_C} -I$S/dev/ath -I$S/dev/ath/ath_hal"
dev/ath/ath_hal/ar5416/ar5416_keycache.c \
	optional ath_hal | ath_ar5416 | ath_ar9160 | ath_ar9280 | ath_ar9285 \
	compile-with "${NORMAL_C} -I$S/dev/ath -I$S/dev/ath/ath_hal"
dev/ath/ath_hal/ar5416/ar5416_misc.c \
	optional ath_hal | ath_ar5416 | ath_ar9160 | ath_ar9280 | ath_ar9285 \
	compile-with "${NORMAL_C} -I$S/dev/ath -I$S/dev/ath/ath_hal"
dev/ath/ath_hal/ar5416/ar5416_phy.c \
	optional ath_hal | ath_ar5416 | ath_ar9160 | ath_ar9280 | ath_ar9285 \
	compile-with "${NORMAL_C} -I$S/dev/ath -I$S/dev/ath/ath_hal"
dev/ath/ath_hal/ar5416/ar5416_power.c \
	optional ath_hal | ath_ar5416 | ath_ar9160 | ath_ar9280 | ath_ar9285 \
	compile-with "${NORMAL_C} -I$S/dev/ath -I$S/dev/ath/ath_hal"
dev/ath/ath_hal/ar5416/ar5416_recv.c \
	optional ath_hal | ath_ar5416 | ath_ar9160 | ath_ar9280 | ath_ar9285 \
	compile-with "${NORMAL_C} -I$S/dev/ath -I$S/dev/ath/ath_hal"
dev/ath/ath_hal/ar5416/ar5416_reset.c \
	optional ath_hal | ath_ar5416 | ath_ar9160 | ath_ar9280 | ath_ar9285 \
	compile-with "${NORMAL_C} -I$S/dev/ath -I$S/dev/ath/ath_hal"
dev/ath/ath_hal/ar5416/ar5416_xmit.c \
	optional ath_hal | ath_ar5416 | ath_ar9160 | ath_ar9280 | ath_ar9285 \
	compile-with "${NORMAL_C} -I$S/dev/ath -I$S/dev/ath/ath_hal"
# ar9160 (depends on ar5416)
dev/ath/ath_hal/ar5416/ar9160_attach.c optional ath_hal | ath_ar9160 \
	compile-with "${NORMAL_C} -I$S/dev/ath -I$S/dev/ath/ath_hal"
# ar9280 (depends on ar5416)
dev/ath/ath_hal/ar5416/ar9280_attach.c optional ath_hal | ath_ar9280 | \
	ath_ar9285 \ 
	compile-with "${NORMAL_C} -I$S/dev/ath -I$S/dev/ath/ath_hal"
# ar9285 (depends on ar5416 and ar9280)
dev/ath/ath_hal/ar5416/ar9285_attach.c optional ath_hal | ath_ar9285 \ 
	compile-with "${NORMAL_C} -I$S/dev/ath -I$S/dev/ath/ath_hal"
dev/ath/ath_hal/ar5416/ar9285_reset.c optional ath_hal | ath_ar9285 \ 
	compile-with "${NORMAL_C} -I$S/dev/ath -I$S/dev/ath/ath_hal"
# rf backends
dev/ath/ath_hal/ar5212/ar2316.c	optional ath_rf2316 \
	compile-with "${NORMAL_C} -I$S/dev/ath -I$S/dev/ath/ath_hal"
dev/ath/ath_hal/ar5212/ar2317.c	optional ath_rf2317 \
	compile-with "${NORMAL_C} -I$S/dev/ath -I$S/dev/ath/ath_hal"
dev/ath/ath_hal/ar5212/ar2413.c	optional ath_hal | ath_rf2413 \
	compile-with "${NORMAL_C} -I$S/dev/ath -I$S/dev/ath/ath_hal"
dev/ath/ath_hal/ar5212/ar2425.c	optional ath_hal | ath_rf2425 | ath_rf2417 \
	compile-with "${NORMAL_C} -I$S/dev/ath -I$S/dev/ath/ath_hal"
dev/ath/ath_hal/ar5212/ar5111.c	optional ath_hal | ath_rf5111 \
	compile-with "${NORMAL_C} -I$S/dev/ath -I$S/dev/ath/ath_hal"
dev/ath/ath_hal/ar5212/ar5112.c	optional ath_hal | ath_rf5112 \
	compile-with "${NORMAL_C} -I$S/dev/ath -I$S/dev/ath/ath_hal"
dev/ath/ath_hal/ar5212/ar5413.c	optional ath_hal | ath_rf5413 \
	compile-with "${NORMAL_C} -I$S/dev/ath -I$S/dev/ath/ath_hal"
dev/ath/ath_hal/ar5416/ar2133.c optional ath_hal | ath_ar5416 | ath_ar9160 \
	compile-with "${NORMAL_C} -I$S/dev/ath -I$S/dev/ath/ath_hal"
dev/ath/ath_hal/ar5416/ar9280.c optional ath_hal | ath_ar9280 | ath_ar9285 \
	compile-with "${NORMAL_C} -I$S/dev/ath -I$S/dev/ath/ath_hal"
dev/ath/ath_hal/ar5416/ar9285.c optional ath_hal | ath_ar9285 \
	compile-with "${NORMAL_C} -I$S/dev/ath -I$S/dev/ath/ath_hal"
# ath rate control algorithms
dev/ath/ath_rate/amrr/amrr.c	optional ath_rate_amrr \
	compile-with "${NORMAL_C} -I$S/dev/ath"
dev/ath/ath_rate/onoe/onoe.c	optional ath_rate_onoe \
	compile-with "${NORMAL_C} -I$S/dev/ath"
dev/ath/ath_rate/sample/sample.c	optional ath_rate_sample \
	compile-with "${NORMAL_C} -I$S/dev/ath"
#
dev/bce/if_bce.c		optional bce
dev/bfe/if_bfe.c		optional bfe
dev/bge/if_bge.c		optional bge
dev/bktr/bktr_audio.c		optional bktr pci
dev/bktr/bktr_card.c		optional bktr pci
dev/bktr/bktr_core.c		optional bktr pci
dev/bktr/bktr_i2c.c		optional bktr pci smbus
dev/bktr/bktr_os.c		optional bktr pci
dev/bktr/bktr_tuner.c		optional bktr pci
dev/bktr/msp34xx.c		optional bktr pci
dev/buslogic/bt.c		optional bt
dev/buslogic/bt_eisa.c		optional bt eisa
dev/buslogic/bt_isa.c		optional bt isa
dev/buslogic/bt_mca.c		optional bt mca
dev/buslogic/bt_pci.c		optional bt pci
dev/bwi/bwimac.c		optional bwi
dev/bwi/bwiphy.c		optional bwi
dev/bwi/bwirf.c			optional bwi
dev/bwi/if_bwi.c		optional bwi
dev/bwi/if_bwi_pci.c		optional bwi pci
dev/bwn/if_bwn.c		optional bwn siba_bwn
dev/cardbus/cardbus.c		optional cardbus
dev/cardbus/cardbus_cis.c	optional cardbus
dev/cardbus/cardbus_device.c	optional cardbus
dev/cas/if_cas.c		optional cas
dev/cfi/cfi_core.c		optional cfi
dev/cfi/cfi_dev.c		optional cfi
dev/cfi/cfi_disk.c		optional cfid
dev/ciss/ciss.c			optional ciss
dev/cm/smc90cx6.c		optional cm
dev/cmx/cmx.c			optional cmx
dev/cmx/cmx_pccard.c		optional cmx pccard
dev/cpufreq/ichss.c		optional cpufreq
dev/cs/if_cs.c			optional cs
dev/cs/if_cs_isa.c		optional cs isa
dev/cs/if_cs_pccard.c		optional cs pccard
dev/cxgb/cxgb_main.c		optional cxgb pci \
	compile-with "${NORMAL_C} -I$S/dev/cxgb"
dev/cxgb/cxgb_offload.c		optional cxgb pci \
	compile-with "${NORMAL_C} -I$S/dev/cxgb"
dev/cxgb/cxgb_sge.c		optional cxgb pci \
	compile-with "${NORMAL_C} -I$S/dev/cxgb"
dev/cxgb/common/cxgb_mc5.c	optional cxgb pci \
	compile-with "${NORMAL_C} -I$S/dev/cxgb"
dev/cxgb/common/cxgb_vsc7323.c	optional cxgb pci \
	compile-with "${NORMAL_C} -I$S/dev/cxgb"
dev/cxgb/common/cxgb_vsc8211.c	optional cxgb pci \
	compile-with "${NORMAL_C} -I$S/dev/cxgb"
dev/cxgb/common/cxgb_ael1002.c	optional cxgb pci \
	compile-with "${NORMAL_C} -I$S/dev/cxgb"
dev/cxgb/common/cxgb_aq100x.c	optional cxgb pci \
	compile-with "${NORMAL_C} -I$S/dev/cxgb"
dev/cxgb/common/cxgb_mv88e1xxx.c	optional cxgb pci \
	compile-with "${NORMAL_C} -I$S/dev/cxgb"
dev/cxgb/common/cxgb_xgmac.c	optional cxgb pci \
	compile-with "${NORMAL_C} -I$S/dev/cxgb"
dev/cxgb/common/cxgb_t3_hw.c	optional cxgb pci \
	compile-with "${NORMAL_C} -I$S/dev/cxgb"
dev/cxgb/common/cxgb_tn1010.c	optional cxgb pci \
	compile-with "${NORMAL_C} -I$S/dev/cxgb"	
dev/cxgb/sys/uipc_mvec.c	optional cxgb pci \
	compile-with "${NORMAL_C} -I$S/dev/cxgb"
dev/cxgb/cxgb_t3fw.c		optional cxgb cxgb_t3fw \
	compile-with "${NORMAL_C} -I$S/dev/cxgb"
dev/cy/cy.c			optional cy
dev/cy/cy_isa.c			optional cy isa
dev/cy/cy_pci.c			optional cy pci
dev/dc/if_dc.c			optional dc pci
dev/dc/dcphy.c			optional dc pci
dev/dc/pnphy.c			optional dc pci
dev/dcons/dcons.c		optional dcons
dev/dcons/dcons_crom.c		optional dcons_crom
dev/dcons/dcons_os.c		optional dcons
dev/de/if_de.c			optional de pci
dev/digi/CX.c			optional digi_CX
dev/digi/CX_PCI.c		optional digi_CX_PCI
dev/digi/EPCX.c			optional digi_EPCX
dev/digi/EPCX_PCI.c		optional digi_EPCX_PCI
dev/digi/Xe.c			optional digi_Xe
dev/digi/Xem.c			optional digi_Xem
dev/digi/Xr.c			optional digi_Xr
dev/digi/digi.c			optional digi
dev/digi/digi_isa.c		optional digi isa
dev/digi/digi_pci.c		optional digi pci
dev/dpt/dpt_eisa.c		optional dpt eisa
dev/dpt/dpt_pci.c		optional dpt pci
dev/dpt/dpt_scsi.c		optional dpt
dev/drm/ati_pcigart.c		optional drm
dev/drm/drm_agpsupport.c	optional drm
dev/drm/drm_auth.c		optional drm
dev/drm/drm_bufs.c		optional drm
dev/drm/drm_context.c		optional drm
dev/drm/drm_dma.c		optional drm
dev/drm/drm_drawable.c		optional drm
dev/drm/drm_drv.c		optional drm
dev/drm/drm_fops.c		optional drm
dev/drm/drm_hashtab.c		optional drm
dev/drm/drm_ioctl.c		optional drm
dev/drm/drm_irq.c		optional drm
dev/drm/drm_lock.c		optional drm
dev/drm/drm_memory.c		optional drm
dev/drm/drm_mm.c		optional drm
dev/drm/drm_pci.c		optional drm
dev/drm/drm_scatter.c		optional drm
dev/drm/drm_sman.c		optional drm
dev/drm/drm_sysctl.c		optional drm
dev/drm/drm_vm.c		optional drm
dev/drm/i915_dma.c		optional i915drm
dev/drm/i915_drv.c		optional i915drm
dev/drm/i915_irq.c		optional i915drm
dev/drm/i915_mem.c		optional i915drm
dev/drm/i915_suspend.c		optional i915drm
dev/drm/mach64_dma.c		optional mach64drm
dev/drm/mach64_drv.c		optional mach64drm
dev/drm/mach64_irq.c		optional mach64drm
dev/drm/mach64_state.c		optional mach64drm
dev/drm/mga_dma.c		optional mgadrm
dev/drm/mga_drv.c		optional mgadrm
dev/drm/mga_irq.c		optional mgadrm
dev/drm/mga_state.c		optional mgadrm \
	compile-with "${NORMAL_C} -finline-limit=13500"
dev/drm/mga_warp.c		optional mgadrm
dev/drm/r128_cce.c		optional r128drm
dev/drm/r128_drv.c		optional r128drm
dev/drm/r128_irq.c		optional r128drm
dev/drm/r128_state.c		optional r128drm \
	compile-with "${NORMAL_C} -finline-limit=13500"
dev/drm/r300_cmdbuf.c		optional radeondrm
dev/drm/r600_blit.c		optional radeondrm
dev/drm/r600_cp.c		optional radeondrm
dev/drm/radeon_cp.c		optional radeondrm
dev/drm/radeon_cs.c		optional radeondrm
dev/drm/radeon_drv.c		optional radeondrm
dev/drm/radeon_irq.c		optional radeondrm
dev/drm/radeon_mem.c		optional radeondrm
dev/drm/radeon_state.c		optional radeondrm
dev/drm/savage_bci.c		optional savagedrm
dev/drm/savage_drv.c		optional savagedrm
dev/drm/savage_state.c		optional savagedrm
dev/drm/sis_drv.c		optional sisdrm
dev/drm/sis_ds.c		optional sisdrm
dev/drm/sis_mm.c		optional sisdrm
dev/drm/tdfx_drv.c		optional tdfxdrm
dev/drm/via_dma.c		optional viadrm
dev/drm/via_dmablit.c		optional viadrm
dev/drm/via_drv.c		optional viadrm
dev/drm/via_irq.c		optional viadrm
dev/drm/via_map.c		optional viadrm
dev/drm/via_mm.c		optional viadrm
dev/drm/via_verifier.c		optional viadrm
dev/drm/via_video.c		optional viadrm
dev/ed/if_ed.c			optional ed
dev/ed/if_ed_novell.c		optional ed
dev/ed/if_ed_rtl80x9.c		optional ed
dev/ed/if_ed_pccard.c		optional ed pccard
dev/ed/if_ed_pci.c		optional ed pci
dev/eisa/eisa_if.m		standard
dev/eisa/eisaconf.c		optional eisa
dev/e1000/if_em.c		optional em inet \
	compile-with "${NORMAL_C} -I$S/dev/e1000"
dev/e1000/if_lem.c		optional em inet \
	compile-with "${NORMAL_C} -I$S/dev/e1000"
dev/e1000/if_igb.c		optional igb inet \
	compile-with "${NORMAL_C} -I$S/dev/e1000"
dev/e1000/e1000_80003es2lan.c	optional em | igb \
	compile-with "${NORMAL_C} -I$S/dev/e1000"
dev/e1000/e1000_82540.c		optional em | igb \
	compile-with "${NORMAL_C} -I$S/dev/e1000"
dev/e1000/e1000_82541.c		optional em | igb \
	compile-with "${NORMAL_C} -I$S/dev/e1000"
dev/e1000/e1000_82542.c		optional em | igb \
	compile-with "${NORMAL_C} -I$S/dev/e1000"
dev/e1000/e1000_82543.c		optional em | igb \
	compile-with "${NORMAL_C} -I$S/dev/e1000"
dev/e1000/e1000_82571.c		optional em | igb \
	compile-with "${NORMAL_C} -I$S/dev/e1000"
dev/e1000/e1000_82575.c		optional em | igb \
	 compile-with "${NORMAL_C} -I$S/dev/igb"
dev/e1000/e1000_ich8lan.c	optional em | igb \
	compile-with "${NORMAL_C} -I$S/dev/e1000"
dev/e1000/e1000_api.c		optional em | igb \
	compile-with "${NORMAL_C} -I$S/dev/e1000"
dev/e1000/e1000_mac.c		optional em | igb \
	compile-with "${NORMAL_C} -I$S/dev/e1000"
dev/e1000/e1000_manage.c	optional em | igb \
	compile-with "${NORMAL_C} -I$S/dev/e1000"
dev/e1000/e1000_nvm.c		optional em | igb \
	compile-with "${NORMAL_C} -I$S/dev/e1000"
dev/e1000/e1000_phy.c		optional em | igb \
	compile-with "${NORMAL_C} -I$S/dev/e1000"
dev/e1000/e1000_vf.c		optional em | igb \
	compile-with "${NORMAL_C} -I$S/dev/e1000"
dev/e1000/e1000_mbx.c		optional em | igb \
	compile-with "${NORMAL_C} -I$S/dev/e1000"
dev/e1000/e1000_osdep.c		optional em | igb \
	compile-with "${NORMAL_C} -I$S/dev/e1000"
dev/et/if_et.c			optional et
dev/en/if_en_pci.c		optional en pci
dev/en/midway.c			optional en
dev/ep/if_ep.c			optional ep
dev/ep/if_ep_eisa.c		optional ep eisa
dev/ep/if_ep_isa.c		optional ep isa
dev/ep/if_ep_mca.c		optional ep mca
dev/ep/if_ep_pccard.c		optional ep pccard
dev/esp/ncr53c9x.c		optional esp
dev/ex/if_ex.c			optional ex
dev/ex/if_ex_isa.c		optional ex isa
dev/ex/if_ex_pccard.c		optional ex pccard
dev/exca/exca.c			optional cbb
dev/fatm/if_fatm.c		optional fatm pci
dev/fb/splash.c			optional splash
dev/fdt/fdt_common.c		optional fdt
dev/fdt/fdt_pci.c		optional fdt pci
dev/fdt/fdt_static_dtb.S	optional fdt fdt_dtb_static
dev/fdt/fdtbus.c		optional fdt
dev/fdt/simplebus.c		optional fdt
dev/fe/if_fe.c			optional fe
dev/fe/if_fe_pccard.c		optional fe pccard
dev/firewire/firewire.c		optional firewire
dev/firewire/fwcrom.c		optional firewire
dev/firewire/fwdev.c		optional firewire
dev/firewire/fwdma.c		optional firewire
dev/firewire/fwmem.c		optional firewire
dev/firewire/fwohci.c		optional firewire
dev/firewire/fwohci_pci.c	optional firewire pci
dev/firewire/if_fwe.c		optional fwe
dev/firewire/if_fwip.c		optional fwip
dev/firewire/sbp.c		optional sbp
dev/firewire/sbp_targ.c		optional sbp_targ
dev/flash/at45d.c		optional at45d
dev/flash/mx25l.c		optional mx25l
dev/fxp/if_fxp.c		optional fxp inet
dev/gem/if_gem.c		optional gem
dev/gem/if_gem_pci.c		optional gem pci
dev/gem/if_gem_sbus.c		optional gem sbus
dev/gpio/gpiobus.c		optional gpio				\
	dependency	"gpiobus_if.h"
dev/gpio/gpioc.c		optional gpio				\
	dependency	"gpio_if.h"
dev/gpio/gpioiic.c		optional gpioiic
dev/gpio/gpioled.c		optional gpioled
dev/gpio/gpio_if.m		optional gpio
dev/gpio/gpiobus_if.m		optional gpio
dev/hatm/if_hatm.c		optional hatm pci
dev/hatm/if_hatm_intr.c		optional hatm pci
dev/hatm/if_hatm_ioctl.c	optional hatm pci
dev/hatm/if_hatm_rx.c		optional hatm pci
dev/hatm/if_hatm_tx.c		optional hatm pci
dev/hifn/hifn7751.c		optional hifn
dev/hme/if_hme.c		optional hme
dev/hme/if_hme_pci.c		optional hme pci
dev/hme/if_hme_sbus.c		optional hme sbus
dev/hptiop/hptiop.c		optional hptiop scbus
dev/hwpmc/hwpmc_logging.c	optional hwpmc
dev/hwpmc/hwpmc_mod.c		optional hwpmc
dev/ichsmb/ichsmb.c		optional ichsmb
dev/ichsmb/ichsmb_pci.c		optional ichsmb pci
dev/ida/ida.c			optional ida
dev/ida/ida_disk.c		optional ida
dev/ida/ida_eisa.c		optional ida eisa
dev/ida/ida_pci.c		optional ida pci
dev/ie/if_ie.c			optional ie isa nowerror
dev/ie/if_ie_isa.c		optional ie isa
dev/ieee488/ibfoo.c		optional pcii | tnt4882
dev/ieee488/pcii.c		optional pcii
dev/ieee488/tnt4882.c		optional tnt4882
dev/ieee488/upd7210.c		optional pcii | tnt4882
dev/iicbus/ad7418.c		optional ad7418
dev/iicbus/ds133x.c		optional ds133x
dev/iicbus/ds1672.c		optional ds1672
dev/iicbus/icee.c		optional icee
dev/iicbus/if_ic.c		optional ic
dev/iicbus/iic.c		optional iic
dev/iicbus/iicbb.c		optional iicbb
dev/iicbus/iicbb_if.m		optional iicbb
dev/iicbus/iicbus.c		optional iicbus
dev/iicbus/iicbus_if.m		optional iicbus
dev/iicbus/iiconf.c		optional iicbus
dev/iicbus/iicsmb.c		optional iicsmb				\
	dependency	"iicbus_if.h"
dev/iir/iir.c			optional iir
dev/iir/iir_ctrl.c		optional iir
dev/iir/iir_pci.c		optional iir pci
dev/ips/ips.c			optional ips
dev/ips/ips_commands.c		optional ips
dev/ips/ips_disk.c		optional ips
dev/ips/ips_ioctl.c		optional ips
dev/ips/ips_pci.c		optional ips pci
dev/ipw/if_ipw.c		optional ipw
ipwbssfw.c			optional ipwbssfw | ipwfw		\
	compile-with	"${AWK} -f $S/tools/fw_stub.awk ipw_bss.fw:ipw_bss:130 -lintel_ipw -mipw_bss -c${.TARGET}" \
	no-implicit-rule before-depend local				\
	clean		"ipwbssfw.c"
ipw_bss.fwo			optional ipwbssfw | ipwfw		\
	dependency	"ipw_bss.fw"					\
	compile-with	"${LD} -b binary -d -warn-common -r -d -o ${.TARGET} ipw_bss.fw" \
	no-implicit-rule						\
	clean		"ipw_bss.fwo"
ipw_bss.fw			optional ipwbssfw | ipwfw		\
	dependency	"$S/contrib/dev/ipw/ipw2100-1.3.fw.uu"		\
	compile-with	"uudecode -o ${.TARGET} $S/contrib/dev/ipw/ipw2100-1.3.fw.uu" \
	no-obj no-implicit-rule						\
	clean		"ipw_bss.fw"
ipwibssfw.c			optional ipwibssfw | ipwfw		\
	compile-with	"${AWK} -f $S/tools/fw_stub.awk ipw_ibss.fw:ipw_ibss:130 -lintel_ipw -mipw_ibss -c${.TARGET}" \
	no-implicit-rule before-depend local				\
	clean		"ipwibssfw.c"
ipw_ibss.fwo			optional ipwibssfw | ipwfw		\
	dependency	"ipw_ibss.fw"					\
	compile-with	"${LD} -b binary -d -warn-common -r -d -o ${.TARGET} ipw_ibss.fw" \
	no-implicit-rule						\
	clean		"ipw_ibss.fwo"
ipw_ibss.fw			optional ipwibssfw | ipwfw		\
	dependency	"$S/contrib/dev/ipw/ipw2100-1.3-i.fw.uu"	\
	compile-with	"uudecode -o ${.TARGET} $S/contrib/dev/ipw/ipw2100-1.3-i.fw.uu" \
	no-obj no-implicit-rule						\
	clean		"ipw_ibss.fw"
ipwmonitorfw.c			optional ipwmonitorfw | ipwfw		\
	compile-with	"${AWK} -f $S/tools/fw_stub.awk ipw_monitor.fw:ipw_monitor:130 -lintel_ipw -mipw_monitor -c${.TARGET}" \
	no-implicit-rule before-depend local				\
	clean		"ipwmonitorfw.c"
ipw_monitor.fwo			optional ipwmonitorfw | ipwfw		\
	dependency	"ipw_monitor.fw"				\
	compile-with	"${LD} -b binary -d -warn-common -r -d -o ${.TARGET} ipw_monitor.fw" \
	no-implicit-rule						\
	clean		"ipw_monitor.fwo"
ipw_monitor.fw			optional ipwmonitorfw | ipwfw		\
	dependency	"$S/contrib/dev/ipw/ipw2100-1.3-p.fw.uu"	\
	compile-with	"uudecode -o ${.TARGET} $S/contrib/dev/ipw/ipw2100-1.3-p.fw.uu" \
	no-obj no-implicit-rule						\
	clean		"ipw_monitor.fw"
dev/iscsi/initiator/iscsi.c	optional iscsi_initiator scbus
dev/iscsi/initiator/iscsi_subr.c	optional iscsi_initiator scbus
dev/iscsi/initiator/isc_cam.c	optional iscsi_initiator scbus
dev/iscsi/initiator/isc_soc.c	optional iscsi_initiator scbus
dev/iscsi/initiator/isc_sm.c	optional iscsi_initiator scbus
dev/iscsi/initiator/isc_subr.c	optional iscsi_initiator scbus
dev/isp/isp.c			optional isp
dev/isp/isp_freebsd.c		optional isp
dev/isp/isp_library.c		optional isp
dev/isp/isp_pci.c		optional isp pci
dev/isp/isp_sbus.c		optional isp sbus
dev/isp/isp_target.c		optional isp
dev/ispfw/ispfw.c		optional ispfw
dev/iwi/if_iwi.c		optional iwi
iwibssfw.c			optional iwibssfw | iwifw		\
	compile-with	"${AWK} -f $S/tools/fw_stub.awk iwi_bss.fw:iwi_bss:300 -lintel_iwi -miwi_bss -c${.TARGET}" \
	no-implicit-rule before-depend local				\
	clean		"iwibssfw.c"
iwi_bss.fwo			optional iwibssfw | iwifw		\
	dependency	"iwi_bss.fw"					\
	compile-with	"${LD} -b binary -d -warn-common -r -d -o ${.TARGET} iwi_bss.fw" \
	no-implicit-rule						\
	clean		"iwi_bss.fwo"
iwi_bss.fw			optional iwibssfw | iwifw		\
	dependency	"$S/contrib/dev/iwi/ipw2200-bss.fw.uu"		\
	compile-with	"uudecode -o ${.TARGET} $S/contrib/dev/iwi/ipw2200-bss.fw.uu" \
	no-obj no-implicit-rule						\
	clean		"iwi_bss.fw"
iwiibssfw.c			optional iwiibssfw | iwifw		\
	compile-with	"${AWK} -f $S/tools/fw_stub.awk iwi_ibss.fw:iwi_ibss:300 -lintel_iwi -miwi_ibss -c${.TARGET}" \
	no-implicit-rule before-depend local				\
	clean		"iwiibssfw.c"
iwi_ibss.fwo			optional iwiibssfw | iwifw		\
	dependency	"iwi_ibss.fw"					\
	compile-with	"${LD} -b binary -d -warn-common -r -d -o ${.TARGET} iwi_ibss.fw" \
	no-implicit-rule						\
	clean		"iwi_ibss.fwo"
iwi_ibss.fw			optional iwiibssfw | iwifw		\
	dependency	"$S/contrib/dev/iwi/ipw2200-ibss.fw.uu"		\
	compile-with	"uudecode -o ${.TARGET} $S/contrib/dev/iwi/ipw2200-ibss.fw.uu" \
	no-obj no-implicit-rule						\
	clean		"iwi_ibss.fw"
iwimonitorfw.c			optional iwimonitorfw | iwifw		\
	compile-with	"${AWK} -f $S/tools/fw_stub.awk iwi_monitor.fw:iwi_monitor:300 -lintel_iwi -miwi_monitor -c${.TARGET}" \
	no-implicit-rule before-depend local				\
	clean		"iwimonitorfw.c"
iwi_monitor.fwo			optional iwimonitorfw | iwifw		\
	dependency	"iwi_monitor.fw"				\
	compile-with	"${LD} -b binary -d -warn-common -r -d -o ${.TARGET} iwi_monitor.fw" \
	no-implicit-rule						\
	clean		"iwi_monitor.fwo"
iwi_monitor.fw			optional iwimonitorfw | iwifw		\
	dependency	"$S/contrib/dev/iwi/ipw2200-sniffer.fw.uu"	\
	compile-with	"uudecode -o ${.TARGET} $S/contrib/dev/iwi/ipw2200-sniffer.fw.uu" \
	no-obj no-implicit-rule						\
	clean		"iwi_monitor.fw"
dev/iwn/if_iwn.c		optional iwn
iwn1000fw.c			optional iwn1000fw | iwnfw		\
	compile-with	"${AWK} -f $S/tools/fw_stub.awk iwn1000.fw:iwn1000fw -miwn1000fw -c${.TARGET}" \
<<<<<<< HEAD
	no-implicit-rule before-depend local				\
	clean		"iwn1000fw.c"
iwn1000fw.fwo			optional iwn1000fw | iwnfw		\
	dependency	"iwn1000.fw"					\
	compile-with	"${LD} -b binary -d -warn-common -r -d -o ${.TARGET} iwn1000.fw" \
	no-implicit-rule						\
	clean		"iwn1000fw.fwo"
iwn1000.fw			optional iwn1000fw | iwnfw		\
	dependency	".PHONY"					\
	compile-with	"uudecode -o ${.TARGET} $S/contrib/dev/iwn/iwlwifi-1000-128.50.3.1.fw.uu" \
	no-obj no-implicit-rule						\
	clean		"iwn1000.fw"
iwn4965fw.c			optional iwn4965fw | iwnfw		\
	compile-with	"${AWK} -f $S/tools/fw_stub.awk iwn4965.fw:iwn4965fw -miwn4965fw -c${.TARGET}" \
	no-implicit-rule before-depend local				\
	clean		"iwn4965fw.c"
iwn4965fw.fwo			optional iwn4965fw | iwnfw		\
	dependency	"iwn4965.fw"					\
	compile-with	"${LD} -b binary -d -warn-common -r -d -o ${.TARGET} iwn4965.fw" \
	no-implicit-rule						\
	clean		"iwn4965fw.fwo"
iwn4965.fw			optional iwn4965fw | iwnfw		\
	dependency	".PHONY"					\
	compile-with	"uudecode -o ${.TARGET} $S/contrib/dev/iwn/iwlwifi-4965-228.61.2.24.fw.uu" \
	no-obj no-implicit-rule						\
	clean		"iwn4965.fw"
iwn5000fw.c			optional iwn5000fw | iwnfw		\
	compile-with	"${AWK} -f $S/tools/fw_stub.awk iwn5000.fw:iwn5000fw -miwn5000fw -c${.TARGET}" \
	no-implicit-rule before-depend local				\
	clean		"iwn5000fw.c"
iwn5000fw.fwo		optional iwn5000fw | iwnfw			\
	dependency	"iwn5000.fw"					\
	compile-with	"${LD} -b binary -d -warn-common -r -d -o ${.TARGET} iwn5000.fw" \
	no-implicit-rule						\
	clean		"iwn5000fw.fwo"
iwn5000.fw			optional iwn5000fw | iwnfw		\
	dependency	".PHONY"					\
	compile-with	"uudecode -o ${.TARGET} $S/contrib/dev/iwn/iwlwifi-5000-8.24.2.12.fw.uu"	\
	no-obj no-implicit-rule						\
	clean		"iwn5000.fw"
iwn5150fw.c			optional iwn5150fw | iwnfw		\
	compile-with	"${AWK} -f $S/tools/fw_stub.awk iwn5150.fw:iwn5150fw -miwn5150fw -c${.TARGET}" \
	no-implicit-rule before-depend local				\
	clean		"iwn5150fw.c"
iwn5150fw.fwo			optional iwn5150fw | iwnfw		\
	dependency	"iwn5150.fw"					\
	compile-with	"${LD} -b binary -d -warn-common -r -d -o ${.TARGET} iwn5150.fw" \
	no-implicit-rule						\
	clean		"iwn5150fw.fwo"
iwn5150.fw			optional iwn5150fw | iwnfw		\
	dependency	".PHONY"					\
	compile-with	"uudecode -o ${.TARGET} $S/contrib/dev/iwn/iwlwifi-5150-8.24.2.2.fw.uu" \
	no-obj no-implicit-rule						\
=======
	no-implicit-rule before-depend local				\
	clean		"iwn1000fw.c"
iwn1000fw.fwo			optional iwn1000fw | iwnfw		\
	dependency	"iwn1000.fw"					\
	compile-with	"${LD} -b binary -d -warn-common -r -d -o ${.TARGET} iwn1000.fw" \
	no-implicit-rule						\
	clean		"iwn1000fw.fwo"
iwn1000.fw			optional iwn1000fw | iwnfw		\
	dependency	"$S/contrib/dev/iwn/iwlwifi-1000-128.50.3.1.fw.uu" \
	compile-with	"uudecode -o ${.TARGET} $S/contrib/dev/iwn/iwlwifi-1000-128.50.3.1.fw.uu" \
	no-obj no-implicit-rule						\
	clean		"iwn1000.fw"
iwn4965fw.c			optional iwn4965fw | iwnfw		\
	compile-with	"${AWK} -f $S/tools/fw_stub.awk iwn4965.fw:iwn4965fw -miwn4965fw -c${.TARGET}" \
	no-implicit-rule before-depend local				\
	clean		"iwn4965fw.c"
iwn4965fw.fwo			optional iwn4965fw | iwnfw		\
	dependency	"iwn4965.fw"					\
	compile-with	"${LD} -b binary -d -warn-common -r -d -o ${.TARGET} iwn4965.fw" \
	no-implicit-rule						\
	clean		"iwn4965fw.fwo"
iwn4965.fw			optional iwn4965fw | iwnfw		\
	dependency	"$S/contrib/dev/iwn/iwlwifi-4965-228.61.2.24.fw.uu" \
	compile-with	"uudecode -o ${.TARGET} $S/contrib/dev/iwn/iwlwifi-4965-228.61.2.24.fw.uu" \
	no-obj no-implicit-rule						\
	clean		"iwn4965.fw"
iwn5000fw.c			optional iwn5000fw | iwnfw		\
	compile-with	"${AWK} -f $S/tools/fw_stub.awk iwn5000.fw:iwn5000fw -miwn5000fw -c${.TARGET}" \
	no-implicit-rule before-depend local				\
	clean		"iwn5000fw.c"
iwn5000fw.fwo		optional iwn5000fw | iwnfw			\
	dependency	"iwn5000.fw"					\
	compile-with	"${LD} -b binary -d -warn-common -r -d -o ${.TARGET} iwn5000.fw" \
	no-implicit-rule						\
	clean		"iwn5000fw.fwo"
iwn5000.fw			optional iwn5000fw | iwnfw		\
	dependency	"$S/contrib/dev/iwn/iwlwifi-5000-8.24.2.12.fw.uu" \
	compile-with	"uudecode -o ${.TARGET} $S/contrib/dev/iwn/iwlwifi-5000-8.24.2.12.fw.uu"	\
	no-obj no-implicit-rule						\
	clean		"iwn5000.fw"
iwn5150fw.c			optional iwn5150fw | iwnfw		\
	compile-with	"${AWK} -f $S/tools/fw_stub.awk iwn5150.fw:iwn5150fw -miwn5150fw -c${.TARGET}" \
	no-implicit-rule before-depend local				\
	clean		"iwn5150fw.c"
iwn5150fw.fwo			optional iwn5150fw | iwnfw		\
	dependency	"iwn5150.fw"					\
	compile-with	"${LD} -b binary -d -warn-common -r -d -o ${.TARGET} iwn5150.fw" \
	no-implicit-rule						\
	clean		"iwn5150fw.fwo"
iwn5150.fw			optional iwn5150fw | iwnfw		\
	dependency	"$S/contrib/dev/iwn/iwlwifi-5150-8.24.2.2.fw.uu"\
	compile-with	"uudecode -o ${.TARGET} $S/contrib/dev/iwn/iwlwifi-5150-8.24.2.2.fw.uu" \
	no-obj no-implicit-rule						\
>>>>>>> 04ab2fc1
	clean		"iwn5150.fw"
iwn6000fw.c			optional iwn6000fw | iwnfw		\
	compile-with	"${AWK} -f $S/tools/fw_stub.awk iwn6000.fw:iwn6000fw -miwn6000fw -c${.TARGET}" \
	no-implicit-rule before-depend local				\
	clean		"iwn6000fw.c"
iwn6000fw.fwo			optional iwn6000fw | iwnfw		\
	dependency	"iwn6000.fw"					\
	compile-with	"${LD} -b binary -d -warn-common -r -d -o ${.TARGET} iwn6000.fw" \
	no-implicit-rule						\
	clean		"iwn6000fw.fwo"
iwn6000.fw			optional iwn6000fw | iwnfw		\
<<<<<<< HEAD
	dependency	".PHONY"					\
=======
	dependency	"$S/contrib/dev/iwn/iwlwifi-6000-9.221.4.1.fw.uu" \
>>>>>>> 04ab2fc1
	compile-with	"uudecode -o ${.TARGET} $S/contrib/dev/iwn/iwlwifi-6000-9.221.4.1.fw.uu" \
	no-obj no-implicit-rule						\
	clean		"iwn6000.fw"
iwn6050fw.c			optional iwn6050fw | iwnfw		\
	compile-with	"${AWK} -f $S/tools/fw_stub.awk iwn6050.fw:iwn6050fw -miwn6050fw -c${.TARGET}" \
	no-implicit-rule before-depend local				\
	clean		"iwn6050fw.c"
iwn6050fw.fwo			optional iwn6050fw | iwnfw		\
	dependency	"iwn6050.fw"					\
	compile-with	"${LD} -b binary -d -warn-common -r -d -o ${.TARGET} iwn6050.fw" \
	no-implicit-rule						\
	clean		"iwn6050fw.fwo"
iwn6050.fw			optional iwn6050fw | iwnfw		\
<<<<<<< HEAD
	dependency	".PHONY"					\
=======
	dependency	"$S/contrib/dev/iwn/iwlwifi-6050-9.201.4.1.fw.uu" \
>>>>>>> 04ab2fc1
	compile-with	"uudecode -o ${.TARGET} $S/contrib/dev/iwn/iwlwifi-6050-9.201.4.1.fw.uu" \
	no-obj no-implicit-rule						\
	clean		"iwn6000.fw"
dev/ixgb/if_ixgb.c		optional ixgb
dev/ixgb/ixgb_ee.c		optional ixgb
dev/ixgb/ixgb_hw.c		optional ixgb
dev/ixgbe/ixgbe.c		optional ixgbe inet \
	compile-with "${NORMAL_C} -I$S/dev/ixgbe"
dev/ixgbe/ixv.c			optional ixgbe inet \
	compile-with "${NORMAL_C} -I$S/dev/ixgbe"
dev/ixgbe/ixgbe_phy.c		optional ixgbe inet \
	compile-with "${NORMAL_C} -I$S/dev/ixgbe"
dev/ixgbe/ixgbe_api.c		optional ixgbe inet \
	compile-with "${NORMAL_C} -I$S/dev/ixgbe"
dev/ixgbe/ixgbe_common.c	optional ixgbe inet \
	compile-with "${NORMAL_C} -I$S/dev/ixgbe"
dev/ixgbe/ixgbe_mbx.c		optional ixgbe inet \
	compile-with "${NORMAL_C} -I$S/dev/ixgbe"
dev/ixgbe/ixgbe_vf.c		optional ixgbe inet \
	compile-with "${NORMAL_C} -I$S/dev/ixgbe"
dev/ixgbe/ixgbe_82598.c		optional ixgbe inet \
	compile-with "${NORMAL_C} -I$S/dev/ixgbe"
dev/ixgbe/ixgbe_82599.c		optional ixgbe inet \
	compile-with "${NORMAL_C} -I$S/dev/ixgbe"
dev/jme/if_jme.c		optional jme pci inet
dev/joy/joy.c			optional joy
dev/joy/joy_isa.c		optional joy isa
dev/joy/joy_pccard.c		optional joy pccard
dev/kbdmux/kbdmux.c		optional kbdmux
dev/ksyms/ksyms.c		optional ksyms
dev/le/am7990.c			optional le
dev/le/am79900.c		optional le
dev/le/if_le_pci.c		optional le pci
dev/le/lance.c			optional le
dev/led/led.c			standard
dev/lge/if_lge.c		optional lge
dev/lmc/if_lmc.c		optional lmc
dev/malo/if_malo.c		optional malo
dev/malo/if_malohal.c		optional malo
dev/malo/if_malo_pci.c		optional malo pci
dev/mc146818/mc146818.c		optional mc146818
dev/mca/mca_bus.c		optional mca
dev/mcd/mcd.c			optional mcd isa nowerror
dev/mcd/mcd_isa.c		optional mcd isa nowerror
dev/md/md.c			optional md
dev/mem/memdev.c		optional mem
dev/mfi/mfi.c			optional mfi
dev/mfi/mfi_debug.c		optional mfi
dev/mfi/mfi_pci.c		optional mfi pci
dev/mfi/mfi_disk.c		optional mfi
dev/mfi/mfi_linux.c		optional mfi compat_linux
dev/mfi/mfi_cam.c		optional mfip scbus
dev/mii/acphy.c			optional miibus | acphy
dev/mii/amphy.c			optional miibus | amphy
dev/mii/atphy.c			optional miibus | atphy
dev/mii/axphy.c			optional miibus | axphy
dev/mii/bmtphy.c		optional miibus | bmtphy
dev/mii/brgphy.c		optional miibus | brgphy
dev/mii/ciphy.c			optional miibus | ciphy
dev/mii/e1000phy.c		optional miibus | e1000phy
# XXX only xl cards?
dev/mii/exphy.c			optional miibus | exphy
dev/mii/gentbi.c		optional miibus | gentbi
dev/mii/icsphy.c		optional miibus | icsphy
# XXX only fxp cards?
dev/mii/inphy.c			optional miibus | inphy
dev/mii/ip1000phy.c		optional miibus | ip1000phy
dev/mii/jmphy.c			optional miibus | jmphy
dev/mii/lxtphy.c		optional miibus | lxtphy
dev/mii/mii.c			optional miibus | mii
dev/mii/mii_physubr.c		optional miibus | mii
dev/mii/miibus_if.m		optional miibus | mii
dev/mii/mlphy.c			optional miibus | mlphy
dev/mii/nsgphy.c		optional miibus | nsgphy
dev/mii/nsphy.c			optional miibus | nsphy
dev/mii/nsphyter.c		optional miibus | nsphyter
dev/mii/pnaphy.c		optional miibus | pnaphy
dev/mii/qsphy.c			optional miibus | qsphy
dev/mii/rgephy.c		optional miibus | rgephy
dev/mii/rlphy.c			optional miibus | rlphy
dev/mii/rlswitch.c		optional rlswitch
# XXX rue only?
dev/mii/ruephy.c		optional miibus | ruephy
dev/mii/smcphy.c		optional miibus | smcphy
dev/mii/tdkphy.c		optional miibus | tdkphy
dev/mii/tlphy.c			optional miibus | tlphy
dev/mii/truephy.c		optional miibus | truephy
dev/mii/ukphy.c			optional miibus | mii
dev/mii/ukphy_subr.c		optional miibus | mii
dev/mii/xmphy.c			optional miibus | xmphy
dev/mk48txx/mk48txx.c		optional mk48txx
dev/mlx/mlx.c			optional mlx
dev/mlx/mlx_disk.c		optional mlx
dev/mlx/mlx_pci.c		optional mlx pci
dev/mly/mly.c			optional mly
dev/mmc/mmc.c			optional mmc
dev/mmc/mmcbr_if.m		standard
dev/mmc/mmcbus_if.m		standard
dev/mmc/mmcsd.c			optional mmcsd
dev/mn/if_mn.c			optional mn pci
dev/mps/mps.c			optional mps
dev/mps/mps_pci.c		optional mps pci
dev/mps/mps_sas.c		optional mps
dev/mps/mps_table.c		optional mps
dev/mps/mps_user.c		optional mps
dev/mpt/mpt.c			optional mpt
dev/mpt/mpt_cam.c		optional mpt
dev/mpt/mpt_debug.c		optional mpt
dev/mpt/mpt_pci.c		optional mpt pci
dev/mpt/mpt_raid.c		optional mpt
dev/mpt/mpt_user.c		optional mpt
dev/msk/if_msk.c		optional msk inet
dev/mvs/mvs.c			optional mvs
dev/mvs/mvs_if.m		optional mvs
dev/mvs/mvs_pci.c		optional mvs pci
dev/mwl/if_mwl.c		optional mwl
dev/mwl/if_mwl_pci.c		optional mwl pci
dev/mwl/mwlhal.c		optional mwl
mwlfw.c				optional mwlfw				\
	compile-with	"${AWK} -f $S/tools/fw_stub.awk mw88W8363.fw:mw88W8363fw mwlboot.fw:mwlboot -mmwl -c${.TARGET}" \
	no-implicit-rule before-depend local				\
	clean		"mwlfw.c"
mw88W8363.fwo		optional mwlfw					\
	dependency	"mw88W8363.fw"					\
	compile-with	"${LD} -b binary -d -warn-common -r -d -o ${.TARGET} mw88W8363.fw" \
	no-implicit-rule						\
	clean		"mw88W8363.fwo"
mw88W8363.fw		optional mwlfw					\
	dependency	"$S/contrib/dev/mwl/mw88W8363.fw.uu"		\
	compile-with	"uudecode -o ${.TARGET} $S/contrib/dev/mwl/mw88W8363.fw.uu"	\
	no-obj no-implicit-rule						\
	clean		"mw88W8363.fw"
mwlboot.fwo		optional mwlfw					\
	dependency	"mwlboot.fw"					\
	compile-with	"${LD} -b binary -d -warn-common -r -d -o ${.TARGET} mwlboot.fw" \
	no-implicit-rule						\
	clean		"mwlboot.fwo"
mwlboot.fw		optional mwlfw					\
	dependency	"$S/contrib/dev/mwl/mwlboot.fw.uu"		\
	compile-with	"uudecode -o ${.TARGET} $S/contrib/dev/mwl/mwlboot.fw.uu"	\
	no-obj no-implicit-rule						\
	clean		"mwlboot.fw"
dev/mxge/if_mxge.c		optional mxge pci
dev/mxge/mxge_lro.c		optional mxge pci
dev/mxge/mxge_eth_z8e.c		optional mxge pci
dev/mxge/mxge_ethp_z8e.c	optional mxge pci
dev/mxge/mxge_rss_eth_z8e.c	optional mxge pci
dev/mxge/mxge_rss_ethp_z8e.c	optional mxge pci
dev/my/if_my.c			optional my
dev/ncv/ncr53c500.c		optional ncv
dev/ncv/ncr53c500_pccard.c	optional ncv pccard
dev/nge/if_nge.c		optional nge
dev/nxge/if_nxge.c		optional nxge
dev/nxge/xgehal/xgehal-device.c	optional nxge
dev/nxge/xgehal/xgehal-mm.c	optional nxge
dev/nxge/xgehal/xge-queue.c	optional nxge
dev/nxge/xgehal/xgehal-driver.c	optional nxge
dev/nxge/xgehal/xgehal-ring.c	optional nxge
dev/nxge/xgehal/xgehal-channel.c	optional nxge
dev/nxge/xgehal/xgehal-fifo.c	optional nxge
dev/nxge/xgehal/xgehal-stats.c	optional nxge
dev/nxge/xgehal/xgehal-config.c	optional nxge
dev/nxge/xgehal/xgehal-mgmt.c	optional nxge
dev/nmdm/nmdm.c			optional nmdm
dev/nsp/nsp.c			optional nsp
dev/nsp/nsp_pccard.c		optional nsp pccard
dev/null/null.c			standard
dev/patm/if_patm.c		optional patm pci
dev/patm/if_patm_attach.c	optional patm pci
dev/patm/if_patm_intr.c		optional patm pci
dev/patm/if_patm_ioctl.c	optional patm pci
dev/patm/if_patm_rtables.c	optional patm pci
dev/patm/if_patm_rx.c		optional patm pci
dev/patm/if_patm_tx.c		optional patm pci
dev/pbio/pbio.c			optional pbio isa
dev/pccard/card_if.m		standard
dev/pccard/pccard.c		optional pccard
dev/pccard/pccard_cis.c		optional pccard
dev/pccard/pccard_cis_quirks.c	optional pccard
dev/pccard/pccard_device.c	optional pccard
dev/pccard/power_if.m		standard
dev/pccbb/pccbb.c		optional cbb
dev/pccbb/pccbb_isa.c		optional cbb isa
dev/pccbb/pccbb_pci.c		optional cbb pci
dev/pcf/pcf.c			optional pcf
dev/pci/eisa_pci.c		optional pci eisa
dev/pci/fixup_pci.c		optional pci
dev/pci/hostb_pci.c		optional pci
dev/pci/ignore_pci.c		optional pci
dev/pci/isa_pci.c		optional pci isa
dev/pci/pci.c			optional pci
dev/pci/pci_if.m		standard
dev/pci/pci_pci.c		optional pci
dev/pci/pci_user.c		optional pci
dev/pci/pcib_if.m		standard
dev/pci/vga_pci.c		optional pci
dev/pcn/if_pcn.c		optional pcn pci
dev/pdq/if_fea.c		optional fea eisa
dev/pdq/if_fpa.c		optional fpa pci
dev/pdq/pdq.c			optional nowerror fea eisa | fpa pci
dev/pdq/pdq_ifsubr.c		optional nowerror fea eisa | fpa pci
dev/ppbus/if_plip.c		optional plip
dev/ppbus/immio.c		optional vpo
dev/ppbus/lpbb.c		optional lpbb
dev/ppbus/lpt.c			optional lpt
dev/ppbus/pcfclock.c		optional pcfclock
dev/ppbus/ppb_1284.c		optional ppbus
dev/ppbus/ppb_base.c		optional ppbus
dev/ppbus/ppb_msq.c		optional ppbus
dev/ppbus/ppbconf.c		optional ppbus
dev/ppbus/ppbus_if.m		optional ppbus
dev/ppbus/ppi.c			optional ppi
dev/ppbus/pps.c			optional pps
dev/ppbus/vpo.c			optional vpo
dev/ppbus/vpoio.c		optional vpo
dev/ppc/ppc.c			optional ppc
dev/ppc/ppc_acpi.c		optional ppc acpi
dev/ppc/ppc_isa.c		optional ppc isa
dev/ppc/ppc_pci.c		optional ppc pci
dev/ppc/ppc_puc.c		optional ppc puc
dev/pst/pst-iop.c		optional pst
dev/pst/pst-pci.c		optional pst pci
dev/pst/pst-raid.c		optional pst
dev/pty/pty.c			optional pty
dev/puc/puc.c			optional puc
dev/puc/puc_cfg.c		optional puc
dev/puc/puc_pccard.c		optional puc pccard
dev/puc/puc_pci.c		optional puc pci
dev/puc/pucdata.c		optional puc pci
dev/quicc/quicc_core.c		optional quicc
dev/ral/rt2560.c		optional ral
dev/ral/rt2661.c		optional ral
dev/ral/if_ral_pci.c		optional ral pci
rt2561fw.c			optional rt2561fw | ralfw		\
	compile-with	"${AWK} -f $S/tools/fw_stub.awk rt2561.fw:rt2561fw -mrt2561 -c${.TARGET}" \
	no-implicit-rule before-depend local				\
	clean		"rt2561fw.c"
rt2561fw.fwo			optional rt2561fw | ralfw		\
	dependency	"rt2561.fw"					\
	compile-with	"${LD} -b binary -d -warn-common -r -d -o ${.TARGET} rt2561.fw" \
	no-implicit-rule						\
	clean		"rt2561fw.fwo"
rt2561.fw			optional rt2561fw | ralfw		\
	dependency	"$S/contrib/dev/ral/rt2561.fw.uu"		\
	compile-with	"uudecode -o ${.TARGET} $S/contrib/dev/ral/rt2561.fw.uu" \
	no-obj no-implicit-rule						\
	clean		"rt2561.fw"
rt2561sfw.c			optional rt2561sfw | ralfw		\
	compile-with	"${AWK} -f $S/tools/fw_stub.awk rt2561s.fw:rt2561sfw -mrt2561s -c${.TARGET}" \
	no-implicit-rule before-depend local				\
	clean		"rt2561sfw.c"
rt2561sfw.fwo			optional rt2561sfw | ralfw		\
	dependency	"rt2561s.fw"					\
	compile-with	"${LD} -b binary -d -warn-common -r -d -o ${.TARGET} rt2561s.fw" \
	no-implicit-rule						\
	clean		"rt2561sfw.fwo"
rt2561s.fw			optional rt2561sfw | ralfw		\
	dependency	"$S/contrib/dev/ral/rt2561s.fw.uu"		\
	compile-with	"uudecode -o ${.TARGET} $S/contrib/dev/ral/rt2561s.fw.uu"	\
	no-obj no-implicit-rule						\
	clean		"rt2561s.fw"
rt2661fw.c			optional rt2661fw | ralfw		\
	compile-with	"${AWK} -f $S/tools/fw_stub.awk rt2661.fw:rt2661fw -mrt2661 -c${.TARGET}" \
	no-implicit-rule before-depend local				\
	clean		"rt2661fw.c"
rt2661fw.fwo			optional rt2661fw | ralfw		\
	dependency	"rt2661.fw"					\
	compile-with	"${LD} -b binary -d -warn-common -r -d -o ${.TARGET} rt2661.fw" \
	no-implicit-rule						\
	clean		"rt2661fw.fwo"
rt2661.fw			optional rt2661fw | ralfw		\
	dependency	"$S/contrib/dev/ral/rt2661.fw.uu"		\
	compile-with	"uudecode -o ${.TARGET} $S/contrib/dev/ral/rt2661.fw.uu"	\
	no-obj no-implicit-rule						\
	clean		"rt2661.fw"
rt2860fw.c			optional rt2860fw | ralfw		\
	compile-with	"${AWK} -f $S/tools/fw_stub.awk rt2860.fw:rt2860fw -mrt2860 -c${.TARGET}" \
	no-implicit-rule before-depend local				\
	clean		"rt2860fw.c"
rt2860fw.fwo			optional rt2860fw | ralfw		\
	dependency	"rt2860.fw"					\
	compile-with	"${LD} -b binary -d -warn-common -r -d -o ${.TARGET} rt2860.fw" \
	no-implicit-rule						\
	clean		"rt2860fw.fwo"
rt2860.fw			optional rt2860fw | ralfw		\
	dependency	"$S/contrib/dev/ral/rt2860.fw.uu"		\
	compile-with	"uudecode -o ${.TARGET} $S/contrib/dev/ral/rt2860.fw.uu"	\
	no-obj no-implicit-rule						\
	clean		"rt2860.fw"
dev/random/harvest.c		standard
dev/random/hash.c		optional random
dev/random/probe.c		optional random
dev/random/randomdev.c		optional random
dev/random/randomdev_soft.c	optional random
dev/random/yarrow.c		optional random
dev/rc/rc.c			optional rc
dev/re/if_re.c			optional re
dev/rndtest/rndtest.c		optional rndtest
dev/rp/rp.c			optional rp
dev/rp/rp_isa.c			optional rp isa
dev/rp/rp_pci.c			optional rp pci
dev/safe/safe.c			optional safe
dev/scc/scc_if.m		optional scc
dev/scc/scc_bfe_ebus.c		optional scc ebus
dev/scc/scc_bfe_quicc.c		optional scc quicc
dev/scc/scc_bfe_sbus.c		optional scc fhc | scc sbus
dev/scc/scc_core.c		optional scc
dev/scc/scc_dev_quicc.c		optional scc quicc
dev/scc/scc_dev_sab82532.c	optional scc
dev/scc/scc_dev_z8530.c		optional scc
dev/scd/scd.c			optional scd isa
dev/scd/scd_isa.c		optional scd isa
dev/sdhci/sdhci.c		optional sdhci pci
dev/sf/if_sf.c			optional sf pci
dev/sge/if_sge.c		optional sge pci
dev/si/si.c			optional si
dev/si/si2_z280.c		optional si
dev/si/si3_t225.c		optional si
dev/si/si_eisa.c		optional si eisa
dev/si/si_isa.c			optional si isa
dev/si/si_pci.c			optional si pci
dev/siba/siba_bwn.c		optional siba_bwn pci
dev/siba/siba_core.c		optional siba_bwn pci
dev/siis/siis.c			optional siis pci
dev/sis/if_sis.c		optional sis pci
dev/sk/if_sk.c			optional sk pci inet
dev/smbus/smb.c			optional smb
dev/smbus/smbconf.c		optional smbus
dev/smbus/smbus.c		optional smbus
dev/smbus/smbus_if.m		optional smbus
dev/smc/if_smc.c		optional smc
dev/sn/if_sn.c			optional sn
dev/sn/if_sn_isa.c		optional sn isa
dev/sn/if_sn_pccard.c		optional sn pccard
dev/snp/snp.c			optional snp
dev/sound/clone.c		optional sound
dev/sound/unit.c		optional sound
dev/sound/isa/ad1816.c		optional snd_ad1816 isa
dev/sound/isa/ess.c		optional snd_ess isa
dev/sound/isa/gusc.c		optional snd_gusc isa
dev/sound/isa/mss.c		optional snd_mss isa
dev/sound/isa/sb16.c		optional snd_sb16 isa
dev/sound/isa/sb8.c		optional snd_sb8 isa
dev/sound/isa/sbc.c		optional snd_sbc isa
dev/sound/isa/sndbuf_dma.c	optional sound isa
dev/sound/pci/als4000.c		optional snd_als4000 pci
dev/sound/pci/atiixp.c		optional snd_atiixp pci
dev/sound/pci/cmi.c		optional snd_cmi pci
dev/sound/pci/cs4281.c		optional snd_cs4281 pci
dev/sound/pci/csa.c		optional snd_csa pci \
	warning "kernel contains GPL contaminated csaimg.h header"
dev/sound/pci/csapcm.c		optional snd_csa pci
dev/sound/pci/ds1.c		optional snd_ds1 pci
dev/sound/pci/emu10k1.c		optional snd_emu10k1 pci \
	dependency "emu10k1-alsa%diked.h" \
	warning "kernel contains GPL contaminated emu10k1 headers"
dev/sound/pci/emu10kx.c		optional snd_emu10kx pci \
	dependency "emu10k1-alsa%diked.h" \
	dependency "p16v-alsa%diked.h" \
	dependency "p17v-alsa%diked.h" \
	warning "kernel contains GPL contaminated emu10kx headers"
dev/sound/pci/emu10kx-pcm.c	optional snd_emu10kx pci \
	dependency "emu10k1-alsa%diked.h" \
	dependency "p16v-alsa%diked.h" \
	dependency "p17v-alsa%diked.h" \
	warning "kernel contains GPL contaminated emu10kx headers"
dev/sound/pci/emu10kx-midi.c	optional snd_emu10kx pci \
	dependency "emu10k1-alsa%diked.h" \
	warning "kernel contains GPL contaminated emu10kx headers"
dev/sound/pci/envy24.c		optional snd_envy24 pci
dev/sound/pci/envy24ht.c	optional snd_envy24ht pci
dev/sound/pci/es137x.c		optional snd_es137x pci
dev/sound/pci/fm801.c		optional snd_fm801 pci
dev/sound/pci/ich.c		optional snd_ich pci
dev/sound/pci/maestro.c		optional snd_maestro pci
dev/sound/pci/maestro3.c	optional snd_maestro3 pci \
	warning "kernel contains GPL contaminated maestro3 headers"
dev/sound/pci/neomagic.c	optional snd_neomagic pci
dev/sound/pci/solo.c		optional snd_solo pci
dev/sound/pci/spicds.c		optional snd_spicds pci
dev/sound/pci/t4dwave.c		optional snd_t4dwave pci
dev/sound/pci/via8233.c		optional snd_via8233 pci
dev/sound/pci/via82c686.c	optional snd_via82c686 pci
dev/sound/pci/vibes.c		optional snd_vibes pci
dev/sound/pci/hda/hdac.c	optional snd_hda pci
dev/sound/pcm/ac97.c		optional sound
dev/sound/pcm/ac97_if.m		optional sound
dev/sound/pcm/ac97_patch.c	optional sound
dev/sound/pcm/buffer.c		optional sound	\
	dependency	"snd_fxdiv_gen.h"
dev/sound/pcm/channel.c		optional sound
dev/sound/pcm/channel_if.m	optional sound
dev/sound/pcm/dsp.c		optional sound
dev/sound/pcm/feeder.c		optional sound
dev/sound/pcm/feeder_chain.c	optional sound
dev/sound/pcm/feeder_eq.c	optional sound	\
	dependency	"feeder_eq_gen.h"	\
	dependency	"snd_fxdiv_gen.h"
dev/sound/pcm/feeder_if.m	optional sound
dev/sound/pcm/feeder_format.c	optional sound  \
	dependency	"snd_fxdiv_gen.h"
dev/sound/pcm/feeder_matrix.c	optional sound  \
	dependency	"snd_fxdiv_gen.h"
dev/sound/pcm/feeder_mixer.c	optional sound  \
	dependency	"snd_fxdiv_gen.h"
dev/sound/pcm/feeder_rate.c	optional sound	\
	dependency	"feeder_rate_gen.h"	\
	dependency	"snd_fxdiv_gen.h"
dev/sound/pcm/feeder_volume.c	optional sound  \
	dependency	"snd_fxdiv_gen.h"
dev/sound/pcm/mixer.c		optional sound
dev/sound/pcm/mixer_if.m	optional sound
dev/sound/pcm/sndstat.c		optional sound
dev/sound/pcm/sound.c		optional sound
dev/sound/pcm/vchan.c		optional sound
dev/sound/usb/uaudio.c		optional snd_uaudio usb
dev/sound/usb/uaudio_pcm.c	optional snd_uaudio usb
dev/sound/midi/midi.c		optional sound
dev/sound/midi/mpu401.c		optional sound
dev/sound/midi/mpu_if.m		optional sound
dev/sound/midi/mpufoi_if.m	optional sound
dev/sound/midi/sequencer.c	optional sound
dev/sound/midi/synth_if.m	optional sound
dev/spibus/spibus.c		optional spibus				\
	dependency	"spibus_if.h"
dev/spibus/spibus_if.m		optional spibus
dev/ste/if_ste.c		optional ste pci
dev/stg/tmc18c30.c		optional stg
dev/stg/tmc18c30_isa.c		optional stg isa
dev/stg/tmc18c30_pccard.c	optional stg pccard
dev/stg/tmc18c30_pci.c		optional stg pci
dev/stg/tmc18c30_subr.c		optional stg
dev/stge/if_stge.c		optional stge
dev/streams/streams.c		optional streams
dev/sym/sym_hipd.c		optional sym				\
	dependency	"$S/dev/sym/sym_{conf,defs}.h"
dev/syscons/blank/blank_saver.c	optional blank_saver
dev/syscons/daemon/daemon_saver.c optional daemon_saver
dev/syscons/dragon/dragon_saver.c optional dragon_saver
dev/syscons/fade/fade_saver.c	optional fade_saver
dev/syscons/fire/fire_saver.c	optional fire_saver
dev/syscons/green/green_saver.c	optional green_saver
dev/syscons/logo/logo.c		optional logo_saver
dev/syscons/logo/logo_saver.c	optional logo_saver
dev/syscons/rain/rain_saver.c	optional rain_saver
dev/syscons/schistory.c		optional sc
dev/syscons/scmouse.c		optional sc
dev/syscons/scterm.c		optional sc
dev/syscons/scvidctl.c		optional sc
dev/syscons/snake/snake_saver.c	optional snake_saver
dev/syscons/star/star_saver.c	optional star_saver
dev/syscons/syscons.c		optional sc
dev/syscons/sysmouse.c		optional sc
dev/syscons/warp/warp_saver.c	optional warp_saver
dev/tdfx/tdfx_linux.c		optional tdfx_linux tdfx compat_linux
dev/tdfx/tdfx_pci.c		optional tdfx pci
dev/ti/if_ti.c			optional ti pci
dev/tl/if_tl.c			optional tl pci
dev/trm/trm.c			optional trm
dev/twa/tw_cl_init.c		optional twa \
	compile-with "${NORMAL_C} -I$S/dev/twa"
dev/twa/tw_cl_intr.c		optional twa \
	compile-with "${NORMAL_C} -I$S/dev/twa"
dev/twa/tw_cl_io.c		optional twa \
	compile-with "${NORMAL_C} -I$S/dev/twa"
dev/twa/tw_cl_misc.c		optional twa \
	compile-with "${NORMAL_C} -I$S/dev/twa"
dev/twa/tw_osl_cam.c		optional twa \
	compile-with "${NORMAL_C} -I$S/dev/twa"
dev/twa/tw_osl_freebsd.c	optional twa \
	compile-with "${NORMAL_C} -I$S/dev/twa"
dev/twe/twe.c			optional twe
dev/twe/twe_freebsd.c		optional twe
dev/tx/if_tx.c			optional tx
dev/txp/if_txp.c		optional txp inet
dev/uart/uart_bus_acpi.c	optional uart acpi
#dev/uart/uart_bus_cbus.c	optional uart cbus
dev/uart/uart_bus_ebus.c	optional uart ebus
dev/uart/uart_bus_fdt.c		optional uart fdt
dev/uart/uart_bus_isa.c		optional uart isa
dev/uart/uart_bus_pccard.c	optional uart pccard
dev/uart/uart_bus_pci.c		optional uart pci
dev/uart/uart_bus_puc.c		optional uart puc
dev/uart/uart_bus_scc.c		optional uart scc
dev/uart/uart_core.c		optional uart
dev/uart/uart_dbg.c		optional uart gdb
dev/uart/uart_dev_ns8250.c	optional uart uart_ns8250
dev/uart/uart_dev_quicc.c	optional uart quicc
dev/uart/uart_dev_sab82532.c	optional uart uart_sab82532
dev/uart/uart_dev_sab82532.c	optional uart scc
dev/uart/uart_dev_z8530.c	optional uart uart_z8530
dev/uart/uart_dev_z8530.c	optional uart scc
dev/uart/uart_if.m		optional uart
dev/uart/uart_subr.c		optional uart
dev/uart/uart_tty.c		optional uart
dev/ubsec/ubsec.c		optional ubsec
#
# USB controller drivers
#
dev/usb/controller/at91dci.c		optional at91dci
dev/usb/controller/at91dci_atmelarm.c	optional at91dci at91rm9200
dev/usb/controller/musb_otg.c		optional musb
dev/usb/controller/musb_otg_atmelarm.c	optional musb at91rm9200
dev/usb/controller/ehci.c		optional ehci
dev/usb/controller/ehci_pci.c		optional ehci pci
dev/usb/controller/ohci.c		optional ohci
dev/usb/controller/ohci_atmelarm.c	optional ohci at91rm9200
dev/usb/controller/ohci_pci.c		optional ohci pci
dev/usb/controller/uhci.c		optional uhci
dev/usb/controller/uhci_pci.c		optional uhci pci
dev/usb/controller/xhci.c		optional xhci
dev/usb/controller/xhci_pci.c		optional xhci pci
dev/usb/controller/uss820dci.c		optional uss820dci
dev/usb/controller/uss820dci_atmelarm.c	optional uss820dci at91rm9200
dev/usb/controller/usb_controller.c	optional usb
#
# USB storage drivers
#
dev/usb/storage/umass.c		optional umass
dev/usb/storage/urio.c		optional urio
dev/usb/storage/ustorage_fs.c	optional usfs
#
# USB core
#
dev/usb/usb_busdma.c		optional usb
dev/usb/usb_compat_linux.c	optional usb
dev/usb/usb_core.c		optional usb
dev/usb/usb_debug.c		optional usb
dev/usb/usb_dev.c		optional usb
dev/usb/usb_device.c		optional usb
dev/usb/usb_dynamic.c		optional usb
dev/usb/usb_error.c		optional usb
dev/usb/usb_generic.c		optional usb
dev/usb/usb_handle_request.c	optional usb
dev/usb/usb_hid.c		optional usb
dev/usb/usb_hub.c		optional usb
dev/usb/usb_if.m		optional usb
dev/usb/usb_lookup.c		optional usb
dev/usb/usb_mbuf.c		optional usb
dev/usb/usb_msctest.c		optional usb
dev/usb/usb_parse.c		optional usb
dev/usb/usb_pf.c		optional usb
dev/usb/usb_process.c		optional usb
dev/usb/usb_request.c		optional usb
dev/usb/usb_transfer.c		optional usb
dev/usb/usb_util.c		optional usb
#
# USB network drivers
#
dev/usb/net/if_aue.c		optional aue
dev/usb/net/if_axe.c		optional axe
dev/usb/net/if_cdce.c		optional cdce
dev/usb/net/if_cue.c		optional cue
dev/usb/net/if_ipheth.c		optional ipheth
dev/usb/net/if_kue.c		optional kue
dev/usb/net/if_rue.c		optional rue
dev/usb/net/if_udav.c		optional udav
dev/usb/net/usb_ethernet.c	optional aue | axe | cdce | cue | kue | rue | \
					 udav
dev/usb/net/uhso.c		optional uhso
#
# USB WLAN drivers
#
dev/usb/wlan/if_rum.c		optional rum
dev/usb/wlan/if_run.c		optional run
dev/usb/wlan/if_uath.c		optional uath
dev/usb/wlan/if_upgt.c		optional upgt
dev/usb/wlan/if_ural.c		optional ural
dev/usb/wlan/if_urtw.c		optional urtw
dev/usb/wlan/if_zyd.c		optional zyd
#
# USB serial and parallel port drivers
#
dev/usb/serial/u3g.c		optional u3g
dev/usb/serial/uark.c		optional uark
dev/usb/serial/ubsa.c		optional ubsa
dev/usb/serial/ubser.c		optional ubser
dev/usb/serial/uchcom.c		optional uchcom
dev/usb/serial/ucycom.c		optional ucycom
dev/usb/serial/ufoma.c		optional ufoma
dev/usb/serial/uftdi.c		optional uftdi
dev/usb/serial/ugensa.c		optional ugensa
dev/usb/serial/uipaq.c		optional uipaq
dev/usb/serial/ulpt.c		optional ulpt
dev/usb/serial/umct.c		optional umct
dev/usb/serial/umodem.c		optional umodem
dev/usb/serial/umoscom.c	optional umoscom
dev/usb/serial/uplcom.c		optional uplcom
dev/usb/serial/uslcom.c		optional uslcom
dev/usb/serial/uvisor.c		optional uvisor
dev/usb/serial/uvscom.c		optional uvscom
dev/usb/serial/usb_serial.c 	optional ucom | u3g | uark | ubsa | ubser | \
					 uchcom | ucycom | ufoma | uftdi | \
					 ugensa | uipaq | ulpt | umct | \
					 umodem | umoscom | uplcom | uslcom | \
					 uvisor | uvscom
#
# USB misc drivers
#
dev/usb/misc/ufm.c		optional ufm
dev/usb/misc/udbp.c		optional udbp
#
# USB input drivers
#
dev/usb/input/atp.c		optional atp
dev/usb/input/uep.c		optional uep
dev/usb/input/uhid.c		optional uhid
dev/usb/input/ukbd.c		optional ukbd
dev/usb/input/ums.c		optional ums
#
# USB quirks
#
dev/usb/quirk/usb_quirk.c	optional usb
#
# USB templates
#
dev/usb/template/usb_template.c	optional usb_template
dev/usb/template/usb_template_cdce.c	optional usb_template
dev/usb/template/usb_template_msc.c	optional usb_template
dev/usb/template/usb_template_mtp.c	optional usb_template
#
# USB END
#
dev/utopia/idtphy.c		optional utopia
dev/utopia/suni.c		optional utopia
dev/utopia/utopia.c		optional utopia
dev/vge/if_vge.c		optional vge
dev/vkbd/vkbd.c			optional vkbd
dev/vr/if_vr.c			optional vr pci
dev/vx/if_vx.c			optional vx
dev/vx/if_vx_eisa.c		optional vx eisa
dev/vx/if_vx_pci.c		optional vx pci
dev/watchdog/watchdog.c		standard
dev/wb/if_wb.c			optional wb pci
dev/wds/wd7000.c		optional wds isa
dev/wi/if_wi.c			optional wi
dev/wi/if_wi_pccard.c		optional wi pccard
dev/wi/if_wi_pci.c		optional wi pci
dev/wl/if_wl.c			optional wl isa
wpifw.c			optional wpifw					\
	compile-with	"${AWK} -f $S/tools/fw_stub.awk wpi.fw:wpifw:2144 -mwpi -c${.TARGET}" \
	no-implicit-rule before-depend local				\
	clean		"wpifw.c"
wpifw.fwo			optional wpifw				\
	dependency	"wpi.fw"					\
	compile-with	"${LD} -b binary -d -warn-common -r -d -o ${.TARGET} wpi.fw" \
	no-implicit-rule						\
	clean		"wpifw.fwo"
wpi.fw			optional wpifw					\
	dependency	"$S/contrib/dev/wpi/iwlwifi-3945-2.14.4.fw.uu"	\
	compile-with	"uudecode -o ${.TARGET} $S/contrib/dev/wpi/iwlwifi-3945-2.14.4.fw.uu"	\
	no-obj no-implicit-rule						\
	clean		"wpi.fw"
dev/xe/if_xe.c			optional xe
dev/xe/if_xe_pccard.c		optional xe pccard
dev/xl/if_xl.c			optional xl pci
fs/coda/coda_fbsd.c		optional vcoda
fs/coda/coda_psdev.c		optional vcoda
fs/coda/coda_subr.c		optional vcoda
fs/coda/coda_venus.c		optional vcoda
fs/coda/coda_vfsops.c		optional vcoda
fs/coda/coda_vnops.c		optional vcoda
fs/deadfs/dead_vnops.c		standard
fs/devfs/devfs_devs.c		standard
fs/devfs/devfs_dir.c		standard
fs/devfs/devfs_rule.c		standard
fs/devfs/devfs_vfsops.c		standard
fs/devfs/devfs_vnops.c		standard
fs/fdescfs/fdesc_vfsops.c	optional fdescfs
fs/fdescfs/fdesc_vnops.c	optional fdescfs
fs/fifofs/fifo_vnops.c		standard
fs/hpfs/hpfs_alsubr.c		optional hpfs
fs/hpfs/hpfs_lookup.c		optional hpfs
fs/hpfs/hpfs_subr.c		optional hpfs
fs/hpfs/hpfs_vfsops.c		optional hpfs
fs/hpfs/hpfs_vnops.c		optional hpfs
fs/msdosfs/msdosfs_conv.c	optional msdosfs
fs/msdosfs/msdosfs_denode.c	optional msdosfs
fs/msdosfs/msdosfs_fat.c	optional msdosfs
fs/msdosfs/msdosfs_fileno.c	optional msdosfs
fs/msdosfs/msdosfs_iconv.c	optional msdosfs_iconv
fs/msdosfs/msdosfs_lookup.c	optional msdosfs
fs/msdosfs/msdosfs_vfsops.c	optional msdosfs
fs/msdosfs/msdosfs_vnops.c	optional msdosfs
fs/nfs/nfs_commonkrpc.c		optional nfscl | nfsd
fs/nfs/nfs_commonsubs.c		optional nfscl | nfsd
fs/nfs/nfs_commonport.c		optional nfscl | nfsd
fs/nfs/nfs_commonacl.c		optional nfscl | nfsd
fs/nfsclient/nfs_clcomsubs.c	optional nfscl
fs/nfsclient/nfs_clsubs.c	optional nfscl
fs/nfsclient/nfs_clstate.c	optional nfscl
fs/nfsclient/nfs_clkrpc.c	optional nfscl
fs/nfsclient/nfs_clrpcops.c	optional nfscl
fs/nfsclient/nfs_clvnops.c	optional nfscl
fs/nfsclient/nfs_clnode.c	optional nfscl
fs/nfsclient/nfs_clvfsops.c	optional nfscl
fs/nfsclient/nfs_clport.c	optional nfscl
fs/nfsclient/nfs_clbio.c	optional nfscl
fs/nfsclient/nfs_clnfsiod.c	optional nfscl
fs/nfsserver/nfs_nfsdsocket.c	optional nfsd inet
fs/nfsserver/nfs_nfsdsubs.c	optional nfsd inet
fs/nfsserver/nfs_nfsdstate.c	optional nfsd inet
fs/nfsserver/nfs_nfsdkrpc.c	optional nfsd inet
fs/nfsserver/nfs_nfsdserv.c	optional nfsd inet
fs/nfsserver/nfs_nfsdport.c	optional nfsd inet
fs/nfsserver/nfs_nfsdcache.c	optional nfsd inet
fs/ntfs/ntfs_compr.c		optional ntfs
fs/ntfs/ntfs_iconv.c		optional ntfs_iconv
fs/ntfs/ntfs_ihash.c		optional ntfs
fs/ntfs/ntfs_subr.c		optional ntfs
fs/ntfs/ntfs_vfsops.c		optional ntfs
fs/ntfs/ntfs_vnops.c		optional ntfs
fs/nullfs/null_subr.c		optional nullfs
fs/nullfs/null_vfsops.c		optional nullfs
fs/nullfs/null_vnops.c		optional nullfs
fs/nwfs/nwfs_io.c		optional nwfs
fs/nwfs/nwfs_ioctl.c		optional nwfs
fs/nwfs/nwfs_node.c		optional nwfs
fs/nwfs/nwfs_subr.c		optional nwfs
fs/nwfs/nwfs_vfsops.c		optional nwfs
fs/nwfs/nwfs_vnops.c		optional nwfs
fs/portalfs/portal_vfsops.c	optional portalfs
fs/portalfs/portal_vnops.c	optional portalfs
fs/procfs/procfs.c		optional procfs
fs/procfs/procfs_ctl.c		optional procfs
fs/procfs/procfs_dbregs.c	optional procfs
fs/procfs/procfs_fpregs.c	optional procfs
fs/procfs/procfs_ioctl.c	optional procfs
fs/procfs/procfs_map.c		optional procfs
fs/procfs/procfs_mem.c		optional procfs
fs/procfs/procfs_note.c		optional procfs
fs/procfs/procfs_osrel.c	optional procfs
fs/procfs/procfs_regs.c		optional procfs
fs/procfs/procfs_rlimit.c	optional procfs
fs/procfs/procfs_status.c	optional procfs
fs/procfs/procfs_type.c		optional procfs
fs/pseudofs/pseudofs.c		optional pseudofs
fs/pseudofs/pseudofs_fileno.c	optional pseudofs
fs/pseudofs/pseudofs_vncache.c	optional pseudofs
fs/pseudofs/pseudofs_vnops.c	optional pseudofs
fs/smbfs/smbfs_io.c		optional smbfs
fs/smbfs/smbfs_node.c		optional smbfs
fs/smbfs/smbfs_smb.c		optional smbfs
fs/smbfs/smbfs_subr.c		optional smbfs
fs/smbfs/smbfs_vfsops.c		optional smbfs
fs/smbfs/smbfs_vnops.c		optional smbfs
fs/udf/osta.c			optional udf
fs/udf/udf_iconv.c		optional udf_iconv
fs/udf/udf_vfsops.c		optional udf
fs/udf/udf_vnops.c		optional udf
fs/unionfs/union_subr.c		optional unionfs
fs/unionfs/union_vfsops.c	optional unionfs
fs/unionfs/union_vnops.c	optional unionfs
fs/tmpfs/tmpfs_vnops.c		optional tmpfs
fs/tmpfs/tmpfs_fifoops.c 	optional tmpfs
fs/tmpfs/tmpfs_vfsops.c 	optional tmpfs
fs/tmpfs/tmpfs_subr.c 		optional tmpfs
gdb/gdb_cons.c			optional gdb
gdb/gdb_main.c			optional gdb
gdb/gdb_packet.c		optional gdb
geom/bde/g_bde.c		optional geom_bde
geom/bde/g_bde_crypt.c		optional geom_bde
geom/bde/g_bde_lock.c		optional geom_bde
geom/bde/g_bde_work.c		optional geom_bde
geom/cache/g_cache.c		optional geom_cache
geom/concat/g_concat.c		optional geom_concat
geom/eli/g_eli.c		optional geom_eli
geom/eli/g_eli_crypto.c		optional geom_eli
geom/eli/g_eli_ctl.c		optional geom_eli
geom/eli/g_eli_integrity.c	optional geom_eli
geom/eli/g_eli_key.c		optional geom_eli
geom/eli/g_eli_privacy.c	optional geom_eli
geom/eli/pkcs5v2.c		optional geom_eli
geom/gate/g_gate.c		optional geom_gate
geom/geom_aes.c			optional geom_aes
geom/geom_bsd.c			optional geom_bsd
geom/geom_bsd_enc.c		optional geom_bsd
geom/geom_ccd.c			optional ccd | geom_ccd
geom/geom_ctl.c			standard
geom/geom_dev.c			standard
geom/geom_disk.c		standard
geom/geom_dump.c		standard
geom/geom_event.c		standard
geom/geom_fox.c			optional geom_fox
geom/geom_io.c			standard
geom/geom_kern.c		standard
geom/geom_mbr.c			optional geom_mbr
geom/geom_mbr_enc.c		optional geom_mbr
geom/geom_pc98.c		optional geom_pc98
geom/geom_pc98_enc.c		optional geom_pc98
geom/geom_redboot.c		optional geom_redboot
geom/geom_slice.c		standard
geom/geom_subr.c		standard
geom/geom_sunlabel.c		optional geom_sunlabel
geom/geom_sunlabel_enc.c	optional geom_sunlabel
geom/geom_vfs.c			standard
geom/geom_vol_ffs.c		optional geom_vol
geom/journal/g_journal.c	optional geom_journal
geom/journal/g_journal_ufs.c	optional geom_journal
geom/label/g_label.c		optional geom_label
geom/label/g_label_ext2fs.c	optional geom_label
geom/label/g_label_iso9660.c	optional geom_label
geom/label/g_label_msdosfs.c	optional geom_label
geom/label/g_label_ntfs.c	optional geom_label
geom/label/g_label_reiserfs.c	optional geom_label
geom/label/g_label_ufs.c	optional geom_label
geom/label/g_label_gpt.c	optional geom_label
geom/linux_lvm/g_linux_lvm.c	optional geom_linux_lvm
geom/mirror/g_mirror.c		optional geom_mirror
geom/mirror/g_mirror_ctl.c	optional geom_mirror
geom/mountver/g_mountver.c	optional geom_mountver
geom/multipath/g_multipath.c	optional geom_multipath
geom/nop/g_nop.c		optional geom_nop
geom/part/g_part.c		standard
geom/part/g_part_if.m		standard
geom/part/g_part_apm.c		optional geom_part_apm
geom/part/g_part_bsd.c		optional geom_part_bsd
geom/part/g_part_ebr.c		optional geom_part_ebr
geom/part/g_part_gpt.c		optional geom_part_gpt
geom/part/g_part_mbr.c		optional geom_part_mbr
geom/part/g_part_pc98.c		optional geom_part_pc98
geom/part/g_part_vtoc8.c	optional geom_part_vtoc8
geom/raid/g_raid.c		optional geom_raid
geom/raid/g_raid_ctl.c		optional geom_raid
geom/raid/g_raid_md_if.m	optional geom_raid
geom/raid/g_raid_tr_if.m	optional geom_raid
geom/raid/md_intel.c		optional geom_raid
geom/raid/tr_raid0.c		optional geom_raid
geom/raid/tr_raid1.c		optional geom_raid
geom/raid3/g_raid3.c		optional geom_raid3
geom/raid3/g_raid3_ctl.c	optional geom_raid3
geom/shsec/g_shsec.c		optional geom_shsec
geom/stripe/g_stripe.c		optional geom_stripe
geom/uzip/g_uzip.c		optional geom_uzip
geom/virstor/binstream.c	optional geom_virstor
geom/virstor/g_virstor.c	optional geom_virstor
geom/virstor/g_virstor_md.c	optional geom_virstor
geom/zero/g_zero.c		optional geom_zero
fs/ext2fs/ext2_alloc.c		optional ext2fs
fs/ext2fs/ext2_balloc.c		optional ext2fs
fs/ext2fs/ext2_bmap.c		optional ext2fs
fs/ext2fs/ext2_inode.c		optional ext2fs
fs/ext2fs/ext2_inode_cnv.c	optional ext2fs
fs/ext2fs/ext2_lookup.c		optional ext2fs
fs/ext2fs/ext2_subr.c		optional ext2fs
fs/ext2fs/ext2_vfsops.c		optional ext2fs
fs/ext2fs/ext2_vnops.c		optional ext2fs
gnu/fs/reiserfs/reiserfs_hashes.c	optional reiserfs \
	warning "kernel contains GPL contaminated ReiserFS filesystem"
gnu/fs/reiserfs/reiserfs_inode.c	optional reiserfs
gnu/fs/reiserfs/reiserfs_item_ops.c	optional reiserfs
gnu/fs/reiserfs/reiserfs_namei.c	optional reiserfs
gnu/fs/reiserfs/reiserfs_prints.c	optional reiserfs
gnu/fs/reiserfs/reiserfs_stree.c	optional reiserfs
gnu/fs/reiserfs/reiserfs_vfsops.c	optional reiserfs
gnu/fs/reiserfs/reiserfs_vnops.c	optional reiserfs
#
isa/isa_if.m			standard
isa/isa_common.c		optional isa
isa/isahint.c			optional isa
isa/pnp.c			optional isa isapnp
isa/pnpparse.c			optional isa isapnp
fs/cd9660/cd9660_bmap.c	optional cd9660
fs/cd9660/cd9660_lookup.c	optional cd9660
fs/cd9660/cd9660_node.c	optional cd9660
fs/cd9660/cd9660_rrip.c	optional cd9660
fs/cd9660/cd9660_util.c	optional cd9660
fs/cd9660/cd9660_vfsops.c	optional cd9660
fs/cd9660/cd9660_vnops.c	optional cd9660
fs/cd9660/cd9660_iconv.c	optional cd9660_iconv
kern/bus_if.m			standard
kern/clock_if.m			standard
kern/cpufreq_if.m		standard
kern/device_if.m		standard
kern/imgact_elf.c		standard
kern/imgact_shell.c		standard
kern/inflate.c			optional gzip
kern/init_main.c		standard
kern/init_sysent.c		standard
kern/ksched.c			optional _kposix_priority_scheduling
kern/kern_acct.c		standard
kern/kern_alq.c			optional alq
kern/kern_clock.c		standard
kern/kern_condvar.c		standard
kern/kern_conf.c		standard
kern/kern_cons.c		standard
kern/kern_cpu.c			standard
kern/kern_cpuset.c		standard
kern/kern_context.c		standard
kern/kern_descrip.c		standard
kern/kern_dtrace.c		optional kdtrace_hooks
kern/kern_environment.c		standard
kern/kern_et.c			standard
kern/kern_event.c		standard
kern/kern_exec.c		standard
kern/kern_exit.c		standard
kern/kern_fail.c		standard
kern/kern_fork.c		standard
kern/kern_gzio.c		optional gzio
kern/kern_idle.c		standard
kern/kern_intr.c		standard
kern/kern_jail.c		standard
kern/kern_kthread.c		standard
kern/kern_ktr.c			optional ktr
kern/kern_ktrace.c		standard
kern/kern_linker.c		standard
kern/kern_lock.c		standard
kern/kern_lockf.c		standard
kern/kern_lockstat.c		optional kdtrace_hooks
kern/kern_malloc.c		standard
kern/kern_mbuf.c		standard
kern/kern_mib.c			standard
kern/kern_module.c		standard
kern/kern_mtxpool.c		standard
kern/kern_mutex.c		standard
kern/kern_ntptime.c		standard
kern/kern_osd.c			standard
kern/kern_physio.c		standard
kern/kern_pmc.c			standard
kern/kern_poll.c		optional device_polling
kern/kern_priv.c		standard
kern/kern_proc.c		standard
kern/kern_prot.c		standard
kern/kern_resource.c		standard
kern/kern_rmlock.c		standard
kern/kern_rwlock.c		standard
kern/kern_sdt.c			optional kdtrace_hooks
kern/kern_sema.c		standard
kern/kern_shutdown.c		standard
kern/kern_sig.c			standard
kern/kern_switch.c		standard
kern/kern_sx.c			standard
kern/kern_synch.c		standard
kern/kern_syscalls.c		standard
kern/kern_sysctl.c		standard
kern/kern_tc.c			standard
kern/kern_thr.c			standard
kern/kern_thread.c		standard
kern/kern_time.c		standard
kern/kern_timeout.c		standard
kern/kern_umtx.c		standard
kern/kern_uuid.c		standard
kern/kern_xxx.c			standard
kern/link_elf.c			standard
kern/linker_if.m		standard
kern/md4c.c			optional netsmb
kern/md5c.c			standard
kern/p1003_1b.c			standard
kern/posix4_mib.c		standard
kern/sched_4bsd.c		optional sched_4bsd
kern/sched_ule.c		optional sched_ule
kern/serdev_if.m		standard
kern/stack_protector.c		standard \
	compile-with "${NORMAL_C:N-fstack-protector*}"
kern/subr_acl_nfs4.c		standard
kern/subr_acl_posix1e.c		standard
kern/subr_autoconf.c		standard
kern/subr_blist.c		standard
kern/subr_bus.c			standard
kern/subr_bufring.c		standard
kern/subr_clock.c		standard
kern/subr_devstat.c		standard
kern/subr_disk.c		standard
kern/subr_eventhandler.c	standard
kern/subr_fattime.c		standard
kern/subr_firmware.c		optional firmware
kern/subr_hash.c		standard
kern/subr_hints.c		standard
kern/subr_kdb.c			standard
kern/subr_kobj.c		standard
kern/subr_lock.c		standard
kern/subr_log.c			standard
kern/subr_mbpool.c		optional libmbpool
kern/subr_mchain.c		optional libmchain
kern/subr_module.c		standard
kern/subr_msgbuf.c		standard
kern/subr_param.c		standard
kern/subr_pcpu.c		standard
kern/subr_power.c		standard
kern/subr_prf.c			standard
kern/subr_prof.c		standard
kern/subr_rman.c		standard
kern/subr_rtc.c			standard
kern/subr_sbuf.c		standard
kern/subr_scanf.c		standard
kern/subr_sglist.c		standard
kern/subr_sleepqueue.c		standard
kern/subr_smp.c			standard
kern/subr_stack.c		optional ddb | stack | ktr
kern/subr_taskqueue.c		standard
kern/subr_trap.c		standard
kern/subr_turnstile.c		standard
kern/subr_uio.c			standard
kern/subr_unit.c		standard
kern/subr_witness.c		optional witness
kern/sys_generic.c		standard
kern/sys_pipe.c			standard
kern/sys_process.c		standard
kern/sys_socket.c		standard
kern/syscalls.c			standard
kern/sysv_ipc.c			standard
kern/sysv_msg.c			optional sysvmsg
kern/sysv_sem.c			optional sysvsem
kern/sysv_shm.c			optional sysvshm
kern/tty.c			standard
kern/tty_compat.c		optional compat_43tty
kern/tty_info.c			standard
kern/tty_inq.c			standard
kern/tty_outq.c			standard
kern/tty_pts.c			standard
kern/tty_tty.c			standard
kern/tty_ttydisc.c		standard
kern/uipc_accf.c		optional inet
kern/uipc_cow.c			optional zero_copy_sockets
kern/uipc_debug.c		optional ddb
kern/uipc_domain.c		standard
kern/uipc_mbuf.c		standard
kern/uipc_mbuf2.c		standard
kern/uipc_mqueue.c		optional p1003_1b_mqueue
kern/uipc_sem.c			optional p1003_1b_semaphores
kern/uipc_shm.c			standard
kern/uipc_sockbuf.c		standard
kern/uipc_socket.c		standard
kern/uipc_syscalls.c		standard
kern/uipc_usrreq.c		standard
kern/vfs_acl.c			standard
kern/vfs_aio.c			optional vfs_aio
kern/vfs_bio.c			standard
kern/vfs_cache.c		standard
kern/vfs_cluster.c		standard
kern/vfs_default.c		standard
kern/vfs_export.c		standard
kern/vfs_extattr.c		standard
kern/vfs_hash.c			standard
kern/vfs_init.c			standard
kern/vfs_lookup.c		standard
kern/vfs_mount.c		standard
kern/vfs_mountroot.c		standard
kern/vfs_subr.c			standard
kern/vfs_syscalls.c		standard
kern/vfs_vnops.c		standard
#
# Kernel GSS-API
#
gssd.h				optional kgssapi			\
	dependency		"$S/kgssapi/gssd.x"			\
	compile-with		"rpcgen -hM $S/kgssapi/gssd.x | grep -v pthread.h > gssd.h" \
	no-obj no-implicit-rule before-depend local			\
	clean			"gssd.h"
gssd_xdr.c			optional kgssapi			\
	dependency		"$S/kgssapi/gssd.x gssd.h"		\
	compile-with		"rpcgen -c $S/kgssapi/gssd.x -o gssd_xdr.c" \
	no-implicit-rule before-depend local				\
	clean			"gssd_xdr.c"
gssd_clnt.c			optional kgssapi			\
	dependency		"$S/kgssapi/gssd.x gssd.h"		\
	compile-with		"rpcgen -lM $S/kgssapi/gssd.x | grep -v string.h > gssd_clnt.c" \
	no-implicit-rule before-depend local				\
	clean			"gssd_clnt.c"
kgssapi/gss_accept_sec_context.c optional kgssapi
kgssapi/gss_add_oid_set_member.c optional kgssapi
kgssapi/gss_acquire_cred.c	optional kgssapi
kgssapi/gss_canonicalize_name.c	optional kgssapi
kgssapi/gss_create_empty_oid_set.c optional kgssapi
kgssapi/gss_delete_sec_context.c optional kgssapi
kgssapi/gss_display_status.c	optional kgssapi
kgssapi/gss_export_name.c	optional kgssapi
kgssapi/gss_get_mic.c		optional kgssapi
kgssapi/gss_init_sec_context.c	optional kgssapi
kgssapi/gss_impl.c		optional kgssapi
kgssapi/gss_import_name.c	optional kgssapi
kgssapi/gss_names.c		optional kgssapi
kgssapi/gss_pname_to_uid.c	optional kgssapi
kgssapi/gss_release_buffer.c	optional kgssapi
kgssapi/gss_release_cred.c	optional kgssapi
kgssapi/gss_release_name.c	optional kgssapi
kgssapi/gss_release_oid_set.c	optional kgssapi
kgssapi/gss_set_cred_option.c	optional kgssapi
kgssapi/gss_test_oid_set_member.c optional kgssapi
kgssapi/gss_unwrap.c		optional kgssapi
kgssapi/gss_verify_mic.c	optional kgssapi
kgssapi/gss_wrap.c		optional kgssapi
kgssapi/gss_wrap_size_limit.c	optional kgssapi
kgssapi/gssd_prot.c		optional kgssapi
kgssapi/krb5/krb5_mech.c	optional kgssapi
kgssapi/krb5/kcrypto.c		optional kgssapi
kgssapi/krb5/kcrypto_aes.c	optional kgssapi
kgssapi/krb5/kcrypto_arcfour.c	optional kgssapi
kgssapi/krb5/kcrypto_des.c	optional kgssapi
kgssapi/krb5/kcrypto_des3.c	optional kgssapi
kgssapi/kgss_if.m		optional kgssapi
kgssapi/gsstest.c		optional kgssapi_debug
# These files in libkern/ are those needed by all architectures.  Some
# of the files in libkern/ are only needed on some architectures, e.g.,
# libkern/divdi3.c is needed by i386 but not alpha.  Also, some of these
# routines may be optimized for a particular platform.  In either case,
# the file should be moved to conf/files.<arch> from here.
#
libkern/arc4random.c		standard
libkern/bcd.c			standard
libkern/bsearch.c		standard
libkern/crc32.c			standard
libkern/fnmatch.c		standard
libkern/gets.c			standard
libkern/iconv.c			optional libiconv
libkern/iconv_converter_if.m	optional libiconv
libkern/iconv_xlat.c		optional libiconv
libkern/iconv_xlat16.c		optional libiconv
libkern/index.c			standard
libkern/inet_aton.c		standard
libkern/inet_ntoa.c		standard
libkern/inet_ntop.c		standard
libkern/inet_pton.c		standard
libkern/mcount.c		optional profiling-routine
libkern/memcmp.c		standard
libkern/qsort.c			standard
libkern/qsort_r.c		standard
libkern/random.c		standard
libkern/rindex.c		standard
libkern/scanc.c			standard
libkern/skpc.c			standard
libkern/strcasecmp.c		standard
libkern/strcat.c		standard
libkern/strcmp.c		standard
libkern/strcpy.c		standard
libkern/strcspn.c		standard
libkern/strdup.c		standard
libkern/strlcat.c		standard
libkern/strlcpy.c		standard
libkern/strlen.c		standard
libkern/strncmp.c		standard
libkern/strncpy.c		standard
libkern/strsep.c		standard
libkern/strspn.c		standard
libkern/strstr.c		standard
libkern/strtol.c		standard
libkern/strtoq.c		standard
libkern/strtoul.c		standard
libkern/strtouq.c		standard
libkern/strvalid.c		standard
net/bpf.c			standard
net/bpf_buffer.c		optional bpf
net/bpf_jitter.c		optional bpf_jitter
net/bpf_filter.c		optional bpf | netgraph_bpf
net/bpf_zerocopy.c		optional bpf
net/bridgestp.c			optional bridge | if_bridge
net/flowtable.c			optional flowtable inet
net/ieee8023ad_lacp.c		optional lagg
net/if.c			standard
net/if_arcsubr.c		optional arcnet
net/if_atmsubr.c		optional atm
net/if_bridge.c			optional bridge inet | if_bridge inet
net/if_clone.c			standard
net/if_dead.c			standard
net/if_debug.c			optional ddb
net/if_disc.c			optional disc
net/if_edsc.c			optional edsc
net/if_ef.c			optional ef
net/if_enc.c			optional enc ipsec inet | enc ipsec inet6
net/if_epair.c			optional epair
net/if_ethersubr.c		optional ether \
	compile-with "${NORMAL_C} -I$S/contrib/pf"
net/if_faith.c			optional faith
net/if_fddisubr.c		optional fddi
net/if_fwsubr.c			optional fwip
net/if_gif.c			optional gif | netgraph_gif
net/if_gre.c			optional gre inet
net/if_iso88025subr.c		optional token
net/if_lagg.c			optional lagg
net/if_loop.c			optional loop
net/if_llatbl.c			standard
net/if_media.c			standard
net/if_mib.c			standard
net/if_spppfr.c			optional sppp | netgraph_sppp
net/if_spppsubr.c		optional sppp | netgraph_sppp
net/if_stf.c			optional stf inet inet6
net/if_tun.c			optional tun
net/if_tap.c			optional tap
net/if_vlan.c			optional vlan
net/mppcc.c			optional netgraph_mppc_compression
net/mppcd.c			optional netgraph_mppc_compression
net/netisr.c			standard
net/pfil.c			optional ether | inet
net/radix.c			standard
net/radix_mpath.c		standard
net/raw_cb.c			standard
net/raw_usrreq.c		standard
net/route.c			standard
net/rtsock.c			standard
net/slcompress.c		optional netgraph_vjc | sppp | \
					 netgraph_sppp
net/vnet.c			optional vimage
net/zlib.c			optional crypto | geom_uzip | ipsec | \
					 mxge | netgraph_deflate | \
					 ddb_ctf | gzio
net80211/ieee80211.c		optional wlan
net80211/ieee80211_acl.c	optional wlan wlan_acl
net80211/ieee80211_action.c	optional wlan
net80211/ieee80211_ageq.c	optional wlan
net80211/ieee80211_adhoc.c	optional wlan
net80211/ieee80211_ageq.c	optional wlan
net80211/ieee80211_amrr.c	optional wlan | wlan_amrr
net80211/ieee80211_crypto.c	optional wlan
net80211/ieee80211_crypto_ccmp.c optional wlan wlan_ccmp
net80211/ieee80211_crypto_none.c optional wlan
net80211/ieee80211_crypto_tkip.c optional wlan wlan_tkip
net80211/ieee80211_crypto_wep.c	optional wlan wlan_wep
net80211/ieee80211_ddb.c	optional wlan ddb
net80211/ieee80211_dfs.c	optional wlan
net80211/ieee80211_freebsd.c	optional wlan
net80211/ieee80211_hostap.c	optional wlan
net80211/ieee80211_ht.c		optional wlan
net80211/ieee80211_hwmp.c	optional wlan ieee80211_support_mesh
net80211/ieee80211_input.c	optional wlan
net80211/ieee80211_ioctl.c	optional wlan
net80211/ieee80211_mesh.c	optional wlan ieee80211_support_mesh
net80211/ieee80211_monitor.c	optional wlan
net80211/ieee80211_node.c	optional wlan
net80211/ieee80211_output.c	optional wlan
net80211/ieee80211_phy.c	optional wlan
net80211/ieee80211_power.c	optional wlan
net80211/ieee80211_proto.c	optional wlan
net80211/ieee80211_radiotap.c	optional wlan
net80211/ieee80211_ratectl.c	optional wlan
net80211/ieee80211_ratectl_none.c optional wlan
net80211/ieee80211_regdomain.c	optional wlan
net80211/ieee80211_rssadapt.c	optional wlan wlan_rssadapt
net80211/ieee80211_scan.c	optional wlan
net80211/ieee80211_scan_sta.c	optional wlan
net80211/ieee80211_sta.c	optional wlan
net80211/ieee80211_superg.c	optional wlan ieee80211_support_superg
net80211/ieee80211_tdma.c	optional wlan ieee80211_support_tdma
net80211/ieee80211_wds.c	optional wlan
net80211/ieee80211_xauth.c	optional wlan wlan_xauth
netatalk/aarp.c			optional netatalk
netatalk/at_control.c		optional netatalk
netatalk/at_proto.c		optional netatalk
netatalk/at_rmx.c		optional netatalk
netatalk/ddp_input.c		optional netatalk
netatalk/ddp_output.c		optional netatalk
netatalk/ddp_pcb.c		optional netatalk
netatalk/ddp_usrreq.c		optional netatalk
netgraph/atm/ccatm/ng_ccatm.c	optional ngatm_ccatm \
	compile-with "${NORMAL_C} -I$S/contrib/ngatm"
netgraph/atm/ng_atm.c		optional ngatm_atm
netgraph/atm/ngatmbase.c	optional ngatm_atmbase \
	compile-with "${NORMAL_C} -I$S/contrib/ngatm"
netgraph/atm/sscfu/ng_sscfu.c	optional ngatm_sscfu \
	compile-with "${NORMAL_C} -I$S/contrib/ngatm"
netgraph/atm/sscop/ng_sscop.c optional ngatm_sscop \
	compile-with "${NORMAL_C} -I$S/contrib/ngatm"
netgraph/atm/uni/ng_uni.c	optional ngatm_uni \
	compile-with "${NORMAL_C} -I$S/contrib/ngatm"
netgraph/bluetooth/common/ng_bluetooth.c optional netgraph_bluetooth
netgraph/bluetooth/drivers/bt3c/ng_bt3c_pccard.c optional netgraph_bluetooth_bt3c
netgraph/bluetooth/drivers/h4/ng_h4.c optional netgraph_bluetooth_h4
netgraph/bluetooth/drivers/ubt/ng_ubt.c optional netgraph_bluetooth_ubt usb
netgraph/bluetooth/drivers/ubtbcmfw/ubtbcmfw.c optional netgraph_bluetooth_ubtbcmfw usb
netgraph/bluetooth/hci/ng_hci_cmds.c optional netgraph_bluetooth_hci
netgraph/bluetooth/hci/ng_hci_evnt.c optional netgraph_bluetooth_hci
netgraph/bluetooth/hci/ng_hci_main.c optional netgraph_bluetooth_hci
netgraph/bluetooth/hci/ng_hci_misc.c optional netgraph_bluetooth_hci
netgraph/bluetooth/hci/ng_hci_ulpi.c optional netgraph_bluetooth_hci
netgraph/bluetooth/l2cap/ng_l2cap_cmds.c optional netgraph_bluetooth_l2cap
netgraph/bluetooth/l2cap/ng_l2cap_evnt.c optional netgraph_bluetooth_l2cap
netgraph/bluetooth/l2cap/ng_l2cap_llpi.c optional netgraph_bluetooth_l2cap
netgraph/bluetooth/l2cap/ng_l2cap_main.c optional netgraph_bluetooth_l2cap
netgraph/bluetooth/l2cap/ng_l2cap_misc.c optional netgraph_bluetooth_l2cap
netgraph/bluetooth/l2cap/ng_l2cap_ulpi.c optional netgraph_bluetooth_l2cap
netgraph/bluetooth/socket/ng_btsocket.c optional netgraph_bluetooth_socket
netgraph/bluetooth/socket/ng_btsocket_hci_raw.c	optional netgraph_bluetooth_socket
netgraph/bluetooth/socket/ng_btsocket_l2cap.c optional netgraph_bluetooth_socket
netgraph/bluetooth/socket/ng_btsocket_l2cap_raw.c optional netgraph_bluetooth_socket
netgraph/bluetooth/socket/ng_btsocket_rfcomm.c optional netgraph_bluetooth_socket
netgraph/bluetooth/socket/ng_btsocket_sco.c optional netgraph_bluetooth_socket
netgraph/netflow/netflow.c	optional netgraph_netflow
netgraph/netflow/ng_netflow.c	optional netgraph_netflow
netgraph/ng_UI.c		optional netgraph_UI
netgraph/ng_async.c		optional netgraph_async
netgraph/ng_atmllc.c		optional netgraph_atmllc
netgraph/ng_base.c		optional netgraph
netgraph/ng_bpf.c		optional netgraph_bpf
netgraph/ng_bridge.c		optional netgraph_bridge
netgraph/ng_car.c		optional netgraph_car
netgraph/ng_cisco.c		optional netgraph_cisco
netgraph/ng_deflate.c		optional netgraph_deflate
netgraph/ng_device.c		optional netgraph_device
netgraph/ng_echo.c		optional netgraph_echo
netgraph/ng_eiface.c		optional netgraph_eiface
netgraph/ng_ether.c		optional netgraph_ether
netgraph/ng_ether_echo.c	optional netgraph_ether_echo
netgraph/ng_fec.c		optional netgraph_fec
netgraph/ng_frame_relay.c	optional netgraph_frame_relay
netgraph/ng_gif.c		optional netgraph_gif
netgraph/ng_gif_demux.c		optional netgraph_gif_demux
netgraph/ng_hole.c		optional netgraph_hole
netgraph/ng_iface.c		optional netgraph_iface
netgraph/ng_ip_input.c		optional netgraph_ip_input
netgraph/ng_ipfw.c		optional netgraph_ipfw inet ipfirewall
netgraph/ng_ksocket.c		optional netgraph_ksocket
netgraph/ng_l2tp.c		optional netgraph_l2tp
netgraph/ng_lmi.c		optional netgraph_lmi
netgraph/ng_mppc.c		optional netgraph_mppc_compression | \
					 netgraph_mppc_encryption
netgraph/ng_nat.c		optional netgraph_nat inet libalias
netgraph/ng_one2many.c		optional netgraph_one2many
netgraph/ng_parse.c		optional netgraph
netgraph/ng_patch.c		optional netgraph_patch
netgraph/ng_pipe.c		optional netgraph_pipe
netgraph/ng_ppp.c		optional netgraph_ppp
netgraph/ng_pppoe.c		optional netgraph_pppoe
netgraph/ng_pptpgre.c		optional netgraph_pptpgre
netgraph/ng_pred1.c		optional netgraph_pred1
netgraph/ng_rfc1490.c		optional netgraph_rfc1490
netgraph/ng_socket.c		optional netgraph_socket
netgraph/ng_split.c		optional netgraph_split
netgraph/ng_sppp.c		optional netgraph_sppp
netgraph/ng_tag.c		optional netgraph_tag
netgraph/ng_tcpmss.c		optional netgraph_tcpmss
netgraph/ng_tee.c		optional netgraph_tee
netgraph/ng_tty.c		optional netgraph_tty
netgraph/ng_vjc.c		optional netgraph_vjc
netgraph/ng_vlan.c		optional netgraph_vlan
netinet/accf_data.c		optional accept_filter_data inet
netinet/accf_dns.c		optional accept_filter_dns inet
netinet/accf_http.c		optional accept_filter_http inet
netinet/if_atm.c		optional atm
netinet/if_ether.c		optional inet ether
netinet/igmp.c			optional inet
netinet/in.c			optional inet
netinet/in_debug.c		optional inet ddb
netinet/ip_carp.c		optional inet carp | inet6 carp
netinet/in_gif.c		optional gif inet | netgraph_gif inet
netinet/ip_gre.c		optional gre inet
netinet/ip_id.c			optional inet
netinet/in_mcast.c		optional inet
netinet/in_pcb.c		optional inet
netinet/in_proto.c		optional inet \
	compile-with "${NORMAL_C} -I$S/contrib/pf"
netinet/in_rmx.c		optional inet
netinet/ip_divert.c		optional inet ipdivert ipfirewall
netinet/ipfw/dn_heap.c		optional inet dummynet
netinet/ipfw/dn_sched_fifo.c	optional inet dummynet
<<<<<<< HEAD
netinet/ipfw/dn_sched_prio.c	optional inet dummynet 
=======
netinet/ipfw/dn_sched_prio.c	optional inet dummynet
>>>>>>> 04ab2fc1
netinet/ipfw/dn_sched_qfq.c	optional inet dummynet 
netinet/ipfw/dn_sched_rr.c	optional inet dummynet
netinet/ipfw/dn_sched_wf2q.c	optional inet dummynet 
netinet/ipfw/ip_dummynet.c	optional inet dummynet
netinet/ipfw/ip_dn_io.c		optional inet dummynet
netinet/ipfw/ip_dn_glue.c	optional inet dummynet
netinet/ip_ecn.c		optional inet | inet6
netinet/ip_encap.c		optional inet | inet6
netinet/ip_fastfwd.c		optional inet
netinet/ipfw/ip_fw2.c		optional inet ipfirewall \
	compile-with "${NORMAL_C} -I$S/contrib/pf"
netinet/ipfw/ip_fw_dynamic.c	optional inet ipfirewall
netinet/ipfw/ip_fw_log.c	optional inet ipfirewall
netinet/ipfw/ip_fw_pfil.c	optional inet ipfirewall
netinet/ipfw/ip_fw_sockopt.c	optional inet ipfirewall
netinet/ipfw/ip_fw_table.c	optional inet ipfirewall
netinet/ipfw/ip_fw_nat.c	optional inet ipfirewall_nat
netinet/ip_icmp.c		optional inet
netinet/ip_input.c		optional inet
netinet/ip_ipsec.c		optional inet ipsec
netinet/ip_mroute.c		optional mrouting inet | mrouting inet6
netinet/ip_options.c		optional inet
netinet/ip_output.c		optional inet
netinet/raw_ip.c		optional inet
netinet/cc/cc.c			optional inet
netinet/cc/cc_newreno.c		optional inet
netinet/sctp_asconf.c		optional inet sctp
netinet/sctp_auth.c		optional inet sctp
netinet/sctp_bsd_addr.c		optional inet sctp
netinet/sctp_cc_functions.c	optional inet sctp
netinet/sctp_crc32.c		optional inet sctp
netinet/sctp_indata.c		optional inet sctp
netinet/sctp_input.c		optional inet sctp
netinet/sctp_output.c		optional inet sctp
netinet/sctp_pcb.c		optional inet sctp
netinet/sctp_peeloff.c		optional inet sctp
netinet/sctp_sysctl.c		optional inet sctp
netinet/sctp_timer.c		optional inet sctp
netinet/sctp_usrreq.c		optional inet sctp
netinet/sctputil.c		optional inet sctp
netinet/tcp_debug.c		optional tcpdebug
netinet/tcp_hostcache.c		optional inet
netinet/tcp_input.c		optional inet
netinet/tcp_lro.c		optional inet
netinet/tcp_output.c		optional inet
netinet/tcp_offload.c		optional inet
netinet/tcp_reass.c		optional inet
netinet/tcp_sack.c		optional inet
netinet/tcp_subr.c		optional inet
netinet/tcp_syncache.c		optional inet
netinet/tcp_timer.c		optional inet
netinet/tcp_timewait.c		optional inet
netinet/tcp_usrreq.c		optional inet
netinet/udp_usrreq.c		optional inet
netinet/libalias/alias.c	optional libalias inet | netgraph_nat inet
netinet/libalias/alias_db.c	optional libalias inet | netgraph_nat inet
netinet/libalias/alias_mod.c	optional libalias | netgraph_nat
netinet/libalias/alias_proxy.c	optional libalias inet | netgraph_nat inet
netinet/libalias/alias_util.c	optional libalias inet | netgraph_nat inet
netinet/libalias/alias_sctp.c	optional libalias inet | netgraph_nat inet
netinet6/dest6.c		optional inet6
netinet6/frag6.c		optional inet6
netinet6/icmp6.c		optional inet6
netinet6/in6.c			optional inet6
netinet6/in6_cksum.c		optional inet6
netinet6/in6_gif.c		optional gif inet6 | netgraph_gif inet6
netinet6/in6_ifattach.c		optional inet6
netinet6/in6_mcast.c		optional inet6
netinet6/in6_pcb.c		optional inet6
netinet6/in6_proto.c		optional inet6
netinet6/in6_rmx.c		optional inet6
netinet6/in6_src.c		optional inet6
netinet6/ip6_forward.c		optional inet6
netinet6/ip6_id.c		optional inet6
netinet6/ip6_input.c		optional inet6
netinet6/ip6_mroute.c		optional mrouting inet6
netinet6/ip6_output.c		optional inet6
netinet6/ip6_ipsec.c		optional inet6 ipsec
netinet6/mld6.c			optional inet6
netinet6/nd6.c			optional inet6
netinet6/nd6_nbr.c		optional inet6
netinet6/nd6_rtr.c		optional inet6
netinet6/raw_ip6.c		optional inet6
netinet6/route6.c		optional inet6
netinet6/scope6.c		optional inet6
netinet6/sctp6_usrreq.c		optional inet6 sctp
netinet6/udp6_usrreq.c		optional inet6
netipsec/ipsec.c		optional ipsec inet | ipsec inet6
netipsec/ipsec_input.c		optional ipsec inet | ipsec inet6
netipsec/ipsec_mbuf.c		optional ipsec inet | ipsec inet6
netipsec/ipsec_output.c		optional ipsec inet | ipsec inet6
netipsec/key.c			optional ipsec inet | ipsec inet6
netipsec/key_debug.c		optional ipsec inet | ipsec inet6
netipsec/keysock.c		optional ipsec inet | ipsec inet6
netipsec/xform_ah.c		optional ipsec inet | ipsec inet6
netipsec/xform_esp.c		optional ipsec inet | ipsec inet6
netipsec/xform_ipcomp.c		optional ipsec inet | ipsec inet6
netipsec/xform_ipip.c		optional ipsec inet | ipsec inet6
netipsec/xform_tcp.c		optional ipsec inet tcp_signature | \
					 ipsec inet6 tcp_signature
netipx/ipx.c			optional ipx
netipx/ipx_cksum.c		optional ipx
netipx/ipx_input.c		optional ipx
netipx/ipx_outputfl.c		optional ipx
netipx/ipx_pcb.c		optional ipx
netipx/ipx_proto.c		optional ipx
netipx/ipx_usrreq.c		optional ipx
netipx/spx_debug.c		optional ipx
netipx/spx_reass.c		optional ipx
netipx/spx_usrreq.c		optional ipx
netnatm/natm.c			optional natm
netnatm/natm_pcb.c		optional natm
netnatm/natm_proto.c		optional natm
netncp/ncp_conn.c		optional ncp
netncp/ncp_crypt.c		optional ncp
netncp/ncp_login.c		optional ncp
netncp/ncp_mod.c		optional ncp
netncp/ncp_ncp.c		optional ncp
netncp/ncp_nls.c		optional ncp
netncp/ncp_rq.c			optional ncp
netncp/ncp_sock.c		optional ncp
netncp/ncp_subr.c		optional ncp
netsmb/smb_conn.c		optional netsmb
netsmb/smb_crypt.c		optional netsmb
netsmb/smb_dev.c		optional netsmb
netsmb/smb_iod.c		optional netsmb
netsmb/smb_rq.c			optional netsmb
netsmb/smb_smb.c		optional netsmb
netsmb/smb_subr.c		optional netsmb
netsmb/smb_trantcp.c		optional netsmb
netsmb/smb_usr.c		optional netsmb
nfs/nfs_common.c		optional nfsclient | nfsserver
nfs/nfs_lock.c			optional nfsclient | nfscl
nfsclient/bootp_subr.c		optional bootp nfsclient
nfsclient/krpc_subr.c		optional bootp nfsclient
nfsclient/nfs_bio.c		optional nfsclient
nfsclient/nfs_diskless.c	optional nfsclient nfs_root
nfsclient/nfs_node.c		optional nfsclient
nfsclient/nfs_krpc.c		optional nfsclient
nfsclient/nfs_subs.c		optional nfsclient
nfsclient/nfs_nfsiod.c		optional nfsclient
nfsclient/nfs_vfsops.c		optional nfsclient
nfsclient/nfs_vnops.c		optional nfsclient
nfsserver/nfs_fha.c		optional nfsserver
nfsserver/nfs_serv.c		optional nfsserver
nfsserver/nfs_srvkrpc.c		optional nfsserver
nfsserver/nfs_srvsubs.c		optional nfsserver
nfs/nfs_nfssvc.c		optional nfsserver | nfscl | nfsd
nlm/nlm_advlock.c		optional nfslockd nfsclient | nfsd nfsclient
nlm/nlm_prot_clnt.c		optional nfslockd | nfsd
nlm/nlm_prot_impl.c		optional nfslockd | nfsd
nlm/nlm_prot_server.c		optional nfslockd | nfsd
nlm/nlm_prot_svc.c		optional nfslockd | nfsd
nlm/nlm_prot_xdr.c		optional nfslockd | nfsd
nlm/sm_inter_xdr.c		optional nfslockd | nfsd
# crypto support
opencrypto/cast.c		optional crypto | ipsec
opencrypto/criov.c		optional crypto
opencrypto/crypto.c		optional crypto
opencrypto/cryptodev.c		optional cryptodev
opencrypto/cryptodev_if.m	optional crypto
opencrypto/cryptosoft.c		optional crypto
opencrypto/deflate.c		optional crypto
opencrypto/rmd160.c		optional crypto | ipsec
opencrypto/skipjack.c		optional crypto
opencrypto/xform.c		optional crypto
pci/alpm.c			optional alpm pci
pci/amdpm.c			optional amdpm pci | nfpm pci
pci/amdsmb.c			optional amdsmb pci
pci/if_rl.c			optional rl pci
pci/intpm.c			optional intpm pci
pci/ncr.c			optional ncr pci
pci/nfsmb.c			optional nfsmb pci
pci/viapm.c			optional viapm pci
rpc/auth_none.c			optional krpc | nfslockd | nfsclient | nfsserver | nfscl | nfsd
rpc/auth_unix.c			optional krpc | nfslockd | nfsclient | nfscl | nfsd
rpc/authunix_prot.c		optional krpc | nfslockd | nfsclient | nfsserver | nfscl | nfsd
rpc/clnt_dg.c			optional krpc | nfslockd | nfsclient | nfscl | nfsd
rpc/clnt_rc.c			optional krpc | nfslockd | nfsclient | nfscl | nfsd
rpc/clnt_vc.c			optional krpc | nfslockd | nfsclient | nfsserver | nfscl | nfsd
rpc/getnetconfig.c		optional krpc | nfslockd | nfsclient | nfsserver | nfscl | nfsd
rpc/replay.c			optional krpc | nfslockd | nfsserver | nfscl | nfsd
rpc/rpc_callmsg.c		optional krpc | nfslockd | nfsclient | nfsserver | nfscl | nfsd
rpc/rpc_generic.c		optional krpc | nfslockd | nfsclient | nfsserver | nfscl | nfsd
rpc/rpc_prot.c			optional krpc | nfslockd | nfsclient | nfsserver | nfscl | nfsd
rpc/rpcb_clnt.c			optional krpc | nfslockd | nfsclient | nfsserver | nfscl | nfsd
rpc/rpcb_prot.c			optional krpc | nfslockd | nfsclient | nfsserver | nfscl | nfsd
rpc/svc.c			optional krpc | nfslockd | nfsserver | nfscl | nfsd
rpc/svc_auth.c			optional krpc | nfslockd | nfsserver | nfscl | nfsd
rpc/svc_auth_unix.c		optional krpc | nfslockd | nfsserver | nfscl | nfsd
rpc/svc_dg.c			optional krpc | nfslockd | nfsserver | nfscl | nfsd
rpc/svc_generic.c		optional krpc | nfslockd | nfsserver | nfscl | nfsd
rpc/svc_vc.c			optional krpc | nfslockd | nfsserver | nfscl | nfsd
rpc/rpcsec_gss/rpcsec_gss.c	optional krpc kgssapi | nfslockd kgssapi | nfscl kgssapi | nfsd kgssapi
rpc/rpcsec_gss/rpcsec_gss_conf.c optional krpc kgssapi | nfslockd kgssapi | nfscl kgssapi | nfsd kgssapi
rpc/rpcsec_gss/rpcsec_gss_misc.c optional krpc kgssapi | nfslockd kgssapi | nfscl kgssapi | nfsd kgssapi
rpc/rpcsec_gss/rpcsec_gss_prot.c optional krpc kgssapi | nfslockd kgssapi | nfscl kgssapi | nfsd kgssapi
rpc/rpcsec_gss/svc_rpcsec_gss.c	optional krpc kgssapi | nfslockd kgssapi | nfscl kgssapi | nfsd kgssapi
security/audit/audit.c		optional audit
security/audit/audit_arg.c	optional audit
security/audit/audit_bsm.c	optional audit
security/audit/audit_bsm_domain.c	optional audit
security/audit/audit_bsm_errno.c	optional audit
security/audit/audit_bsm_fcntl.c	optional audit
security/audit/audit_bsm_klib.c	optional audit
security/audit/audit_bsm_socket_type.c	optional audit
security/audit/audit_bsm_token.c	optional audit
security/audit/audit_pipe.c	optional audit
security/audit/audit_syscalls.c	standard
security/audit/audit_trigger.c	optional audit
security/audit/audit_worker.c	optional audit
security/mac/mac_atalk.c	optional mac netatalk
security/mac/mac_audit.c	optional mac audit
security/mac/mac_cred.c		optional mac
security/mac/mac_framework.c	optional mac
security/mac/mac_inet.c		optional mac inet
security/mac/mac_inet6.c	optional mac inet6
security/mac/mac_label.c	optional mac
security/mac/mac_net.c		optional mac
security/mac/mac_pipe.c		optional mac
security/mac/mac_posix_sem.c	optional mac
security/mac/mac_posix_shm.c	optional mac
security/mac/mac_priv.c		optional mac
security/mac/mac_process.c	optional mac
security/mac/mac_socket.c	optional mac
security/mac/mac_syscalls.c	standard
security/mac/mac_system.c	optional mac
security/mac/mac_sysv_msg.c	optional mac
security/mac/mac_sysv_sem.c	optional mac
security/mac/mac_sysv_shm.c	optional mac
security/mac/mac_vfs.c		optional mac
security/mac_biba/mac_biba.c	optional mac_biba
security/mac_bsdextended/mac_bsdextended.c optional mac_bsdextended
security/mac_bsdextended/ugidfw_system.c optional mac_bsdextended
security/mac_bsdextended/ugidfw_vnode.c optional mac_bsdextended
security/mac_ifoff/mac_ifoff.c	optional mac_ifoff
security/mac_lomac/mac_lomac.c	optional mac_lomac
security/mac_mls/mac_mls.c	optional mac_mls
security/mac_none/mac_none.c	optional mac_none
security/mac_partition/mac_partition.c optional mac_partition
security/mac_portacl/mac_portacl.c optional mac_portacl
security/mac_seeotheruids/mac_seeotheruids.c optional mac_seeotheruids
security/mac_stub/mac_stub.c	optional mac_stub
security/mac_test/mac_test.c	optional mac_test
teken/teken.c			optional sc
ufs/ffs/ffs_alloc.c		optional ffs
ufs/ffs/ffs_balloc.c		optional ffs
ufs/ffs/ffs_inode.c		optional ffs
ufs/ffs/ffs_snapshot.c		optional ffs
ufs/ffs/ffs_softdep.c		optional ffs
ufs/ffs/ffs_subr.c		optional ffs
ufs/ffs/ffs_tables.c		optional ffs
ufs/ffs/ffs_vfsops.c		optional ffs
ufs/ffs/ffs_vnops.c		optional ffs
ufs/ffs/ffs_rawread.c		optional directio
ufs/ufs/ufs_acl.c		optional ffs
ufs/ufs/ufs_bmap.c		optional ffs
ufs/ufs/ufs_dirhash.c		optional ffs
ufs/ufs/ufs_extattr.c		optional ffs
ufs/ufs/ufs_gjournal.c		optional ffs UFS_GJOURNAL
ufs/ufs/ufs_inode.c		optional ffs
ufs/ufs/ufs_lookup.c		optional ffs
ufs/ufs/ufs_quota.c		optional ffs
ufs/ufs/ufs_vfsops.c		optional ffs
ufs/ufs/ufs_vnops.c		optional ffs
vm/default_pager.c		standard
vm/device_pager.c		standard
vm/phys_pager.c			standard
vm/redzone.c			optional DEBUG_REDZONE
vm/sg_pager.c			standard
vm/swap_pager.c			standard
vm/uma_core.c			standard
vm/uma_dbg.c			standard
vm/vm_contig.c			standard
vm/memguard.c			optional DEBUG_MEMGUARD
vm/vm_fault.c			standard
vm/vm_glue.c			standard
vm/vm_init.c			standard
vm/vm_kern.c			standard
vm/vm_map.c			standard
vm/vm_meter.c			standard
vm/vm_mmap.c			standard
vm/vm_object.c			standard
vm/vm_page.c			standard
vm/vm_pageout.c			standard
vm/vm_pager.c			standard
vm/vm_phys.c			standard
vm/vm_reserv.c			standard
vm/vm_unix.c			standard
vm/vm_zeroidle.c		standard
vm/vnode_pager.c		standard
xdr/xdr.c			optional krpc | nfslockd | nfsclient | nfsserver | nfscl | nfsd
xdr/xdr_array.c			optional krpc | nfslockd | nfsclient | nfsserver | nfscl | nfsd
xdr/xdr_mbuf.c			optional krpc | nfslockd | nfsclient | nfsserver | nfscl | nfsd
xdr/xdr_mem.c			optional krpc | nfslockd | nfsclient | nfsserver | nfscl | nfsd
xdr/xdr_reference.c		optional krpc | nfslockd | nfsclient | nfsserver | nfscl | nfsd
xdr/xdr_sizeof.c		optional krpc | nfslockd | nfsclient | nfsserver | nfscl | nfsd
#
gnu/fs/xfs/xfs_alloc.c		optional xfs \
	compile-with "${NORMAL_C} -I$S/gnu/fs/xfs/FreeBSD -I$S/gnu/fs/xfs/FreeBSD/support -I$S/gnu/fs/xfs" \
	warning "kernel contains GPL contaminated xfs filesystem"
gnu/fs/xfs/xfs_alloc_btree.c	optional xfs \
	compile-with "${NORMAL_C} -I$S/gnu/fs/xfs/FreeBSD -I$S/gnu/fs/xfs/FreeBSD/support -I$S/gnu/fs/xfs"
gnu/fs/xfs/xfs_bit.c		optional xfs \
	compile-with "${NORMAL_C} -I$S/gnu/fs/xfs/FreeBSD -I$S/gnu/fs/xfs/FreeBSD/support -I$S/gnu/fs/xfs"
gnu/fs/xfs/xfs_bmap.c		optional xfs \
	compile-with "${NORMAL_C} -I$S/gnu/fs/xfs/FreeBSD -I$S/gnu/fs/xfs/FreeBSD/support -I$S/gnu/fs/xfs"
gnu/fs/xfs/xfs_bmap_btree.c	optional xfs \
	compile-with "${NORMAL_C} -I$S/gnu/fs/xfs/FreeBSD -I$S/gnu/fs/xfs/FreeBSD/support -I$S/gnu/fs/xfs"
gnu/fs/xfs/xfs_btree.c		optional xfs \
	compile-with "${NORMAL_C} -I$S/gnu/fs/xfs/FreeBSD -I$S/gnu/fs/xfs/FreeBSD/support -I$S/gnu/fs/xfs"
gnu/fs/xfs/xfs_buf_item.c	optional xfs \
	compile-with "${NORMAL_C} -I$S/gnu/fs/xfs/FreeBSD -I$S/gnu/fs/xfs/FreeBSD/support -I$S/gnu/fs/xfs"
gnu/fs/xfs/xfs_da_btree.c	optional xfs \
	compile-with "${NORMAL_C} -I$S/gnu/fs/xfs/FreeBSD -I$S/gnu/fs/xfs/FreeBSD/support -I$S/gnu/fs/xfs"
gnu/fs/xfs/xfs_dir.c		optional xfs \
	compile-with "${NORMAL_C} -I$S/gnu/fs/xfs/FreeBSD -I$S/gnu/fs/xfs/FreeBSD/support -I$S/gnu/fs/xfs"
gnu/fs/xfs/xfs_dir2.c		optional xfs \
	compile-with "${NORMAL_C} -I$S/gnu/fs/xfs/FreeBSD -I$S/gnu/fs/xfs/FreeBSD/support -I$S/gnu/fs/xfs"
gnu/fs/xfs/xfs_dir2_block.c	optional xfs \
	compile-with "${NORMAL_C} -I$S/gnu/fs/xfs/FreeBSD -I$S/gnu/fs/xfs/FreeBSD/support -I$S/gnu/fs/xfs"
gnu/fs/xfs/xfs_dir2_data.c	optional xfs \
	compile-with "${NORMAL_C} -I$S/gnu/fs/xfs/FreeBSD -I$S/gnu/fs/xfs/FreeBSD/support -I$S/gnu/fs/xfs"
gnu/fs/xfs/xfs_dir2_leaf.c	optional xfs \
	compile-with "${NORMAL_C} -I$S/gnu/fs/xfs/FreeBSD -I$S/gnu/fs/xfs/FreeBSD/support -I$S/gnu/fs/xfs"
gnu/fs/xfs/xfs_dir2_node.c	optional xfs \
	compile-with "${NORMAL_C} -I$S/gnu/fs/xfs/FreeBSD -I$S/gnu/fs/xfs/FreeBSD/support -I$S/gnu/fs/xfs"
gnu/fs/xfs/xfs_dir2_sf.c	optional xfs \
	compile-with "${NORMAL_C} -I$S/gnu/fs/xfs/FreeBSD -I$S/gnu/fs/xfs/FreeBSD/support -I$S/gnu/fs/xfs"
gnu/fs/xfs/xfs_dir2_trace.c	optional xfs \
	compile-with "${NORMAL_C} -I$S/gnu/fs/xfs/FreeBSD -I$S/gnu/fs/xfs/FreeBSD/support -I$S/gnu/fs/xfs"
gnu/fs/xfs/xfs_dir_leaf.c	optional xfs \
	compile-with "${NORMAL_C} -I$S/gnu/fs/xfs/FreeBSD -I$S/gnu/fs/xfs/FreeBSD/support -I$S/gnu/fs/xfs"
gnu/fs/xfs/xfs_error.c		optional xfs \
	compile-with "${NORMAL_C} -I$S/gnu/fs/xfs/FreeBSD -I$S/gnu/fs/xfs/FreeBSD/support -I$S/gnu/fs/xfs"
gnu/fs/xfs/xfs_extfree_item.c	optional xfs \
	compile-with "${NORMAL_C} -I$S/gnu/fs/xfs/FreeBSD -I$S/gnu/fs/xfs/FreeBSD/support -I$S/gnu/fs/xfs"
gnu/fs/xfs/xfs_fsops.c		optional xfs \
	compile-with "${NORMAL_C} -I$S/gnu/fs/xfs/FreeBSD -I$S/gnu/fs/xfs/FreeBSD/support -I$S/gnu/fs/xfs"
gnu/fs/xfs/xfs_ialloc.c		optional xfs \
	compile-with "${NORMAL_C} -I$S/gnu/fs/xfs/FreeBSD -I$S/gnu/fs/xfs/FreeBSD/support -I$S/gnu/fs/xfs"
gnu/fs/xfs/xfs_ialloc_btree.c	optional xfs \
	compile-with "${NORMAL_C} -I$S/gnu/fs/xfs/FreeBSD -I$S/gnu/fs/xfs/FreeBSD/support -I$S/gnu/fs/xfs"
gnu/fs/xfs/xfs_inode.c		optional xfs \
	compile-with "${NORMAL_C} -I$S/gnu/fs/xfs/FreeBSD -I$S/gnu/fs/xfs/FreeBSD/support -I$S/gnu/fs/xfs"
gnu/fs/xfs/xfs_inode_item.c	optional xfs \
	compile-with "${NORMAL_C} -I$S/gnu/fs/xfs/FreeBSD -I$S/gnu/fs/xfs/FreeBSD/support -I$S/gnu/fs/xfs"
gnu/fs/xfs/xfs_iocore.c		optional xfs \
	compile-with "${NORMAL_C} -I$S/gnu/fs/xfs/FreeBSD -I$S/gnu/fs/xfs/FreeBSD/support -I$S/gnu/fs/xfs"
gnu/fs/xfs/xfs_itable.c		optional xfs \
	compile-with "${NORMAL_C} -I$S/gnu/fs/xfs/FreeBSD -I$S/gnu/fs/xfs/FreeBSD/support -I$S/gnu/fs/xfs"
gnu/fs/xfs/xfs_dfrag.c		optional xfs \
	compile-with "${NORMAL_C} -I$S/gnu/fs/xfs/FreeBSD -I$S/gnu/fs/xfs/FreeBSD/support -I$S/gnu/fs/xfs"
gnu/fs/xfs/xfs_log.c		optional xfs \
	compile-with "${NORMAL_C} -I$S/gnu/fs/xfs/FreeBSD -I$S/gnu/fs/xfs/FreeBSD/support -I$S/gnu/fs/xfs"
gnu/fs/xfs/xfs_log_recover.c	optional xfs \
	compile-with "${NORMAL_C} -I$S/gnu/fs/xfs/FreeBSD -I$S/gnu/fs/xfs/FreeBSD/support -I$S/gnu/fs/xfs"
gnu/fs/xfs/xfs_mount.c		optional xfs \
	compile-with "${NORMAL_C} -I$S/gnu/fs/xfs/FreeBSD -I$S/gnu/fs/xfs/FreeBSD/support -I$S/gnu/fs/xfs"
gnu/fs/xfs/xfs_rename.c		optional xfs \
	compile-with "${NORMAL_C} -I$S/gnu/fs/xfs/FreeBSD -I$S/gnu/fs/xfs/FreeBSD/support -I$S/gnu/fs/xfs"
gnu/fs/xfs/xfs_trans.c		optional xfs \
	compile-with "${NORMAL_C} -I$S/gnu/fs/xfs/FreeBSD -I$S/gnu/fs/xfs/FreeBSD/support -I$S/gnu/fs/xfs"
gnu/fs/xfs/xfs_trans_ail.c	optional xfs \
	compile-with "${NORMAL_C} -I$S/gnu/fs/xfs/FreeBSD -I$S/gnu/fs/xfs/FreeBSD/support -I$S/gnu/fs/xfs"
gnu/fs/xfs/xfs_trans_buf.c	optional xfs \
	compile-with "${NORMAL_C} -I$S/gnu/fs/xfs/FreeBSD -I$S/gnu/fs/xfs/FreeBSD/support -I$S/gnu/fs/xfs"
gnu/fs/xfs/xfs_trans_extfree.c	optional xfs \
	compile-with "${NORMAL_C} -I$S/gnu/fs/xfs/FreeBSD -I$S/gnu/fs/xfs/FreeBSD/support -I$S/gnu/fs/xfs"
gnu/fs/xfs/xfs_trans_inode.c	optional xfs \
	compile-with "${NORMAL_C} -I$S/gnu/fs/xfs/FreeBSD -I$S/gnu/fs/xfs/FreeBSD/support -I$S/gnu/fs/xfs"
gnu/fs/xfs/xfs_trans_item.c	optional xfs \
	compile-with "${NORMAL_C} -I$S/gnu/fs/xfs/FreeBSD -I$S/gnu/fs/xfs/FreeBSD/support -I$S/gnu/fs/xfs"
gnu/fs/xfs/xfs_utils.c		optional xfs \
	compile-with "${NORMAL_C} -I$S/gnu/fs/xfs/FreeBSD -I$S/gnu/fs/xfs/FreeBSD/support -I$S/gnu/fs/xfs"
gnu/fs/xfs/xfs_vfsops.c		optional xfs \
	compile-with "${NORMAL_C} -I$S/gnu/fs/xfs/FreeBSD -I$S/gnu/fs/xfs/FreeBSD/support -I$S/gnu/fs/xfs"
gnu/fs/xfs/xfs_vnodeops.c	optional xfs \
	compile-with "${NORMAL_C} -I$S/gnu/fs/xfs/FreeBSD -I$S/gnu/fs/xfs/FreeBSD/support -I$S/gnu/fs/xfs"
gnu/fs/xfs/xfs_rw.c		optional xfs \
	compile-with "${NORMAL_C} -I$S/gnu/fs/xfs/FreeBSD -I$S/gnu/fs/xfs/FreeBSD/support -I$S/gnu/fs/xfs"
gnu/fs/xfs/xfs_attr_leaf.c	optional xfs \
	compile-with "${NORMAL_C} -I$S/gnu/fs/xfs/FreeBSD -I$S/gnu/fs/xfs/FreeBSD/support -I$S/gnu/fs/xfs"
gnu/fs/xfs/xfs_attr.c		optional xfs \
	compile-with "${NORMAL_C} -I$S/gnu/fs/xfs/FreeBSD -I$S/gnu/fs/xfs/FreeBSD/support -I$S/gnu/fs/xfs"
gnu/fs/xfs/xfs_dmops.c		optional xfs \
	compile-with "${NORMAL_C} -I$S/gnu/fs/xfs/FreeBSD -I$S/gnu/fs/xfs/FreeBSD/support -I$S/gnu/fs/xfs"
gnu/fs/xfs/xfs_qmops.c		optional xfs \
	compile-with "${NORMAL_C} -I$S/gnu/fs/xfs/FreeBSD -I$S/gnu/fs/xfs/FreeBSD/support -I$S/gnu/fs/xfs"
gnu/fs/xfs/xfs_iget.c	optional xfs \
	compile-with "${NORMAL_C} -I$S/gnu/fs/xfs/FreeBSD -I$S/gnu/fs/xfs/FreeBSD/support -I$S/gnu/fs/xfs"
gnu/fs/xfs/FreeBSD/xfs_freebsd_iget.c	optional xfs \
	compile-with "${NORMAL_C} -I$S/gnu/fs/xfs/FreeBSD -I$S/gnu/fs/xfs/FreeBSD/support -I$S/gnu/fs/xfs"
gnu/fs/xfs/FreeBSD/xfs_mountops.c	optional xfs \
	compile-with "${NORMAL_C} -I$S/gnu/fs/xfs/FreeBSD -I$S/gnu/fs/xfs/FreeBSD/support -I$S/gnu/fs/xfs"
gnu/fs/xfs/FreeBSD/xfs_vnops.c	optional xfs \
	compile-with "${NORMAL_C} -I$S/gnu/fs/xfs/FreeBSD -I$S/gnu/fs/xfs/FreeBSD/support -I$S/gnu/fs/xfs"
gnu/fs/xfs/FreeBSD/xfs_frw.c	optional xfs \
	compile-with "${NORMAL_C} -I$S/gnu/fs/xfs/FreeBSD -I$S/gnu/fs/xfs/FreeBSD/support -I$S/gnu/fs/xfs"
gnu/fs/xfs/FreeBSD/xfs_buf.c	optional xfs \
	compile-with "${NORMAL_C} -I$S/gnu/fs/xfs/FreeBSD -I$S/gnu/fs/xfs/FreeBSD/support -I$S/gnu/fs/xfs"
gnu/fs/xfs/FreeBSD/xfs_globals.c	optional xfs \
	compile-with "${NORMAL_C} -I$S/gnu/fs/xfs/FreeBSD -I$S/gnu/fs/xfs/FreeBSD/support -I$S/gnu/fs/xfs"
gnu/fs/xfs/FreeBSD/xfs_dmistubs.c	optional xfs \
	compile-with "${NORMAL_C} -I$S/gnu/fs/xfs/FreeBSD -I$S/gnu/fs/xfs/FreeBSD/support -I$S/gnu/fs/xfs"
gnu/fs/xfs/FreeBSD/xfs_super.c	optional xfs \
	compile-with "${NORMAL_C} -I$S/gnu/fs/xfs/FreeBSD -I$S/gnu/fs/xfs/FreeBSD/support -I$S/gnu/fs/xfs"
gnu/fs/xfs/FreeBSD/xfs_stats.c	optional xfs \
	compile-with "${NORMAL_C} -I$S/gnu/fs/xfs/FreeBSD -I$S/gnu/fs/xfs/FreeBSD/support -I$S/gnu/fs/xfs"
gnu/fs/xfs/FreeBSD/xfs_vfs.c	optional xfs \
	compile-with "${NORMAL_C} -I$S/gnu/fs/xfs/FreeBSD -I$S/gnu/fs/xfs/FreeBSD/support -I$S/gnu/fs/xfs"
gnu/fs/xfs/FreeBSD/xfs_vnode.c	optional xfs \
	compile-with "${NORMAL_C} -I$S/gnu/fs/xfs/FreeBSD -I$S/gnu/fs/xfs/FreeBSD/support -I$S/gnu/fs/xfs"
gnu/fs/xfs/FreeBSD/xfs_sysctl.c	optional xfs \
	compile-with "${NORMAL_C} -I$S/gnu/fs/xfs/FreeBSD -I$S/gnu/fs/xfs/FreeBSD/support -I$S/gnu/fs/xfs"
gnu/fs/xfs/FreeBSD/xfs_fs_subr.c	optional xfs \
	compile-with "${NORMAL_C} -I$S/gnu/fs/xfs/FreeBSD -I$S/gnu/fs/xfs/FreeBSD/support -I$S/gnu/fs/xfs"
gnu/fs/xfs/FreeBSD/xfs_ioctl.c	optional xfs \
	compile-with "${NORMAL_C} -I$S/gnu/fs/xfs/FreeBSD -I$S/gnu/fs/xfs/FreeBSD/support -I$S/gnu/fs/xfs"
gnu/fs/xfs/FreeBSD/support/debug.c	optional xfs \
	compile-with "${NORMAL_C} -I$S/gnu/fs/xfs/FreeBSD -I$S/gnu/fs/xfs/FreeBSD/support -I$S/gnu/fs/xfs"
gnu/fs/xfs/FreeBSD/support/ktrace.c	optional xfs \
	compile-with "${NORMAL_C} -I$S/gnu/fs/xfs/FreeBSD -I$S/gnu/fs/xfs/FreeBSD/support -I$S/gnu/fs/xfs"
gnu/fs/xfs/FreeBSD/support/mrlock.c	optional xfs \
	compile-with "${NORMAL_C} -I$S/gnu/fs/xfs/FreeBSD -I$S/gnu/fs/xfs/FreeBSD/support -I$S/gnu/fs/xfs"
gnu/fs/xfs/FreeBSD/support/uuid.c	optional xfs \
	compile-with "${NORMAL_C} -I$S/gnu/fs/xfs/FreeBSD -I$S/gnu/fs/xfs/FreeBSD/support -I$S/gnu/fs/xfs"
gnu/fs/xfs/FreeBSD/support/kmem.c	optional xfs \
	compile-with "${NORMAL_C} -I$S/gnu/fs/xfs/FreeBSD -I$S/gnu/fs/xfs/FreeBSD/support -I$S/gnu/fs/xfs"
gnu/fs/xfs/xfs_iomap.c		optional xfs \
	compile-with "${NORMAL_C} -I$S/gnu/fs/xfs/FreeBSD -I$S/gnu/fs/xfs/FreeBSD/support -I$S/gnu/fs/xfs"
gnu/fs/xfs/xfs_behavior.c	optional xfs \
	compile-with "${NORMAL_C} -I$S/gnu/fs/xfs/FreeBSD -I$S/gnu/fs/xfs/FreeBSD/support -I$S/gnu/fs/xfs"

xen/gnttab.c			optional xen | xenhvm
xen/features.c			optional xen | xenhvm
xen/evtchn/evtchn.c		optional xen
xen/evtchn/evtchn_dev.c		optional xen | xenhvm
xen/xenbus/xenbus_if.m		optional xen | xenhvm
xen/xenbus/xenbus.c		optional xen | xenhvm
xen/xenbus/xenbusb_if.m		optional xen | xenhvm
xen/xenbus/xenbusb.c		optional xen | xenhvm
xen/xenbus/xenbusb_front.c	optional xen | xenhvm
xen/xenbus/xenbusb_back.c	optional xen | xenhvm
xen/xenstore/xenstore.c		optional xen | xenhvm
xen/xenstore/xenstore_dev.c	optional xen | xenhvm
dev/xen/balloon/balloon.c	optional xen | xenhvm
dev/xen/blkfront/blkfront.c	optional xen | xenhvm
dev/xen/blkback/blkback.c	optional xen | xenhvm
dev/xen/console/console.c	optional xen
dev/xen/console/xencons_ring.c	optional xen
dev/xen/control/control.c	optional xen | xenhvm
dev/xen/netfront/netfront.c	optional xen | xenhvm
dev/xen/xenpci/xenpci.c		optional xenpci
dev/xen/xenpci/evtchn.c         optional xenpci<|MERGE_RESOLUTION|>--- conflicted
+++ resolved
@@ -55,24 +55,12 @@
 	compile-with	"CC='${CC}' AWK=${AWK} sh $S/tools/sound/emu10k1-mkalsa.sh $S/gnu/dev/sound/pci/emu10k1-alsa.h emu10k1-alsa%diked.h" \
 	no-obj no-implicit-rule before-depend				   \
 	clean		"emu10k1-alsa%diked.h"
-#
-# The 'fdt_dtb_file' target covers an actual DTB file name, which is derived
-# from the specified source (DTS) file: <platform>.dts -> <platform>.dtb
-#
-fdt_dtb_file			optional fdt \
-	compile-with "if [ -f $S/boot/fdt/dts/${FDT_DTS_FILE} ]; then dtc -O dtb -o `echo ${FDT_DTS_FILE} | cut -d. -f1`.dtb -b 0 -p 1024 $S/boot/fdt/dts/${FDT_DTS_FILE}; fi" \
-	no-obj no-implicit-rule before-depend	\
-	clean		"`echo ${FDT_DTS_FILE} | cut -d. -f1`.dtb"
-fdt_static_dtb.h		optional fdt fdt_dtb_static \
-	compile-with "sh $S/tools/fdt/make_dtbh.sh ${FDT_DTS_FILE} ." \
-	no-obj no-implicit-rule before-depend \
-	clean		"fdt_static_dtb.h"
-p16v-alsa%diked.h		optional snd_emu10kx pci		   \
+p16v-alsa%diked.h		optional snd_emu10kx pci			   \
 	dependency	"$S/tools/sound/emu10k1-mkalsa.sh $S/gnu/dev/sound/pci/p16v-alsa.h" \
 	compile-with	"CC='${CC}' AWK=${AWK} sh $S/tools/sound/emu10k1-mkalsa.sh $S/gnu/dev/sound/pci/p16v-alsa.h p16v-alsa%diked.h" \
 	no-obj no-implicit-rule before-depend				   \
 	clean		"p16v-alsa%diked.h"
-p17v-alsa%diked.h		optional snd_emu10kx pci		   \
+p17v-alsa%diked.h		optional snd_emu10kx pci			   \
 	dependency	"$S/tools/sound/emu10k1-mkalsa.sh $S/gnu/dev/sound/pci/p17v-alsa.h" \
 	compile-with	"CC='${CC}' AWK=${AWK} sh $S/tools/sound/emu10k1-mkalsa.sh $S/gnu/dev/sound/pci/p17v-alsa.h p17v-alsa%diked.h" \
 	no-obj no-implicit-rule before-depend				   \
@@ -83,12 +71,12 @@
 	no-obj no-implicit-rule before-depend				   \
 	clean		"feeder_eq_gen.h"
 feeder_rate_gen.h		optional sound				   \
-	dependency	"$S/tools/sound/feeder_rate_mkfilter.awk"	   \
+	dependency	"$S/tools/sound/feeder_rate_mkfilter.awk"		   \
 	compile-with	"${AWK} -f $S/tools/sound/feeder_rate_mkfilter.awk -- ${FEEDER_RATE_PRESETS} > feeder_rate_gen.h" \
 	no-obj no-implicit-rule before-depend				   \
 	clean		"feeder_rate_gen.h"
 snd_fxdiv_gen.h			optional sound				   \
-	dependency	"$S/tools/sound/snd_fxdiv_gen.awk"		   \
+	dependency	"$S/tools/sound/snd_fxdiv_gen.awk"			   \
 	compile-with	"${AWK} -f $S/tools/sound/snd_fxdiv_gen.awk -- > snd_fxdiv_gen.h" \
 	no-obj no-implicit-rule before-depend				   \
 	clean		"snd_fxdiv_gen.h"
@@ -103,8 +91,8 @@
 	no-obj no-implicit-rule before-depend				   \
 	clean		"pccarddevs.h"
 teken_state.h		optional sc					   \
-	dependency	"$S/teken/gensequences $S/teken/sequences" \
-	compile-with	"${AWK} -f $S/teken/gensequences $S/teken/sequences > teken_state.h" \
+	dependency	"$S/dev/syscons/teken/gensequences $S/dev/syscons/teken/sequences" \
+	compile-with	"${AWK} -f $S/dev/syscons/teken/gensequences $S/dev/syscons/teken/sequences > teken_state.h" \
 	no-obj no-implicit-rule before-depend				   \
 	clean		"teken_state.h"
 usbdevs.h			optional usb				   \
@@ -140,7 +128,6 @@
 cam/scsi/scsi_sg.c		optional sg
 cam/scsi/scsi_targ_bh.c		optional targbh
 cam/scsi/scsi_target.c		optional targ
-cam/scsi/smp_all.c		optional scbus
 contrib/altq/altq/altq_cbq.c	optional altq \
 	compile-with "${NORMAL_C} -I$S/contrib/pf"
 contrib/altq/altq/altq_cdnr.c	optional altq
@@ -318,12 +305,6 @@
 	compile-with "${NORMAL_C} -I$S/contrib/ipfilter"
 contrib/ipfilter/netinet/mlfk_ipl.c optional ipfilter inet \
 	compile-with "${NORMAL_C} -I$S/contrib/ipfilter"
-contrib/libfdt/fdt.c			optional	fdt
-contrib/libfdt/fdt_ro.c			optional	fdt
-contrib/libfdt/fdt_rw.c			optional	fdt
-contrib/libfdt/fdt_strerror.c		optional	fdt
-contrib/libfdt/fdt_sw.c			optional	fdt
-contrib/libfdt/fdt_wip.c		optional	fdt
 contrib/ngatm/netnatm/api/cc_conn.c optional ngatm_ccatm \
 	compile-with "${NORMAL_C_NOWERROR} -I$S/contrib/ngatm"
 contrib/ngatm/netnatm/api/cc_data.c optional ngatm_ccatm \
@@ -432,6 +413,7 @@
 dev/aac/aac_linux.c		optional aac compat_linux
 dev/aac/aac_pci.c		optional aac pci
 dev/acpi_support/acpi_wmi.c	optional acpi_wmi acpi
+dev/acpi_support/acpi_aiboost.c	optional acpi_aiboost acpi
 dev/acpi_support/acpi_asus.c	optional acpi_asus acpi
 dev/acpi_support/acpi_fujitsu.c	optional acpi_fujitsu acpi
 dev/acpi_support/acpi_hp.c	optional acpi_hp acpi
@@ -872,15 +854,12 @@
 dev/drm/drm_drawable.c		optional drm
 dev/drm/drm_drv.c		optional drm
 dev/drm/drm_fops.c		optional drm
-dev/drm/drm_hashtab.c		optional drm
 dev/drm/drm_ioctl.c		optional drm
 dev/drm/drm_irq.c		optional drm
 dev/drm/drm_lock.c		optional drm
 dev/drm/drm_memory.c		optional drm
-dev/drm/drm_mm.c		optional drm
 dev/drm/drm_pci.c		optional drm
 dev/drm/drm_scatter.c		optional drm
-dev/drm/drm_sman.c		optional drm
 dev/drm/drm_sysctl.c		optional drm
 dev/drm/drm_vm.c		optional drm
 dev/drm/i915_dma.c		optional i915drm
@@ -919,14 +898,6 @@
 dev/drm/sis_ds.c		optional sisdrm
 dev/drm/sis_mm.c		optional sisdrm
 dev/drm/tdfx_drv.c		optional tdfxdrm
-dev/drm/via_dma.c		optional viadrm
-dev/drm/via_dmablit.c		optional viadrm
-dev/drm/via_drv.c		optional viadrm
-dev/drm/via_irq.c		optional viadrm
-dev/drm/via_map.c		optional viadrm
-dev/drm/via_mm.c		optional viadrm
-dev/drm/via_verifier.c		optional viadrm
-dev/drm/via_video.c		optional viadrm
 dev/ed/if_ed.c			optional ed
 dev/ed/if_ed_novell.c		optional ed
 dev/ed/if_ed_rtl80x9.c		optional ed
@@ -987,11 +958,6 @@
 dev/exca/exca.c			optional cbb
 dev/fatm/if_fatm.c		optional fatm pci
 dev/fb/splash.c			optional splash
-dev/fdt/fdt_common.c		optional fdt
-dev/fdt/fdt_pci.c		optional fdt pci
-dev/fdt/fdt_static_dtb.S	optional fdt fdt_dtb_static
-dev/fdt/fdtbus.c		optional fdt
-dev/fdt/simplebus.c		optional fdt
 dev/fe/if_fe.c			optional fe
 dev/fe/if_fe_pccard.c		optional fe pccard
 dev/firewire/firewire.c		optional firewire
@@ -1006,19 +972,10 @@
 dev/firewire/sbp.c		optional sbp
 dev/firewire/sbp_targ.c		optional sbp_targ
 dev/flash/at45d.c		optional at45d
-dev/flash/mx25l.c		optional mx25l
 dev/fxp/if_fxp.c		optional fxp inet
 dev/gem/if_gem.c		optional gem
 dev/gem/if_gem_pci.c		optional gem pci
 dev/gem/if_gem_sbus.c		optional gem sbus
-dev/gpio/gpiobus.c		optional gpio				\
-	dependency	"gpiobus_if.h"
-dev/gpio/gpioc.c		optional gpio				\
-	dependency	"gpio_if.h"
-dev/gpio/gpioiic.c		optional gpioiic
-dev/gpio/gpioled.c		optional gpioled
-dev/gpio/gpio_if.m		optional gpio
-dev/gpio/gpiobus_if.m		optional gpio
 dev/hatm/if_hatm.c		optional hatm pci
 dev/hatm/if_hatm_intr.c		optional hatm pci
 dev/hatm/if_hatm_ioctl.c	optional hatm pci
@@ -1075,7 +1032,7 @@
 	no-implicit-rule						\
 	clean		"ipw_bss.fwo"
 ipw_bss.fw			optional ipwbssfw | ipwfw		\
-	dependency	"$S/contrib/dev/ipw/ipw2100-1.3.fw.uu"		\
+	dependency	".PHONY"					\
 	compile-with	"uudecode -o ${.TARGET} $S/contrib/dev/ipw/ipw2100-1.3.fw.uu" \
 	no-obj no-implicit-rule						\
 	clean		"ipw_bss.fw"
@@ -1089,7 +1046,7 @@
 	no-implicit-rule						\
 	clean		"ipw_ibss.fwo"
 ipw_ibss.fw			optional ipwibssfw | ipwfw		\
-	dependency	"$S/contrib/dev/ipw/ipw2100-1.3-i.fw.uu"	\
+	dependency	".PHONY"					\
 	compile-with	"uudecode -o ${.TARGET} $S/contrib/dev/ipw/ipw2100-1.3-i.fw.uu" \
 	no-obj no-implicit-rule						\
 	clean		"ipw_ibss.fw"
@@ -1103,7 +1060,7 @@
 	no-implicit-rule						\
 	clean		"ipw_monitor.fwo"
 ipw_monitor.fw			optional ipwmonitorfw | ipwfw		\
-	dependency	"$S/contrib/dev/ipw/ipw2100-1.3-p.fw.uu"	\
+	dependency	".PHONY"					\
 	compile-with	"uudecode -o ${.TARGET} $S/contrib/dev/ipw/ipw2100-1.3-p.fw.uu" \
 	no-obj no-implicit-rule						\
 	clean		"ipw_monitor.fw"
@@ -1131,7 +1088,7 @@
 	no-implicit-rule						\
 	clean		"iwi_bss.fwo"
 iwi_bss.fw			optional iwibssfw | iwifw		\
-	dependency	"$S/contrib/dev/iwi/ipw2200-bss.fw.uu"		\
+	dependency	".PHONY"					\
 	compile-with	"uudecode -o ${.TARGET} $S/contrib/dev/iwi/ipw2200-bss.fw.uu" \
 	no-obj no-implicit-rule						\
 	clean		"iwi_bss.fw"
@@ -1145,7 +1102,7 @@
 	no-implicit-rule						\
 	clean		"iwi_ibss.fwo"
 iwi_ibss.fw			optional iwiibssfw | iwifw		\
-	dependency	"$S/contrib/dev/iwi/ipw2200-ibss.fw.uu"		\
+	dependency	".PHONY"					\
 	compile-with	"uudecode -o ${.TARGET} $S/contrib/dev/iwi/ipw2200-ibss.fw.uu" \
 	no-obj no-implicit-rule						\
 	clean		"iwi_ibss.fw"
@@ -1159,14 +1116,13 @@
 	no-implicit-rule						\
 	clean		"iwi_monitor.fwo"
 iwi_monitor.fw			optional iwimonitorfw | iwifw		\
-	dependency	"$S/contrib/dev/iwi/ipw2200-sniffer.fw.uu"	\
+	dependency	".PHONY"					\
 	compile-with	"uudecode -o ${.TARGET} $S/contrib/dev/iwi/ipw2200-sniffer.fw.uu" \
 	no-obj no-implicit-rule						\
 	clean		"iwi_monitor.fw"
 dev/iwn/if_iwn.c		optional iwn
 iwn1000fw.c			optional iwn1000fw | iwnfw		\
 	compile-with	"${AWK} -f $S/tools/fw_stub.awk iwn1000.fw:iwn1000fw -miwn1000fw -c${.TARGET}" \
-<<<<<<< HEAD
 	no-implicit-rule before-depend local				\
 	clean		"iwn1000fw.c"
 iwn1000fw.fwo			optional iwn1000fw | iwnfw		\
@@ -1220,61 +1176,6 @@
 	dependency	".PHONY"					\
 	compile-with	"uudecode -o ${.TARGET} $S/contrib/dev/iwn/iwlwifi-5150-8.24.2.2.fw.uu" \
 	no-obj no-implicit-rule						\
-=======
-	no-implicit-rule before-depend local				\
-	clean		"iwn1000fw.c"
-iwn1000fw.fwo			optional iwn1000fw | iwnfw		\
-	dependency	"iwn1000.fw"					\
-	compile-with	"${LD} -b binary -d -warn-common -r -d -o ${.TARGET} iwn1000.fw" \
-	no-implicit-rule						\
-	clean		"iwn1000fw.fwo"
-iwn1000.fw			optional iwn1000fw | iwnfw		\
-	dependency	"$S/contrib/dev/iwn/iwlwifi-1000-128.50.3.1.fw.uu" \
-	compile-with	"uudecode -o ${.TARGET} $S/contrib/dev/iwn/iwlwifi-1000-128.50.3.1.fw.uu" \
-	no-obj no-implicit-rule						\
-	clean		"iwn1000.fw"
-iwn4965fw.c			optional iwn4965fw | iwnfw		\
-	compile-with	"${AWK} -f $S/tools/fw_stub.awk iwn4965.fw:iwn4965fw -miwn4965fw -c${.TARGET}" \
-	no-implicit-rule before-depend local				\
-	clean		"iwn4965fw.c"
-iwn4965fw.fwo			optional iwn4965fw | iwnfw		\
-	dependency	"iwn4965.fw"					\
-	compile-with	"${LD} -b binary -d -warn-common -r -d -o ${.TARGET} iwn4965.fw" \
-	no-implicit-rule						\
-	clean		"iwn4965fw.fwo"
-iwn4965.fw			optional iwn4965fw | iwnfw		\
-	dependency	"$S/contrib/dev/iwn/iwlwifi-4965-228.61.2.24.fw.uu" \
-	compile-with	"uudecode -o ${.TARGET} $S/contrib/dev/iwn/iwlwifi-4965-228.61.2.24.fw.uu" \
-	no-obj no-implicit-rule						\
-	clean		"iwn4965.fw"
-iwn5000fw.c			optional iwn5000fw | iwnfw		\
-	compile-with	"${AWK} -f $S/tools/fw_stub.awk iwn5000.fw:iwn5000fw -miwn5000fw -c${.TARGET}" \
-	no-implicit-rule before-depend local				\
-	clean		"iwn5000fw.c"
-iwn5000fw.fwo		optional iwn5000fw | iwnfw			\
-	dependency	"iwn5000.fw"					\
-	compile-with	"${LD} -b binary -d -warn-common -r -d -o ${.TARGET} iwn5000.fw" \
-	no-implicit-rule						\
-	clean		"iwn5000fw.fwo"
-iwn5000.fw			optional iwn5000fw | iwnfw		\
-	dependency	"$S/contrib/dev/iwn/iwlwifi-5000-8.24.2.12.fw.uu" \
-	compile-with	"uudecode -o ${.TARGET} $S/contrib/dev/iwn/iwlwifi-5000-8.24.2.12.fw.uu"	\
-	no-obj no-implicit-rule						\
-	clean		"iwn5000.fw"
-iwn5150fw.c			optional iwn5150fw | iwnfw		\
-	compile-with	"${AWK} -f $S/tools/fw_stub.awk iwn5150.fw:iwn5150fw -miwn5150fw -c${.TARGET}" \
-	no-implicit-rule before-depend local				\
-	clean		"iwn5150fw.c"
-iwn5150fw.fwo			optional iwn5150fw | iwnfw		\
-	dependency	"iwn5150.fw"					\
-	compile-with	"${LD} -b binary -d -warn-common -r -d -o ${.TARGET} iwn5150.fw" \
-	no-implicit-rule						\
-	clean		"iwn5150fw.fwo"
-iwn5150.fw			optional iwn5150fw | iwnfw		\
-	dependency	"$S/contrib/dev/iwn/iwlwifi-5150-8.24.2.2.fw.uu"\
-	compile-with	"uudecode -o ${.TARGET} $S/contrib/dev/iwn/iwlwifi-5150-8.24.2.2.fw.uu" \
-	no-obj no-implicit-rule						\
->>>>>>> 04ab2fc1
 	clean		"iwn5150.fw"
 iwn6000fw.c			optional iwn6000fw | iwnfw		\
 	compile-with	"${AWK} -f $S/tools/fw_stub.awk iwn6000.fw:iwn6000fw -miwn6000fw -c${.TARGET}" \
@@ -1286,11 +1187,7 @@
 	no-implicit-rule						\
 	clean		"iwn6000fw.fwo"
 iwn6000.fw			optional iwn6000fw | iwnfw		\
-<<<<<<< HEAD
 	dependency	".PHONY"					\
-=======
-	dependency	"$S/contrib/dev/iwn/iwlwifi-6000-9.221.4.1.fw.uu" \
->>>>>>> 04ab2fc1
 	compile-with	"uudecode -o ${.TARGET} $S/contrib/dev/iwn/iwlwifi-6000-9.221.4.1.fw.uu" \
 	no-obj no-implicit-rule						\
 	clean		"iwn6000.fw"
@@ -1304,11 +1201,7 @@
 	no-implicit-rule						\
 	clean		"iwn6050fw.fwo"
 iwn6050.fw			optional iwn6050fw | iwnfw		\
-<<<<<<< HEAD
 	dependency	".PHONY"					\
-=======
-	dependency	"$S/contrib/dev/iwn/iwlwifi-6050-9.201.4.1.fw.uu" \
->>>>>>> 04ab2fc1
 	compile-with	"uudecode -o ${.TARGET} $S/contrib/dev/iwn/iwlwifi-6050-9.201.4.1.fw.uu" \
 	no-obj no-implicit-rule						\
 	clean		"iwn6000.fw"
@@ -1409,11 +1302,6 @@
 dev/mmc/mmcbus_if.m		standard
 dev/mmc/mmcsd.c			optional mmcsd
 dev/mn/if_mn.c			optional mn pci
-dev/mps/mps.c			optional mps
-dev/mps/mps_pci.c		optional mps pci
-dev/mps/mps_sas.c		optional mps
-dev/mps/mps_table.c		optional mps
-dev/mps/mps_user.c		optional mps
 dev/mpt/mpt.c			optional mpt
 dev/mpt/mpt_cam.c		optional mpt
 dev/mpt/mpt_debug.c		optional mpt
@@ -1437,7 +1325,7 @@
 	no-implicit-rule						\
 	clean		"mw88W8363.fwo"
 mw88W8363.fw		optional mwlfw					\
-	dependency	"$S/contrib/dev/mwl/mw88W8363.fw.uu"		\
+	dependency	".PHONY"					\
 	compile-with	"uudecode -o ${.TARGET} $S/contrib/dev/mwl/mw88W8363.fw.uu"	\
 	no-obj no-implicit-rule						\
 	clean		"mw88W8363.fw"
@@ -1447,7 +1335,7 @@
 	no-implicit-rule						\
 	clean		"mwlboot.fwo"
 mwlboot.fw		optional mwlfw					\
-	dependency	"$S/contrib/dev/mwl/mwlboot.fw.uu"		\
+	dependency	".PHONY"					\
 	compile-with	"uudecode -o ${.TARGET} $S/contrib/dev/mwl/mwlboot.fw.uu"	\
 	no-obj no-implicit-rule						\
 	clean		"mwlboot.fw"
@@ -1532,7 +1420,6 @@
 dev/pst/pst-iop.c		optional pst
 dev/pst/pst-pci.c		optional pst pci
 dev/pst/pst-raid.c		optional pst
-dev/pty/pty.c			optional pty
 dev/puc/puc.c			optional puc
 dev/puc/puc_cfg.c		optional puc
 dev/puc/puc_pccard.c		optional puc pccard
@@ -1552,7 +1439,7 @@
 	no-implicit-rule						\
 	clean		"rt2561fw.fwo"
 rt2561.fw			optional rt2561fw | ralfw		\
-	dependency	"$S/contrib/dev/ral/rt2561.fw.uu"		\
+	dependency	".PHONY"					\
 	compile-with	"uudecode -o ${.TARGET} $S/contrib/dev/ral/rt2561.fw.uu" \
 	no-obj no-implicit-rule						\
 	clean		"rt2561.fw"
@@ -1566,7 +1453,7 @@
 	no-implicit-rule						\
 	clean		"rt2561sfw.fwo"
 rt2561s.fw			optional rt2561sfw | ralfw		\
-	dependency	"$S/contrib/dev/ral/rt2561s.fw.uu"		\
+	dependency	".PHONY"					\
 	compile-with	"uudecode -o ${.TARGET} $S/contrib/dev/ral/rt2561s.fw.uu"	\
 	no-obj no-implicit-rule						\
 	clean		"rt2561s.fw"
@@ -1580,7 +1467,7 @@
 	no-implicit-rule						\
 	clean		"rt2661fw.fwo"
 rt2661.fw			optional rt2661fw | ralfw		\
-	dependency	"$S/contrib/dev/ral/rt2661.fw.uu"		\
+	dependency	".PHONY"					\
 	compile-with	"uudecode -o ${.TARGET} $S/contrib/dev/ral/rt2661.fw.uu"	\
 	no-obj no-implicit-rule						\
 	clean		"rt2661.fw"
@@ -1594,7 +1481,7 @@
 	no-implicit-rule						\
 	clean		"rt2860fw.fwo"
 rt2860.fw			optional rt2860fw | ralfw		\
-	dependency	"$S/contrib/dev/ral/rt2860.fw.uu"		\
+	dependency	".PHONY"					\
 	compile-with	"uudecode -o ${.TARGET} $S/contrib/dev/ral/rt2860.fw.uu"	\
 	no-obj no-implicit-rule						\
 	clean		"rt2860.fw"
@@ -1787,7 +1674,6 @@
 dev/uart/uart_bus_acpi.c	optional uart acpi
 #dev/uart/uart_bus_cbus.c	optional uart cbus
 dev/uart/uart_bus_ebus.c	optional uart ebus
-dev/uart/uart_bus_fdt.c		optional uart fdt
 dev/uart/uart_bus_isa.c		optional uart isa
 dev/uart/uart_bus_pccard.c	optional uart pccard
 dev/uart/uart_bus_pci.c		optional uart pci
@@ -1850,7 +1736,6 @@
 dev/usb/usb_mbuf.c		optional usb
 dev/usb/usb_msctest.c		optional usb
 dev/usb/usb_parse.c		optional usb
-dev/usb/usb_pf.c		optional usb
 dev/usb/usb_process.c		optional usb
 dev/usb/usb_request.c		optional usb
 dev/usb/usb_transfer.c		optional usb
@@ -1958,7 +1843,7 @@
 	no-implicit-rule						\
 	clean		"wpifw.fwo"
 wpi.fw			optional wpifw					\
-	dependency	"$S/contrib/dev/wpi/iwlwifi-3945-2.14.4.fw.uu"	\
+	dependency	".PHONY"					\
 	compile-with	"uudecode -o ${.TARGET} $S/contrib/dev/wpi/iwlwifi-3945-2.14.4.fw.uu"	\
 	no-obj no-implicit-rule						\
 	clean		"wpi.fw"
@@ -1973,7 +1858,6 @@
 fs/coda/coda_vnops.c		optional vcoda
 fs/deadfs/dead_vnops.c		standard
 fs/devfs/devfs_devs.c		standard
-fs/devfs/devfs_dir.c		standard
 fs/devfs/devfs_rule.c		standard
 fs/devfs/devfs_vfsops.c		standard
 fs/devfs/devfs_vnops.c		standard
@@ -2119,7 +2003,6 @@
 geom/linux_lvm/g_linux_lvm.c	optional geom_linux_lvm
 geom/mirror/g_mirror.c		optional geom_mirror
 geom/mirror/g_mirror_ctl.c	optional geom_mirror
-geom/mountver/g_mountver.c	optional geom_mountver
 geom/multipath/g_multipath.c	optional geom_multipath
 geom/nop/g_nop.c		optional geom_nop
 geom/part/g_part.c		standard
@@ -2147,15 +2030,18 @@
 geom/virstor/g_virstor.c	optional geom_virstor
 geom/virstor/g_virstor_md.c	optional geom_virstor
 geom/zero/g_zero.c		optional geom_zero
-fs/ext2fs/ext2_alloc.c		optional ext2fs
-fs/ext2fs/ext2_balloc.c		optional ext2fs
-fs/ext2fs/ext2_bmap.c		optional ext2fs
-fs/ext2fs/ext2_inode.c		optional ext2fs
-fs/ext2fs/ext2_inode_cnv.c	optional ext2fs
-fs/ext2fs/ext2_lookup.c		optional ext2fs
-fs/ext2fs/ext2_subr.c		optional ext2fs
-fs/ext2fs/ext2_vfsops.c		optional ext2fs
-fs/ext2fs/ext2_vnops.c		optional ext2fs
+gnu/fs/ext2fs/ext2_alloc.c		optional ext2fs \
+	warning "kernel contains GPL contaminated ext2fs filesystem"
+gnu/fs/ext2fs/ext2_balloc.c	optional ext2fs
+gnu/fs/ext2fs/ext2_bmap.c	optional ext2fs
+gnu/fs/ext2fs/ext2_inode.c	optional ext2fs
+gnu/fs/ext2fs/ext2_inode_cnv.c	optional ext2fs
+gnu/fs/ext2fs/ext2_linux_balloc.c	optional ext2fs
+gnu/fs/ext2fs/ext2_linux_ialloc.c	optional ext2fs
+gnu/fs/ext2fs/ext2_lookup.c	optional ext2fs
+gnu/fs/ext2fs/ext2_subr.c	optional ext2fs
+gnu/fs/ext2fs/ext2_vfsops.c	optional ext2fs
+gnu/fs/ext2fs/ext2_vnops.c	optional ext2fs
 gnu/fs/reiserfs/reiserfs_hashes.c	optional reiserfs \
 	warning "kernel contains GPL contaminated ReiserFS filesystem"
 gnu/fs/reiserfs/reiserfs_inode.c	optional reiserfs
@@ -2169,6 +2055,7 @@
 isa/isa_if.m			standard
 isa/isa_common.c		optional isa
 isa/isahint.c			optional isa
+isa/orm.c			optional isa
 isa/pnp.c			optional isa isapnp
 isa/pnpparse.c			optional isa isapnp
 fs/cd9660/cd9660_bmap.c	optional cd9660
@@ -2201,13 +2088,11 @@
 kern/kern_descrip.c		standard
 kern/kern_dtrace.c		optional kdtrace_hooks
 kern/kern_environment.c		standard
-kern/kern_et.c			standard
 kern/kern_event.c		standard
 kern/kern_exec.c		standard
 kern/kern_exit.c		standard
 kern/kern_fail.c		standard
 kern/kern_fork.c		standard
-kern/kern_gzio.c		optional gzio
 kern/kern_idle.c		standard
 kern/kern_intr.c		standard
 kern/kern_jail.c		standard
@@ -2239,6 +2124,7 @@
 kern/kern_sema.c		standard
 kern/kern_shutdown.c		standard
 kern/kern_sig.c			standard
+kern/kern_subr.c		standard
 kern/kern_switch.c		standard
 kern/kern_sx.c			standard
 kern/kern_synch.c		standard
@@ -2275,7 +2161,6 @@
 kern/subr_eventhandler.c	standard
 kern/subr_fattime.c		standard
 kern/subr_firmware.c		optional firmware
-kern/subr_hash.c		standard
 kern/subr_hints.c		standard
 kern/subr_kdb.c			standard
 kern/subr_kobj.c		standard
@@ -2301,7 +2186,6 @@
 kern/subr_taskqueue.c		standard
 kern/subr_trap.c		standard
 kern/subr_turnstile.c		standard
-kern/subr_uio.c			standard
 kern/subr_unit.c		standard
 kern/subr_witness.c		optional witness
 kern/sys_generic.c		standard
@@ -2319,6 +2203,7 @@
 kern/tty_inq.c			standard
 kern/tty_outq.c			standard
 kern/tty_pts.c			standard
+kern/tty_pty.c			optional pty
 kern/tty_tty.c			standard
 kern/tty_ttydisc.c		standard
 kern/uipc_accf.c		optional inet
@@ -2346,7 +2231,6 @@
 kern/vfs_init.c			standard
 kern/vfs_lookup.c		standard
 kern/vfs_mount.c		standard
-kern/vfs_mountroot.c		standard
 kern/vfs_subr.c			standard
 kern/vfs_syscalls.c		standard
 kern/vfs_vnops.c		standard
@@ -2503,7 +2387,7 @@
 net/vnet.c			optional vimage
 net/zlib.c			optional crypto | geom_uzip | ipsec | \
 					 mxge | netgraph_deflate | \
-					 ddb_ctf | gzio
+					 ddb_ctf
 net80211/ieee80211.c		optional wlan
 net80211/ieee80211_acl.c	optional wlan wlan_acl
 net80211/ieee80211_action.c	optional wlan
@@ -2631,7 +2515,6 @@
 netgraph/ng_tee.c		optional netgraph_tee
 netgraph/ng_tty.c		optional netgraph_tty
 netgraph/ng_vjc.c		optional netgraph_vjc
-netgraph/ng_vlan.c		optional netgraph_vlan
 netinet/accf_data.c		optional accept_filter_data inet
 netinet/accf_dns.c		optional accept_filter_dns inet
 netinet/accf_http.c		optional accept_filter_http inet
@@ -2652,11 +2535,7 @@
 netinet/ip_divert.c		optional inet ipdivert ipfirewall
 netinet/ipfw/dn_heap.c		optional inet dummynet
 netinet/ipfw/dn_sched_fifo.c	optional inet dummynet
-<<<<<<< HEAD
 netinet/ipfw/dn_sched_prio.c	optional inet dummynet 
-=======
-netinet/ipfw/dn_sched_prio.c	optional inet dummynet
->>>>>>> 04ab2fc1
 netinet/ipfw/dn_sched_qfq.c	optional inet dummynet 
 netinet/ipfw/dn_sched_rr.c	optional inet dummynet
 netinet/ipfw/dn_sched_wf2q.c	optional inet dummynet 
@@ -2681,8 +2560,6 @@
 netinet/ip_options.c		optional inet
 netinet/ip_output.c		optional inet
 netinet/raw_ip.c		optional inet
-netinet/cc/cc.c			optional inet
-netinet/cc/cc_newreno.c		optional inet
 netinet/sctp_asconf.c		optional inet sctp
 netinet/sctp_auth.c		optional inet sctp
 netinet/sctp_bsd_addr.c		optional inet sctp
@@ -2901,7 +2778,6 @@
 security/mac_seeotheruids/mac_seeotheruids.c optional mac_seeotheruids
 security/mac_stub/mac_stub.c	optional mac_stub
 security/mac_test/mac_test.c	optional mac_test
-teken/teken.c			optional sc
 ufs/ffs/ffs_alloc.c		optional ffs
 ufs/ffs/ffs_balloc.c		optional ffs
 ufs/ffs/ffs_inode.c		optional ffs
@@ -2916,7 +2792,7 @@
 ufs/ufs/ufs_bmap.c		optional ffs
 ufs/ufs/ufs_dirhash.c		optional ffs
 ufs/ufs/ufs_extattr.c		optional ffs
-ufs/ufs/ufs_gjournal.c		optional ffs UFS_GJOURNAL
+ufs/ufs/ufs_gjournal.c		optional ffs
 ufs/ufs/ufs_inode.c		optional ffs
 ufs/ufs/ufs_lookup.c		optional ffs
 ufs/ufs/ufs_quota.c		optional ffs

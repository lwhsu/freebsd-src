# $FreeBSD$
#
# The long compile-with and dependency lines are required because of
# limitations in config: backslash-newline doesn't work in strings, and
# dependency lines other than the first are silently ignored.
#
acpi_quirks.h			optional acpi				   \
	dependency	"$S/tools/acpi_quirks2h.awk $S/dev/acpica/acpi_quirks" \
	compile-with	"${AWK} -f $S/tools/acpi_quirks2h.awk $S/dev/acpica/acpi_quirks" \
	no-obj no-implicit-rule before-depend				   \
	clean		"acpi_quirks.h"
aicasm				optional ahc | ahd			   \
	dependency	"$S/dev/aic7xxx/aicasm/*.[chyl]"		   \
	compile-with	"CC='${CC}' ${MAKE} -f $S/dev/aic7xxx/aicasm/Makefile MAKESRCPATH=$S/dev/aic7xxx/aicasm" \
	no-obj no-implicit-rule						   \
	clean		"aicasm* y.tab.h"
aic7xxx_seq.h			optional ahc				   \
	compile-with	"./aicasm ${INCLUDES} -I$S/cam/scsi -I$S/dev/aic7xxx -o aic7xxx_seq.h -r aic7xxx_reg.h -p aic7xxx_reg_print.c -i $S/dev/aic7xxx/aic7xxx_osm.h $S/dev/aic7xxx/aic7xxx.seq"   \
	no-obj no-implicit-rule before-depend local			   \
	clean		"aic7xxx_seq.h"					   \
	dependency	"$S/dev/aic7xxx/aic7xxx.{reg,seq} $S/cam/scsi/scsi_message.h aicasm"
aic7xxx_reg.h			optional ahc				   \
	compile-with	"./aicasm ${INCLUDES} -I$S/cam/scsi -I$S/dev/aic7xxx -o aic7xxx_seq.h -r aic7xxx_reg.h -p aic7xxx_reg_print.c -i $S/dev/aic7xxx/aic7xxx_osm.h $S/dev/aic7xxx/aic7xxx.seq"   \
	no-obj no-implicit-rule before-depend local			   \
	clean		"aic7xxx_reg.h"					   \
	dependency	"$S/dev/aic7xxx/aic7xxx.{reg,seq} $S/cam/scsi/scsi_message.h aicasm"
aic7xxx_reg_print.c		optional ahc				   \
	compile-with	"./aicasm ${INCLUDES} -I$S/cam/scsi -I$S/dev/aic7xxx -o aic7xxx_seq.h -r aic7xxx_reg.h -p aic7xxx_reg_print.c -i $S/dev/aic7xxx/aic7xxx_osm.h $S/dev/aic7xxx/aic7xxx.seq"   \
	no-obj no-implicit-rule local					   \
	clean		"aic7xxx_reg_print.c"				   \
	dependency	"$S/dev/aic7xxx/aic7xxx.{reg,seq} $S/cam/scsi/scsi_message.h aicasm"
aic7xxx_reg_print.o		optional ahc ahc_reg_pretty_print	   \
	compile-with	"${NORMAL_C}"					   \
	no-implicit-rule local
aic79xx_seq.h		optional ahd pci				   \
	compile-with	"./aicasm ${INCLUDES} -I$S/cam/scsi -I$S/dev/aic7xxx -o aic79xx_seq.h -r aic79xx_reg.h -p aic79xx_reg_print.c -i $S/dev/aic7xxx/aic79xx_osm.h $S/dev/aic7xxx/aic79xx.seq"   \
	no-obj no-implicit-rule before-depend local			   \
	clean		"aic79xx_seq.h"					   \
	dependency	"$S/dev/aic7xxx/aic79xx.{reg,seq} $S/cam/scsi/scsi_message.h aicasm"
aic79xx_reg.h		optional ahd pci				   \
	compile-with	"./aicasm ${INCLUDES} -I$S/cam/scsi -I$S/dev/aic7xxx -o aic79xx_seq.h -r aic79xx_reg.h -p aic79xx_reg_print.c -i $S/dev/aic7xxx/aic79xx_osm.h $S/dev/aic7xxx/aic79xx.seq"   \
	no-obj no-implicit-rule before-depend local			   \
	clean		"aic79xx_reg.h"					   \
	dependency	"$S/dev/aic7xxx/aic79xx.{reg,seq} $S/cam/scsi/scsi_message.h aicasm"
aic79xx_reg_print.c	optional ahd pci				   \
	compile-with	"./aicasm ${INCLUDES} -I$S/cam/scsi -I$S/dev/aic7xxx -o aic79xx_seq.h -r aic79xx_reg.h -p aic79xx_reg_print.c -i $S/dev/aic7xxx/aic79xx_osm.h $S/dev/aic7xxx/aic79xx.seq"   \
	no-obj no-implicit-rule local					   \
	clean		"aic79xx_reg_print.c"				   \
	dependency	"$S/dev/aic7xxx/aic79xx.{reg,seq} $S/cam/scsi/scsi_message.h aicasm"
aic79xx_reg_print.o		optional ahd pci ahd_reg_pretty_print	   \
	compile-with	"${NORMAL_C}"					   \
	no-implicit-rule local
emu10k1-alsa%diked.h		optional snd_emu10k1 | snd_emu10kx	   \
	dependency	"$S/tools/sound/emu10k1-mkalsa.sh $S/gnu/dev/sound/pci/emu10k1-alsa.h" \
	compile-with	"CC='${CC}' AWK=${AWK} sh $S/tools/sound/emu10k1-mkalsa.sh $S/gnu/dev/sound/pci/emu10k1-alsa.h emu10k1-alsa%diked.h" \
	no-obj no-implicit-rule before-depend				   \
	clean		"emu10k1-alsa%diked.h"
p16v-alsa%diked.h		optional snd_emu10kx pci			   \
	dependency	"$S/tools/sound/emu10k1-mkalsa.sh $S/gnu/dev/sound/pci/p16v-alsa.h" \
	compile-with	"CC='${CC}' AWK=${AWK} sh $S/tools/sound/emu10k1-mkalsa.sh $S/gnu/dev/sound/pci/p16v-alsa.h p16v-alsa%diked.h" \
	no-obj no-implicit-rule before-depend				   \
	clean		"p16v-alsa%diked.h"
p17v-alsa%diked.h		optional snd_emu10kx pci			   \
	dependency	"$S/tools/sound/emu10k1-mkalsa.sh $S/gnu/dev/sound/pci/p17v-alsa.h" \
	compile-with	"CC='${CC}' AWK=${AWK} sh $S/tools/sound/emu10k1-mkalsa.sh $S/gnu/dev/sound/pci/p17v-alsa.h p17v-alsa%diked.h" \
	no-obj no-implicit-rule before-depend				   \
	clean		"p17v-alsa%diked.h"
feeder_eq_gen.h			optional sound				   \
	dependency	"$S/tools/sound/feeder_eq_mkfilter.awk"		   \
	compile-with	"${AWK} -f $S/tools/sound/feeder_eq_mkfilter.awk -- ${FEEDER_EQ_PRESETS} > feeder_eq_gen.h" \
	no-obj no-implicit-rule before-depend				   \
	clean		"feeder_eq_gen.h"
feeder_rate_gen.h		optional sound				   \
	dependency	"$S/tools/sound/feeder_rate_mkfilter.awk"		   \
	compile-with	"${AWK} -f $S/tools/sound/feeder_rate_mkfilter.awk -- ${FEEDER_RATE_PRESETS} > feeder_rate_gen.h" \
	no-obj no-implicit-rule before-depend				   \
	clean		"feeder_rate_gen.h"
snd_fxdiv_gen.h			optional sound				   \
	dependency	"$S/tools/sound/snd_fxdiv_gen.awk"			   \
	compile-with	"${AWK} -f $S/tools/sound/snd_fxdiv_gen.awk -- > snd_fxdiv_gen.h" \
	no-obj no-implicit-rule before-depend				   \
	clean		"snd_fxdiv_gen.h"
miidevs.h			optional miibus | mii			   \
	dependency	"$S/tools/miidevs2h.awk $S/dev/mii/miidevs"	   \
	compile-with	"${AWK} -f $S/tools/miidevs2h.awk $S/dev/mii/miidevs" \
	no-obj no-implicit-rule before-depend				   \
	clean		"miidevs.h"
pccarddevs.h			standard				   \
	dependency	"$S/tools/pccarddevs2h.awk $S/dev/pccard/pccarddevs" \
	compile-with	"${AWK} -f $S/tools/pccarddevs2h.awk $S/dev/pccard/pccarddevs" \
	no-obj no-implicit-rule before-depend				   \
	clean		"pccarddevs.h"
teken_state.h		optional sc					   \
	dependency	"$S/dev/syscons/teken/gensequences $S/dev/syscons/teken/sequences" \
	compile-with	"${AWK} -f $S/dev/syscons/teken/gensequences $S/dev/syscons/teken/sequences > teken_state.h" \
	no-obj no-implicit-rule before-depend				   \
	clean		"teken_state.h"
usbdevs.h			optional usb				   \
	dependency	"$S/tools/usbdevs2h.awk $S/dev/usb/usbdevs" \
	compile-with	"${AWK} -f $S/tools/usbdevs2h.awk $S/dev/usb/usbdevs -h" \
	no-obj no-implicit-rule before-depend				   \
	clean		"usbdevs.h"
usbdevs_data.h			optional usb				   \
	dependency	"$S/tools/usbdevs2h.awk $S/dev/usb/usbdevs" \
	compile-with	"${AWK} -f $S/tools/usbdevs2h.awk $S/dev/usb/usbdevs -d" \
	no-obj no-implicit-rule before-depend				   \
	clean		"usbdevs_data.h"
cam/cam.c			optional scbus
cam/cam_periph.c		optional scbus
cam/cam_queue.c			optional scbus
cam/cam_sim.c			optional scbus
cam/cam_xpt.c			optional scbus
cam/ata/ata_all.c		optional scbus
cam/ata/ata_xpt.c		optional scbus
cam/ata/ata_pmp.c		optional scbus
cam/scsi/scsi_xpt.c		optional scbus
cam/scsi/scsi_all.c		optional scbus
cam/scsi/scsi_cd.c		optional cd
cam/scsi/scsi_ch.c		optional ch
cam/ata/ata_da.c		optional ada | da
cam/scsi/scsi_da.c		optional da
cam/scsi/scsi_low.c		optional ct | ncv | nsp | stg
cam/scsi/scsi_low_pisa.c	optional ct | ncv | nsp | stg
cam/scsi/scsi_pass.c		optional pass
cam/scsi/scsi_pt.c		optional pt
cam/scsi/scsi_sa.c		optional sa
cam/scsi/scsi_ses.c		optional ses
cam/scsi/scsi_sg.c		optional sg
cam/scsi/scsi_targ_bh.c		optional targbh
cam/scsi/scsi_target.c		optional targ
contrib/altq/altq/altq_cbq.c	optional altq \
	compile-with "${NORMAL_C} -I$S/contrib/pf"
contrib/altq/altq/altq_cdnr.c	optional altq
contrib/altq/altq/altq_hfsc.c	optional altq \
	compile-with "${NORMAL_C} -I$S/contrib/pf"
contrib/altq/altq/altq_priq.c	optional altq \
	compile-with "${NORMAL_C} -I$S/contrib/pf"
contrib/altq/altq/altq_red.c	optional altq \
	compile-with "${NORMAL_C} -I$S/contrib/pf"
contrib/altq/altq/altq_rio.c	optional altq \
	compile-with "${NORMAL_C} -I$S/contrib/pf"
contrib/altq/altq/altq_rmclass.c optional altq
contrib/altq/altq/altq_subr.c	optional altq \
	compile-with "${NORMAL_C} -I$S/contrib/pf"
contrib/dev/acpica/debugger/dbcmds.c	optional acpi acpi_debug
contrib/dev/acpica/debugger/dbdisply.c	optional acpi acpi_debug
contrib/dev/acpica/debugger/dbexec.c	optional acpi acpi_debug
contrib/dev/acpica/debugger/dbfileio.c	optional acpi acpi_debug
contrib/dev/acpica/debugger/dbhistry.c	optional acpi acpi_debug
contrib/dev/acpica/debugger/dbinput.c	optional acpi acpi_debug
contrib/dev/acpica/debugger/dbstats.c	optional acpi acpi_debug
contrib/dev/acpica/debugger/dbutils.c	optional acpi acpi_debug
contrib/dev/acpica/debugger/dbxface.c	optional acpi acpi_debug
contrib/dev/acpica/disassembler/dmbuffer.c	optional acpi acpi_debug
contrib/dev/acpica/disassembler/dmnames.c	optional acpi acpi_debug
contrib/dev/acpica/disassembler/dmopcode.c	optional acpi acpi_debug
contrib/dev/acpica/disassembler/dmobject.c	optional acpi acpi_debug
contrib/dev/acpica/disassembler/dmresrc.c	optional acpi acpi_debug
contrib/dev/acpica/disassembler/dmresrcl.c	optional acpi acpi_debug
contrib/dev/acpica/disassembler/dmresrcs.c	optional acpi acpi_debug
contrib/dev/acpica/disassembler/dmutils.c	optional acpi acpi_debug
contrib/dev/acpica/disassembler/dmwalk.c	optional acpi acpi_debug
contrib/dev/acpica/dispatcher/dsfield.c		optional acpi
contrib/dev/acpica/dispatcher/dsinit.c		optional acpi
contrib/dev/acpica/dispatcher/dsmethod.c	optional acpi
contrib/dev/acpica/dispatcher/dsmthdat.c	optional acpi
contrib/dev/acpica/dispatcher/dsobject.c	optional acpi
contrib/dev/acpica/dispatcher/dsopcode.c	optional acpi
contrib/dev/acpica/dispatcher/dsutils.c		optional acpi
contrib/dev/acpica/dispatcher/dswexec.c		optional acpi
contrib/dev/acpica/dispatcher/dswload.c		optional acpi
contrib/dev/acpica/dispatcher/dswscope.c	optional acpi
contrib/dev/acpica/dispatcher/dswstate.c	optional acpi
contrib/dev/acpica/events/evevent.c		optional acpi
contrib/dev/acpica/events/evgpe.c		optional acpi
contrib/dev/acpica/events/evgpeblk.c		optional acpi
contrib/dev/acpica/events/evgpeinit.c		optional acpi
contrib/dev/acpica/events/evgpeutil.c		optional acpi
contrib/dev/acpica/events/evmisc.c		optional acpi
contrib/dev/acpica/events/evregion.c		optional acpi
contrib/dev/acpica/events/evrgnini.c		optional acpi
contrib/dev/acpica/events/evsci.c		optional acpi
contrib/dev/acpica/events/evxface.c		optional acpi
contrib/dev/acpica/events/evxfevnt.c		optional acpi
contrib/dev/acpica/events/evxfgpe.c		optional acpi
contrib/dev/acpica/events/evxfregn.c		optional acpi
contrib/dev/acpica/executer/exconfig.c		optional acpi
contrib/dev/acpica/executer/exconvrt.c		optional acpi
contrib/dev/acpica/executer/excreate.c		optional acpi
contrib/dev/acpica/executer/exdebug.c		optional acpi
contrib/dev/acpica/executer/exdump.c		optional acpi
contrib/dev/acpica/executer/exfield.c		optional acpi
contrib/dev/acpica/executer/exfldio.c		optional acpi
contrib/dev/acpica/executer/exmisc.c		optional acpi
contrib/dev/acpica/executer/exmutex.c		optional acpi
contrib/dev/acpica/executer/exnames.c		optional acpi
contrib/dev/acpica/executer/exoparg1.c		optional acpi
contrib/dev/acpica/executer/exoparg2.c		optional acpi
contrib/dev/acpica/executer/exoparg3.c		optional acpi
contrib/dev/acpica/executer/exoparg6.c		optional acpi
contrib/dev/acpica/executer/exprep.c		optional acpi
contrib/dev/acpica/executer/exregion.c		optional acpi
contrib/dev/acpica/executer/exresnte.c		optional acpi
contrib/dev/acpica/executer/exresolv.c		optional acpi
contrib/dev/acpica/executer/exresop.c		optional acpi
contrib/dev/acpica/executer/exstore.c		optional acpi
contrib/dev/acpica/executer/exstoren.c		optional acpi
contrib/dev/acpica/executer/exstorob.c		optional acpi
contrib/dev/acpica/executer/exsystem.c		optional acpi
contrib/dev/acpica/executer/exutils.c		optional acpi
contrib/dev/acpica/hardware/hwacpi.c		optional acpi
contrib/dev/acpica/hardware/hwgpe.c		optional acpi
contrib/dev/acpica/hardware/hwpci.c		optional acpi
contrib/dev/acpica/hardware/hwregs.c		optional acpi
contrib/dev/acpica/hardware/hwsleep.c		optional acpi
contrib/dev/acpica/hardware/hwtimer.c		optional acpi
contrib/dev/acpica/hardware/hwvalid.c		optional acpi
contrib/dev/acpica/hardware/hwxface.c		optional acpi
contrib/dev/acpica/namespace/nsaccess.c		optional acpi
contrib/dev/acpica/namespace/nsalloc.c		optional acpi
contrib/dev/acpica/namespace/nsdump.c		optional acpi
contrib/dev/acpica/namespace/nseval.c		optional acpi
contrib/dev/acpica/namespace/nsinit.c		optional acpi
contrib/dev/acpica/namespace/nsload.c		optional acpi
contrib/dev/acpica/namespace/nsnames.c		optional acpi
contrib/dev/acpica/namespace/nsobject.c		optional acpi
contrib/dev/acpica/namespace/nsparse.c		optional acpi
contrib/dev/acpica/namespace/nspredef.c		optional acpi
contrib/dev/acpica/namespace/nsrepair.c		optional acpi
contrib/dev/acpica/namespace/nsrepair2.c	optional acpi
contrib/dev/acpica/namespace/nssearch.c		optional acpi
contrib/dev/acpica/namespace/nsutils.c		optional acpi
contrib/dev/acpica/namespace/nswalk.c		optional acpi
contrib/dev/acpica/namespace/nsxfeval.c		optional acpi
contrib/dev/acpica/namespace/nsxfname.c		optional acpi
contrib/dev/acpica/namespace/nsxfobj.c		optional acpi
contrib/dev/acpica/parser/psargs.c		optional acpi
contrib/dev/acpica/parser/psloop.c		optional acpi
contrib/dev/acpica/parser/psopcode.c		optional acpi
contrib/dev/acpica/parser/psparse.c		optional acpi
contrib/dev/acpica/parser/psscope.c		optional acpi
contrib/dev/acpica/parser/pstree.c		optional acpi
contrib/dev/acpica/parser/psutils.c		optional acpi
contrib/dev/acpica/parser/pswalk.c		optional acpi
contrib/dev/acpica/parser/psxface.c		optional acpi
contrib/dev/acpica/resources/rsaddr.c		optional acpi
contrib/dev/acpica/resources/rscalc.c		optional acpi
contrib/dev/acpica/resources/rscreate.c		optional acpi
contrib/dev/acpica/resources/rsdump.c		optional acpi
contrib/dev/acpica/resources/rsinfo.c		optional acpi
contrib/dev/acpica/resources/rsio.c		optional acpi
contrib/dev/acpica/resources/rsirq.c		optional acpi
contrib/dev/acpica/resources/rslist.c		optional acpi
contrib/dev/acpica/resources/rsmemory.c		optional acpi
contrib/dev/acpica/resources/rsmisc.c		optional acpi
contrib/dev/acpica/resources/rsutils.c		optional acpi
contrib/dev/acpica/resources/rsxface.c		optional acpi
contrib/dev/acpica/tables/tbfadt.c		optional acpi
contrib/dev/acpica/tables/tbfind.c		optional acpi
contrib/dev/acpica/tables/tbinstal.c		optional acpi
contrib/dev/acpica/tables/tbutils.c		optional acpi
contrib/dev/acpica/tables/tbxface.c		optional acpi
contrib/dev/acpica/tables/tbxfroot.c		optional acpi
contrib/dev/acpica/utilities/utalloc.c		optional acpi
contrib/dev/acpica/utilities/utcache.c		optional acpi
contrib/dev/acpica/utilities/utcopy.c		optional acpi
contrib/dev/acpica/utilities/utdebug.c		optional acpi
contrib/dev/acpica/utilities/utdelete.c		optional acpi
contrib/dev/acpica/utilities/uteval.c		optional acpi
contrib/dev/acpica/utilities/utglobal.c		optional acpi
contrib/dev/acpica/utilities/utids.c		optional acpi
contrib/dev/acpica/utilities/utinit.c		optional acpi
contrib/dev/acpica/utilities/utlock.c		optional acpi
contrib/dev/acpica/utilities/utmath.c		optional acpi
contrib/dev/acpica/utilities/utmisc.c		optional acpi
contrib/dev/acpica/utilities/utmutex.c		optional acpi
contrib/dev/acpica/utilities/utobject.c		optional acpi
contrib/dev/acpica/utilities/utosi.c		optional acpi
contrib/dev/acpica/utilities/utresrc.c		optional acpi
contrib/dev/acpica/utilities/utstate.c		optional acpi
contrib/dev/acpica/utilities/utxface.c		optional acpi
contrib/dev/acpica/utilities/utxferror.c	optional acpi
contrib/ipfilter/netinet/fil.c	optional ipfilter inet \
	compile-with "${NORMAL_C} -I$S/contrib/ipfilter"
contrib/ipfilter/netinet/ip_auth.c optional ipfilter inet \
	compile-with "${NORMAL_C} -I$S/contrib/ipfilter"
contrib/ipfilter/netinet/ip_fil_freebsd.c optional ipfilter inet \
	compile-with "${NORMAL_C} -I$S/contrib/ipfilter"
contrib/ipfilter/netinet/ip_frag.c optional ipfilter inet \
	compile-with "${NORMAL_C} -I$S/contrib/ipfilter"
contrib/ipfilter/netinet/ip_log.c optional ipfilter inet \
	compile-with "${NORMAL_C} -I$S/contrib/ipfilter"
contrib/ipfilter/netinet/ip_nat.c optional ipfilter inet \
	compile-with "${NORMAL_C} -I$S/contrib/ipfilter"
contrib/ipfilter/netinet/ip_proxy.c optional ipfilter inet \
	compile-with "${NORMAL_C} -I$S/contrib/ipfilter"
contrib/ipfilter/netinet/ip_state.c optional ipfilter inet \
	compile-with "${NORMAL_C} -I$S/contrib/ipfilter"
contrib/ipfilter/netinet/ip_lookup.c optional ipfilter inet \
	compile-with "${NORMAL_C} -Wno-error -I$S/contrib/ipfilter"
contrib/ipfilter/netinet/ip_pool.c optional ipfilter inet \
	compile-with "${NORMAL_C} -I$S/contrib/ipfilter"
contrib/ipfilter/netinet/ip_htable.c optional ipfilter inet \
	compile-with "${NORMAL_C} -I$S/contrib/ipfilter"
contrib/ipfilter/netinet/ip_sync.c optional ipfilter inet \
	compile-with "${NORMAL_C} -I$S/contrib/ipfilter"
contrib/ipfilter/netinet/mlfk_ipl.c optional ipfilter inet \
	compile-with "${NORMAL_C} -I$S/contrib/ipfilter"
contrib/ngatm/netnatm/api/cc_conn.c optional ngatm_ccatm \
	compile-with "${NORMAL_C_NOWERROR} -I$S/contrib/ngatm"
contrib/ngatm/netnatm/api/cc_data.c optional ngatm_ccatm \
	compile-with "${NORMAL_C} -I$S/contrib/ngatm"
contrib/ngatm/netnatm/api/cc_dump.c optional ngatm_ccatm \
	compile-with "${NORMAL_C} -I$S/contrib/ngatm"
contrib/ngatm/netnatm/api/cc_port.c optional ngatm_ccatm \
	compile-with "${NORMAL_C} -I$S/contrib/ngatm"
contrib/ngatm/netnatm/api/cc_sig.c optional ngatm_ccatm \
	compile-with "${NORMAL_C} -I$S/contrib/ngatm"
contrib/ngatm/netnatm/api/cc_user.c optional ngatm_ccatm \
	compile-with "${NORMAL_C} -I$S/contrib/ngatm"
contrib/ngatm/netnatm/api/unisap.c optional ngatm_ccatm \
	compile-with "${NORMAL_C} -I$S/contrib/ngatm"
contrib/ngatm/netnatm/misc/straddr.c optional ngatm_atmbase \
	compile-with "${NORMAL_C} -I$S/contrib/ngatm"
contrib/ngatm/netnatm/misc/unimsg_common.c optional ngatm_atmbase \
	compile-with "${NORMAL_C} -I$S/contrib/ngatm"
contrib/ngatm/netnatm/msg/traffic.c optional ngatm_atmbase \
	compile-with "${NORMAL_C} -I$S/contrib/ngatm"
contrib/ngatm/netnatm/msg/uni_ie.c optional ngatm_atmbase \
	compile-with "${NORMAL_C} -I$S/contrib/ngatm"
contrib/ngatm/netnatm/msg/uni_msg.c optional ngatm_atmbase \
	compile-with "${NORMAL_C} -I$S/contrib/ngatm"
contrib/ngatm/netnatm/saal/saal_sscfu.c	optional ngatm_sscfu \
	compile-with "${NORMAL_C} -I$S/contrib/ngatm"
contrib/ngatm/netnatm/saal/saal_sscop.c	optional ngatm_sscop \
	compile-with "${NORMAL_C} -I$S/contrib/ngatm"
contrib/ngatm/netnatm/sig/sig_call.c optional ngatm_uni \
	compile-with "${NORMAL_C} -I$S/contrib/ngatm"
contrib/ngatm/netnatm/sig/sig_coord.c optional ngatm_uni \
	compile-with "${NORMAL_C} -I$S/contrib/ngatm"
contrib/ngatm/netnatm/sig/sig_party.c optional ngatm_uni \
	compile-with "${NORMAL_C} -I$S/contrib/ngatm"
contrib/ngatm/netnatm/sig/sig_print.c optional ngatm_uni \
	compile-with "${NORMAL_C} -I$S/contrib/ngatm"
contrib/ngatm/netnatm/sig/sig_reset.c optional ngatm_uni \
	compile-with "${NORMAL_C} -I$S/contrib/ngatm"
contrib/ngatm/netnatm/sig/sig_uni.c optional ngatm_uni \
	compile-with "${NORMAL_C} -I$S/contrib/ngatm"
contrib/ngatm/netnatm/sig/sig_unimsgcpy.c optional ngatm_uni \
	compile-with "${NORMAL_C} -I$S/contrib/ngatm"
contrib/ngatm/netnatm/sig/sig_verify.c optional ngatm_uni \
	compile-with "${NORMAL_C} -I$S/contrib/ngatm"
contrib/pf/net/if_pflog.c	optional pflog pf inet \
	compile-with "${NORMAL_C} -I$S/contrib/pf"
contrib/pf/net/if_pfsync.c	optional pfsync pf inet \
	compile-with "${NORMAL_C} -I$S/contrib/pf"
contrib/pf/net/pf.c		optional pf inet \
	compile-with "${NORMAL_C} -I$S/contrib/pf"
contrib/pf/net/pf_if.c		optional pf inet \
	compile-with "${NORMAL_C} -I$S/contrib/pf"
contrib/pf/net/pf_ioctl.c	optional pf inet \
	compile-with "${NORMAL_C} -I$S/contrib/pf"
contrib/pf/net/pf_norm.c	optional pf inet \
	compile-with "${NORMAL_C} -I$S/contrib/pf"
contrib/pf/net/pf_osfp.c	optional pf inet \
	compile-with "${NORMAL_C} -I$S/contrib/pf"
contrib/pf/net/pf_ruleset.c	optional pf inet \
	compile-with "${NORMAL_C} -I$S/contrib/pf"
contrib/pf/net/pf_subr.c	optional pf inet \
	compile-with "${NORMAL_C} -I$S/contrib/pf"
contrib/pf/net/pf_table.c	optional pf inet \
	compile-with "${NORMAL_C} -I$S/contrib/pf"
contrib/pf/netinet/in4_cksum.c	optional pf inet
crypto/blowfish/bf_ecb.c	optional ipsec 
crypto/blowfish/bf_skey.c	optional crypto | ipsec 
crypto/camellia/camellia.c	optional crypto | ipsec 
crypto/camellia/camellia-api.c	optional crypto | ipsec 
crypto/des/des_ecb.c		optional crypto | ipsec | netsmb
crypto/des/des_setkey.c		optional crypto | ipsec | netsmb
crypto/rc4/rc4.c		optional netgraph_mppc_encryption | kgssapi
crypto/rijndael/rijndael-alg-fst.c optional crypto | geom_bde | \
					 ipsec | random | wlan_ccmp
crypto/rijndael/rijndael-api-fst.c optional geom_bde | random
crypto/rijndael/rijndael-api.c	optional crypto | ipsec | wlan_ccmp
crypto/sha1.c			optional carp | crypto | ipsec | \
					 netgraph_mppc_encryption | sctp
crypto/sha2/sha2.c		optional crypto | geom_bde | ipsec | random | \
					 sctp
ddb/db_access.c			optional	ddb
ddb/db_break.c			optional	ddb
ddb/db_capture.c		optional	ddb
ddb/db_command.c		optional	ddb
ddb/db_examine.c		optional	ddb
ddb/db_expr.c			optional	ddb
ddb/db_input.c			optional	ddb
ddb/db_lex.c			optional	ddb
ddb/db_main.c			optional	ddb
ddb/db_output.c			optional	ddb
ddb/db_print.c			optional	ddb
ddb/db_ps.c			optional	ddb
ddb/db_run.c			optional	ddb
ddb/db_script.c			optional	ddb
ddb/db_sym.c			optional	ddb
ddb/db_thread.c			optional	ddb
ddb/db_textdump.c		optional	ddb
ddb/db_variables.c		optional	ddb
ddb/db_watch.c			optional	ddb
ddb/db_write_cmd.c		optional	ddb
#dev/dpt/dpt_control.c		optional dpt
dev/aac/aac.c			optional aac
dev/aac/aac_cam.c		optional aacp aac
dev/aac/aac_debug.c		optional aac
dev/aac/aac_disk.c		optional aac
dev/aac/aac_linux.c		optional aac compat_linux
dev/aac/aac_pci.c		optional aac pci
dev/acpi_support/acpi_wmi.c	optional acpi_wmi acpi
dev/acpi_support/acpi_aiboost.c	optional acpi_aiboost acpi
dev/acpi_support/acpi_asus.c	optional acpi_asus acpi
dev/acpi_support/acpi_fujitsu.c	optional acpi_fujitsu acpi
dev/acpi_support/acpi_hp.c	optional acpi_hp acpi
dev/acpi_support/acpi_ibm.c	optional acpi_ibm acpi
dev/acpi_support/acpi_panasonic.c optional acpi_panasonic acpi
dev/acpi_support/acpi_sony.c	optional acpi_sony acpi
dev/acpi_support/acpi_toshiba.c	optional acpi_toshiba acpi
dev/acpi_support/atk0110.c	optional aibs acpi
dev/acpica/Osd/OsdDebug.c	optional acpi
dev/acpica/Osd/OsdHardware.c	optional acpi
dev/acpica/Osd/OsdInterrupt.c	optional acpi
dev/acpica/Osd/OsdMemory.c	optional acpi
dev/acpica/Osd/OsdSchedule.c	optional acpi
dev/acpica/Osd/OsdStream.c	optional acpi
dev/acpica/Osd/OsdSynch.c	optional acpi
dev/acpica/Osd/OsdTable.c	optional acpi
dev/acpica/acpi.c		optional acpi
dev/acpica/acpi_acad.c		optional acpi
dev/acpica/acpi_battery.c	optional acpi
dev/acpica/acpi_button.c	optional acpi
dev/acpica/acpi_cmbat.c		optional acpi
dev/acpica/acpi_cpu.c		optional acpi
dev/acpica/acpi_ec.c		optional acpi
dev/acpica/acpi_hpet.c		optional acpi
dev/acpica/acpi_isab.c		optional acpi isa
dev/acpica/acpi_lid.c		optional acpi
dev/acpica/acpi_package.c	optional acpi
dev/acpica/acpi_pci.c		optional acpi pci
dev/acpica/acpi_pci_link.c	optional acpi pci
dev/acpica/acpi_pcib.c		optional acpi pci
dev/acpica/acpi_pcib_acpi.c	optional acpi pci
dev/acpica/acpi_pcib_pci.c	optional acpi pci
dev/acpica/acpi_perf.c		optional acpi
dev/acpica/acpi_powerres.c	optional acpi
dev/acpica/acpi_quirk.c		optional acpi
dev/acpica/acpi_resource.c	optional acpi
dev/acpica/acpi_smbat.c		optional acpi
dev/acpica/acpi_thermal.c	optional acpi
dev/acpica/acpi_throttle.c	optional acpi
dev/acpica/acpi_timer.c		optional acpi
dev/acpica/acpi_video.c		optional acpi_video acpi
dev/acpica/acpi_dock.c		optional acpi_dock acpi
dev/adlink/adlink.c		optional adlink
dev/advansys/adv_eisa.c		optional adv eisa
dev/advansys/adv_pci.c		optional adv pci
dev/advansys/advansys.c		optional adv
dev/advansys/advlib.c		optional adv
dev/advansys/advmcode.c		optional adv
dev/advansys/adw_pci.c		optional adw pci
dev/advansys/adwcam.c		optional adw
dev/advansys/adwlib.c		optional adw
dev/advansys/adwmcode.c		optional adw
dev/ae/if_ae.c			optional ae pci
dev/age/if_age.c		optional age pci inet
dev/agp/agp.c			optional agp pci
dev/agp/agp_if.m			optional agp pci
dev/aha/aha.c			optional aha
dev/aha/aha_isa.c		optional aha isa
dev/aha/aha_mca.c		optional aha mca
dev/ahb/ahb.c			optional ahb eisa
dev/ahci/ahci.c			optional ahci pci
dev/aic/aic.c			optional aic
dev/aic/aic_pccard.c		optional aic pccard
dev/aic7xxx/ahc_eisa.c		optional ahc eisa
dev/aic7xxx/ahc_isa.c		optional ahc isa
dev/aic7xxx/ahc_pci.c		optional ahc pci
dev/aic7xxx/ahd_pci.c		optional ahd pci
dev/aic7xxx/aic7770.c		optional ahc
dev/aic7xxx/aic79xx.c		optional ahd pci
dev/aic7xxx/aic79xx_osm.c	optional ahd pci
dev/aic7xxx/aic79xx_pci.c	optional ahd pci
dev/aic7xxx/aic7xxx.c		optional ahc
dev/aic7xxx/aic7xxx_93cx6.c	optional ahc
dev/aic7xxx/aic7xxx_osm.c	optional ahc
dev/aic7xxx/aic7xxx_pci.c	optional ahc pci
dev/alc/if_alc.c		optional alc pci inet
dev/ale/if_ale.c		optional ale pci inet
dev/amd/amd.c			optional amd
dev/amr/amr.c			optional amr
dev/amr/amr_cam.c		optional amrp amr
dev/amr/amr_disk.c		optional amr
dev/amr/amr_linux.c		optional amr compat_linux
dev/amr/amr_pci.c		optional amr pci
dev/an/if_an.c			optional an
dev/an/if_an_isa.c		optional an isa
dev/an/if_an_pccard.c		optional an pccard
dev/an/if_an_pci.c		optional an pci
dev/asr/asr.c			optional asr pci
#
dev/ata/ata_if.m		optional ata | atacore
dev/ata/ata-all.c		optional ata | atacore
dev/ata/ata-dma.c		optional ata | atacore
dev/ata/ata-lowlevel.c		optional ata | atacore
dev/ata/ata-queue.c		optional ata | atacore
dev/ata/ata-sata.c		optional ata | atacore
dev/ata/ata-card.c		optional ata pccard | atapccard
dev/ata/ata-cbus.c		optional ata pc98 | atapc98
dev/ata/ata-isa.c		optional ata isa | ataisa
dev/ata/ata-pci.c		optional ata pci | atapci
dev/ata/chipsets/ata-ahci.c	optional ata pci | ataahci | ataacerlabs | \
					 ataati | ataintel | atajmicron | \
					 atavia | atanvidia
dev/ata/chipsets/ata-acard.c	optional ata pci | ataacard
dev/ata/chipsets/ata-acerlabs.c	optional ata pci | ataacerlabs
dev/ata/chipsets/ata-adaptec.c	optional ata pci | ataadaptec
dev/ata/chipsets/ata-amd.c	optional ata pci | ataamd
dev/ata/chipsets/ata-ati.c	optional ata pci | ataati
dev/ata/chipsets/ata-cenatek.c	optional ata pci | atacenatek
dev/ata/chipsets/ata-cypress.c	optional ata pci | atacypress
dev/ata/chipsets/ata-cyrix.c	optional ata pci | atacyrix
dev/ata/chipsets/ata-highpoint.c	optional ata pci | atahighpoint
dev/ata/chipsets/ata-intel.c	optional ata pci | ataintel
dev/ata/chipsets/ata-ite.c	optional ata pci | ataite
dev/ata/chipsets/ata-jmicron.c	optional ata pci | atajmicron
dev/ata/chipsets/ata-marvell.c	optional ata pci | atamarvell | ataadaptec
dev/ata/chipsets/ata-micron.c	optional ata pci | atamicron
dev/ata/chipsets/ata-national.c	optional ata pci | atanational
dev/ata/chipsets/ata-netcell.c	optional ata pci | atanetcell
dev/ata/chipsets/ata-nvidia.c	optional ata pci | atanvidia
dev/ata/chipsets/ata-promise.c	optional ata pci | atapromise
dev/ata/chipsets/ata-serverworks.c	optional ata pci | ataserverworks
dev/ata/chipsets/ata-siliconimage.c	optional ata pci | atasiliconimage | ataati
dev/ata/chipsets/ata-sis.c	optional ata pci | atasis
dev/ata/chipsets/ata-via.c	optional ata pci | atavia
dev/ata/ata-disk.c		optional atadisk
dev/ata/ata-raid.c		optional ataraid
dev/ata/atapi-cd.c		optional atapicd
dev/ata/atapi-fd.c		optional atapifd
dev/ata/atapi-tape.c		optional atapist
dev/ata/atapi-cam.c		optional atapicam
#
dev/ath/if_ath.c		optional ath \
	compile-with "${NORMAL_C} -I$S/dev/ath"
dev/ath/if_ath_pci.c		optional ath pci \
	compile-with "${NORMAL_C} -I$S/dev/ath"
dev/ath/ah_osdep.c		optional ath \
	compile-with "${NORMAL_C} -I$S/dev/ath"
#
dev/ath/ath_hal/ah.c		optional ath \
	compile-with "${NORMAL_C} -I$S/dev/ath"
dev/ath/ath_hal/ah_eeprom_v1.c	optional ath_hal | ath_ar5210 \
	compile-with "${NORMAL_C} -I$S/dev/ath"
dev/ath/ath_hal/ah_eeprom_v3.c	optional ath_hal | ath_ar5211 | ath_ar5212 \
	compile-with "${NORMAL_C} -I$S/dev/ath"
dev/ath/ath_hal/ah_eeprom_v14.c \
	optional ath_hal | ath_ar5416 | ath_ar9160 | ath_ar9280 \
	compile-with "${NORMAL_C} -I$S/dev/ath"
dev/ath/ath_hal/ah_eeprom_v4k.c \
	optional ath_hal | ath_ar9285 \
	compile-with "${NORMAL_C} -I$S/dev/ath"
dev/ath/ath_hal/ah_regdomain.c	optional ath \
	compile-with "${NORMAL_C} -I$S/dev/ath"
# ar5210
dev/ath/ath_hal/ar5210/ar5210_attach.c		optional ath_hal | ath_ar5210 \
	compile-with "${NORMAL_C} -I$S/dev/ath -I$S/dev/ath/ath_hal"
dev/ath/ath_hal/ar5210/ar5210_beacon.c		optional ath_hal | ath_ar5210 \
	compile-with "${NORMAL_C} -I$S/dev/ath -I$S/dev/ath/ath_hal"
dev/ath/ath_hal/ar5210/ar5210_interrupts.c	optional ath_hal | ath_ar5210 \
	compile-with "${NORMAL_C} -I$S/dev/ath -I$S/dev/ath/ath_hal"
dev/ath/ath_hal/ar5210/ar5210_keycache.c	optional ath_hal | ath_ar5210 \
	compile-with "${NORMAL_C} -I$S/dev/ath -I$S/dev/ath/ath_hal"
dev/ath/ath_hal/ar5210/ar5210_misc.c		optional ath_hal | ath_ar5210 \
	compile-with "${NORMAL_C} -I$S/dev/ath -I$S/dev/ath/ath_hal"
dev/ath/ath_hal/ar5210/ar5210_phy.c		optional ath_hal | ath_ar5210 \
	compile-with "${NORMAL_C} -I$S/dev/ath -I$S/dev/ath/ath_hal"
dev/ath/ath_hal/ar5210/ar5210_power.c		optional ath_hal | ath_ar5210 \
	compile-with "${NORMAL_C} -I$S/dev/ath -I$S/dev/ath/ath_hal"
dev/ath/ath_hal/ar5210/ar5210_recv.c		optional ath_hal | ath_ar5210 \
	compile-with "${NORMAL_C} -I$S/dev/ath -I$S/dev/ath/ath_hal"
dev/ath/ath_hal/ar5210/ar5210_reset.c		optional ath_hal | ath_ar5210 \
	compile-with "${NORMAL_C} -I$S/dev/ath -I$S/dev/ath/ath_hal"
dev/ath/ath_hal/ar5210/ar5210_xmit.c		optional ath_hal | ath_ar5210 \
	compile-with "${NORMAL_C} -I$S/dev/ath -I$S/dev/ath/ath_hal"
# ar5211
dev/ath/ath_hal/ar5211/ar5211_attach.c		optional ath_hal | ath_ar5211 \
	compile-with "${NORMAL_C} -I$S/dev/ath -I$S/dev/ath/ath_hal"
dev/ath/ath_hal/ar5211/ar5211_beacon.c		optional ath_hal | ath_ar5211 \
	compile-with "${NORMAL_C} -I$S/dev/ath -I$S/dev/ath/ath_hal"
dev/ath/ath_hal/ar5211/ar5211_interrupts.c	optional ath_hal | ath_ar5211 \
	compile-with "${NORMAL_C} -I$S/dev/ath -I$S/dev/ath/ath_hal"
dev/ath/ath_hal/ar5211/ar5211_keycache.c	optional ath_hal | ath_ar5211 \
	compile-with "${NORMAL_C} -I$S/dev/ath -I$S/dev/ath/ath_hal"
dev/ath/ath_hal/ar5211/ar5211_misc.c		optional ath_hal | ath_ar5211 \
	compile-with "${NORMAL_C} -I$S/dev/ath -I$S/dev/ath/ath_hal"
dev/ath/ath_hal/ar5211/ar5211_phy.c		optional ath_hal | ath_ar5211 \
	compile-with "${NORMAL_C} -I$S/dev/ath -I$S/dev/ath/ath_hal"
dev/ath/ath_hal/ar5211/ar5211_power.c		optional ath_hal | ath_ar5211 \
	compile-with "${NORMAL_C} -I$S/dev/ath -I$S/dev/ath/ath_hal"
dev/ath/ath_hal/ar5211/ar5211_recv.c		optional ath_hal | ath_ar5211 \
	compile-with "${NORMAL_C} -I$S/dev/ath -I$S/dev/ath/ath_hal"
dev/ath/ath_hal/ar5211/ar5211_reset.c		optional ath_hal | ath_ar5211 \
	compile-with "${NORMAL_C} -I$S/dev/ath -I$S/dev/ath/ath_hal"
dev/ath/ath_hal/ar5211/ar5211_xmit.c		optional ath_hal | ath_ar5211 \
	compile-with "${NORMAL_C} -I$S/dev/ath -I$S/dev/ath/ath_hal"
# ar5212
dev/ath/ath_hal/ar5212/ar5212_ani.c \
	optional ath_hal | ath_ar5212 | ath_ar5416 | ath_ar9160 | ath_ar9280 | \
	ath_ar9285 \
	compile-with "${NORMAL_C} -I$S/dev/ath -I$S/dev/ath/ath_hal"
dev/ath/ath_hal/ar5212/ar5212_attach.c \
	optional ath_hal | ath_ar5212 | ath_ar5416 | ath_ar9160 | ath_ar9280 | \
	ath_ar9285 \
	compile-with "${NORMAL_C} -I$S/dev/ath -I$S/dev/ath/ath_hal"
dev/ath/ath_hal/ar5212/ar5212_beacon.c \
	optional ath_hal | ath_ar5212 | ath_ar5416 | ath_ar9160 | ath_ar9280 | \
	ath_ar9285 \
	compile-with "${NORMAL_C} -I$S/dev/ath -I$S/dev/ath/ath_hal"
dev/ath/ath_hal/ar5212/ar5212_eeprom.c \
	optional ath_hal | ath_ar5212 | ath_ar5416 | ath_ar9160 | ath_ar9280 | \
	ath_ar9285 \
	compile-with "${NORMAL_C} -I$S/dev/ath -I$S/dev/ath/ath_hal"
dev/ath/ath_hal/ar5212/ar5212_gpio.c \
	optional ath_hal | ath_ar5212 | ath_ar5416 | ath_ar9160 | ath_ar9280 | \
	ath_ar9285 \
	compile-with "${NORMAL_C} -I$S/dev/ath -I$S/dev/ath/ath_hal"
dev/ath/ath_hal/ar5212/ar5212_interrupts.c \
	optional ath_hal | ath_ar5212 | ath_ar5416 | ath_ar9160 | ath_ar9280 | \
	ath_ar9285 \
	compile-with "${NORMAL_C} -I$S/dev/ath -I$S/dev/ath/ath_hal"
dev/ath/ath_hal/ar5212/ar5212_keycache.c \
	optional ath_hal | ath_ar5212 | ath_ar5416 | ath_ar9160 | ath_ar9280 | \
	ath_ar9285 \
	compile-with "${NORMAL_C} -I$S/dev/ath -I$S/dev/ath/ath_hal"
dev/ath/ath_hal/ar5212/ar5212_misc.c \
	optional ath_hal | ath_ar5212 | ath_ar5416 | ath_ar9160 | ath_ar9280 | \
	ath_ar9285 \
	compile-with "${NORMAL_C} -I$S/dev/ath -I$S/dev/ath/ath_hal"
dev/ath/ath_hal/ar5212/ar5212_phy.c \
	optional ath_hal | ath_ar5212 | ath_ar5416 | ath_ar9160 | ath_ar9280 | \
	ath_ar9285 \
	compile-with "${NORMAL_C} -I$S/dev/ath -I$S/dev/ath/ath_hal"
dev/ath/ath_hal/ar5212/ar5212_power.c \
	optional ath_hal | ath_ar5212 | ath_ar5416 | ath_ar9160 | ath_ar9280 | \
	ath_ar9285 \
	compile-with "${NORMAL_C} -I$S/dev/ath -I$S/dev/ath/ath_hal"
dev/ath/ath_hal/ar5212/ar5212_recv.c \
	optional ath_hal | ath_ar5212 | ath_ar5416 | ath_ar9160 | ath_ar9280 | \
	ath_ar9285 \
	compile-with "${NORMAL_C} -I$S/dev/ath -I$S/dev/ath/ath_hal"
dev/ath/ath_hal/ar5212/ar5212_reset.c \
	optional ath_hal | ath_ar5212 | ath_ar5416 | ath_ar9160 | ath_ar9280 | \
	ath_ar9285 \
	compile-with "${NORMAL_C} -I$S/dev/ath -I$S/dev/ath/ath_hal"
dev/ath/ath_hal/ar5212/ar5212_rfgain.c \
	optional ath_hal | ath_ar5212 | ath_ar5416 | ath_ar9160 | ath_ar9280 | \
	ath_ar9285 \
	compile-with "${NORMAL_C} -I$S/dev/ath -I$S/dev/ath/ath_hal"
dev/ath/ath_hal/ar5212/ar5212_xmit.c \
	optional ath_hal | ath_ar5212 | ath_ar5416 | ath_ar9160 | ath_ar9280 | \
	ath_ar9285 \
	compile-with "${NORMAL_C} -I$S/dev/ath -I$S/dev/ath/ath_hal"
# ar5416 (depends on ar5212)
dev/ath/ath_hal/ar5416/ar5416_ani.c \
	optional ath_hal | ath_ar5416 | ath_ar9160 | ath_ar9280 | ath_ar9285 \
	compile-with "${NORMAL_C} -I$S/dev/ath -I$S/dev/ath/ath_hal"
dev/ath/ath_hal/ar5416/ar5416_attach.c \
	optional ath_hal | ath_ar5416 | ath_ar9160 | ath_ar9280 | ath_ar9285 \
	compile-with "${NORMAL_C} -I$S/dev/ath -I$S/dev/ath/ath_hal"
dev/ath/ath_hal/ar5416/ar5416_beacon.c \
	optional ath_hal | ath_ar5416 | ath_ar9160 | ath_ar9280 | ath_ar9285 \
	compile-with "${NORMAL_C} -I$S/dev/ath -I$S/dev/ath/ath_hal"
dev/ath/ath_hal/ar5416/ar5416_cal.c \
	optional ath_hal | ath_ar5416 | ath_ar9160 | ath_ar9280 | ath_ar9285 \
	compile-with "${NORMAL_C} -I$S/dev/ath -I$S/dev/ath/ath_hal"
dev/ath/ath_hal/ar5416/ar5416_cal_iq.c \
	optional ath_hal | ath_ar5416 | ath_ar9160 | ath_ar9280 | ath_ar9285 \
	compile-with "${NORMAL_C} -I$S/dev/ath -I$S/dev/ath/ath_hal"
dev/ath/ath_hal/ar5416/ar5416_cal_adcgain.c \
	optional ath_hal | ath_ar5416 | ath_ar9160 | ath_ar9280 | ath_ar9285 \
	compile-with "${NORMAL_C} -I$S/dev/ath -I$S/dev/ath/ath_hal"
dev/ath/ath_hal/ar5416/ar5416_cal_adcdc.c \
	optional ath_hal | ath_ar5416 | ath_ar9160 | ath_ar9280 | ath_ar9285 \
	compile-with "${NORMAL_C} -I$S/dev/ath -I$S/dev/ath/ath_hal"
dev/ath/ath_hal/ar5416/ar5416_eeprom.c \
	optional ath_hal | ath_ar5416 | ath_ar9160 | ath_ar9280 | ath_ar9285 \
	compile-with "${NORMAL_C} -I$S/dev/ath -I$S/dev/ath/ath_hal"
dev/ath/ath_hal/ar5416/ar5416_gpio.c \
	optional ath_hal | ath_ar5416 | ath_ar9160 | ath_ar9280 | ath_ar9285 \
	compile-with "${NORMAL_C} -I$S/dev/ath -I$S/dev/ath/ath_hal"
dev/ath/ath_hal/ar5416/ar5416_interrupts.c \
	optional ath_hal | ath_ar5416 | ath_ar9160 | ath_ar9280 | ath_ar9285 \
	compile-with "${NORMAL_C} -I$S/dev/ath -I$S/dev/ath/ath_hal"
dev/ath/ath_hal/ar5416/ar5416_keycache.c \
	optional ath_hal | ath_ar5416 | ath_ar9160 | ath_ar9280 | ath_ar9285 \
	compile-with "${NORMAL_C} -I$S/dev/ath -I$S/dev/ath/ath_hal"
dev/ath/ath_hal/ar5416/ar5416_misc.c \
	optional ath_hal | ath_ar5416 | ath_ar9160 | ath_ar9280 | ath_ar9285 \
	compile-with "${NORMAL_C} -I$S/dev/ath -I$S/dev/ath/ath_hal"
dev/ath/ath_hal/ar5416/ar5416_phy.c \
	optional ath_hal | ath_ar5416 | ath_ar9160 | ath_ar9280 | ath_ar9285 \
	compile-with "${NORMAL_C} -I$S/dev/ath -I$S/dev/ath/ath_hal"
dev/ath/ath_hal/ar5416/ar5416_power.c \
	optional ath_hal | ath_ar5416 | ath_ar9160 | ath_ar9280 | ath_ar9285 \
	compile-with "${NORMAL_C} -I$S/dev/ath -I$S/dev/ath/ath_hal"
dev/ath/ath_hal/ar5416/ar5416_recv.c \
	optional ath_hal | ath_ar5416 | ath_ar9160 | ath_ar9280 | ath_ar9285 \
	compile-with "${NORMAL_C} -I$S/dev/ath -I$S/dev/ath/ath_hal"
dev/ath/ath_hal/ar5416/ar5416_reset.c \
	optional ath_hal | ath_ar5416 | ath_ar9160 | ath_ar9280 | ath_ar9285 \
	compile-with "${NORMAL_C} -I$S/dev/ath -I$S/dev/ath/ath_hal"
dev/ath/ath_hal/ar5416/ar5416_xmit.c \
	optional ath_hal | ath_ar5416 | ath_ar9160 | ath_ar9280 | ath_ar9285 \
	compile-with "${NORMAL_C} -I$S/dev/ath -I$S/dev/ath/ath_hal"
# ar9160 (depends on ar5416)
dev/ath/ath_hal/ar9001/ar9160_attach.c optional ath_hal | ath_ar9160 \
	compile-with "${NORMAL_C} -I$S/dev/ath -I$S/dev/ath/ath_hal"
# ar9280 (depends on ar5416)
dev/ath/ath_hal/ar9002/ar9280_attach.c optional ath_hal | ath_ar9280 | \
	ath_ar9285 \ 
	compile-with "${NORMAL_C} -I$S/dev/ath -I$S/dev/ath/ath_hal"
# ar9285 (depends on ar5416 and ar9280)
dev/ath/ath_hal/ar9002/ar9285_attach.c optional ath_hal | ath_ar9285 \ 
	compile-with "${NORMAL_C} -I$S/dev/ath -I$S/dev/ath/ath_hal"
dev/ath/ath_hal/ar9002/ar9285_reset.c optional ath_hal | ath_ar9285 \ 
	compile-with "${NORMAL_C} -I$S/dev/ath -I$S/dev/ath/ath_hal"
# rf backends
dev/ath/ath_hal/ar5212/ar2316.c	optional ath_rf2316 \
	compile-with "${NORMAL_C} -I$S/dev/ath -I$S/dev/ath/ath_hal"
dev/ath/ath_hal/ar5212/ar2317.c	optional ath_rf2317 \
	compile-with "${NORMAL_C} -I$S/dev/ath -I$S/dev/ath/ath_hal"
dev/ath/ath_hal/ar5212/ar2413.c	optional ath_hal | ath_rf2413 \
	compile-with "${NORMAL_C} -I$S/dev/ath -I$S/dev/ath/ath_hal"
dev/ath/ath_hal/ar5212/ar2425.c	optional ath_hal | ath_rf2425 | ath_rf2417 \
	compile-with "${NORMAL_C} -I$S/dev/ath -I$S/dev/ath/ath_hal"
dev/ath/ath_hal/ar5212/ar5111.c	optional ath_hal | ath_rf5111 \
	compile-with "${NORMAL_C} -I$S/dev/ath -I$S/dev/ath/ath_hal"
dev/ath/ath_hal/ar5212/ar5112.c	optional ath_hal | ath_rf5112 \
	compile-with "${NORMAL_C} -I$S/dev/ath -I$S/dev/ath/ath_hal"
dev/ath/ath_hal/ar5212/ar5413.c	optional ath_hal | ath_rf5413 \
	compile-with "${NORMAL_C} -I$S/dev/ath -I$S/dev/ath/ath_hal"
dev/ath/ath_hal/ar5416/ar2133.c optional ath_hal | ath_ar5416 | ath_ar9160 \
	compile-with "${NORMAL_C} -I$S/dev/ath -I$S/dev/ath/ath_hal"
dev/ath/ath_hal/ar9002/ar9280.c optional ath_hal | ath_ar9280 | ath_ar9285 \
	compile-with "${NORMAL_C} -I$S/dev/ath -I$S/dev/ath/ath_hal"
dev/ath/ath_hal/ar9002/ar9285.c optional ath_hal | ath_ar9285 \
	compile-with "${NORMAL_C} -I$S/dev/ath -I$S/dev/ath/ath_hal"
# ath rate control algorithms
dev/ath/ath_rate/amrr/amrr.c	optional ath_rate_amrr \
	compile-with "${NORMAL_C} -I$S/dev/ath"
dev/ath/ath_rate/onoe/onoe.c	optional ath_rate_onoe \
	compile-with "${NORMAL_C} -I$S/dev/ath"
dev/ath/ath_rate/sample/sample.c	optional ath_rate_sample \
	compile-with "${NORMAL_C} -I$S/dev/ath"
#
dev/bce/if_bce.c		optional bce
dev/bfe/if_bfe.c		optional bfe
dev/bge/if_bge.c		optional bge
dev/bktr/bktr_audio.c		optional bktr pci
dev/bktr/bktr_card.c		optional bktr pci
dev/bktr/bktr_core.c		optional bktr pci
dev/bktr/bktr_i2c.c		optional bktr pci smbus
dev/bktr/bktr_os.c		optional bktr pci
dev/bktr/bktr_tuner.c		optional bktr pci
dev/bktr/msp34xx.c		optional bktr pci
dev/buslogic/bt.c		optional bt
dev/buslogic/bt_eisa.c		optional bt eisa
dev/buslogic/bt_isa.c		optional bt isa
dev/buslogic/bt_mca.c		optional bt mca
dev/buslogic/bt_pci.c		optional bt pci
dev/bwi/bwimac.c		optional bwi
dev/bwi/bwiphy.c		optional bwi
dev/bwi/bwirf.c			optional bwi
dev/bwi/if_bwi.c		optional bwi
dev/bwi/if_bwi_pci.c		optional bwi pci
dev/bwn/if_bwn.c		optional bwn siba_bwn
dev/cardbus/cardbus.c		optional cardbus
dev/cardbus/cardbus_cis.c	optional cardbus
dev/cardbus/cardbus_device.c	optional cardbus
dev/cas/if_cas.c		optional cas
dev/cfi/cfi_core.c		optional cfi
dev/cfi/cfi_dev.c		optional cfi
dev/cfi/cfi_disk.c		optional cfid
dev/ciss/ciss.c			optional ciss
dev/cm/smc90cx6.c		optional cm
dev/cmx/cmx.c			optional cmx
dev/cmx/cmx_pccard.c		optional cmx pccard
dev/cpufreq/ichss.c		optional cpufreq
dev/cs/if_cs.c			optional cs
dev/cs/if_cs_isa.c		optional cs isa
dev/cs/if_cs_pccard.c		optional cs pccard
dev/cxgb/cxgb_main.c		optional cxgb pci \
	compile-with "${NORMAL_C} -I$S/dev/cxgb"
dev/cxgb/cxgb_offload.c		optional cxgb pci \
	compile-with "${NORMAL_C} -I$S/dev/cxgb"
dev/cxgb/cxgb_sge.c		optional cxgb pci \
	compile-with "${NORMAL_C} -I$S/dev/cxgb"
dev/cxgb/common/cxgb_mc5.c	optional cxgb pci \
	compile-with "${NORMAL_C} -I$S/dev/cxgb"
dev/cxgb/common/cxgb_vsc7323.c	optional cxgb pci \
	compile-with "${NORMAL_C} -I$S/dev/cxgb"
dev/cxgb/common/cxgb_vsc8211.c	optional cxgb pci \
	compile-with "${NORMAL_C} -I$S/dev/cxgb"
dev/cxgb/common/cxgb_ael1002.c	optional cxgb pci \
	compile-with "${NORMAL_C} -I$S/dev/cxgb"
dev/cxgb/common/cxgb_aq100x.c	optional cxgb pci \
	compile-with "${NORMAL_C} -I$S/dev/cxgb"
dev/cxgb/common/cxgb_mv88e1xxx.c	optional cxgb pci \
	compile-with "${NORMAL_C} -I$S/dev/cxgb"
dev/cxgb/common/cxgb_xgmac.c	optional cxgb pci \
	compile-with "${NORMAL_C} -I$S/dev/cxgb"
dev/cxgb/common/cxgb_t3_hw.c	optional cxgb pci \
	compile-with "${NORMAL_C} -I$S/dev/cxgb"
dev/cxgb/common/cxgb_tn1010.c	optional cxgb pci \
	compile-with "${NORMAL_C} -I$S/dev/cxgb"	
dev/cxgb/sys/uipc_mvec.c	optional cxgb pci \
	compile-with "${NORMAL_C} -I$S/dev/cxgb"
dev/cxgb/cxgb_t3fw.c		optional cxgb cxgb_t3fw \
	compile-with "${NORMAL_C} -I$S/dev/cxgb"
dev/cy/cy.c			optional cy
dev/cy/cy_isa.c			optional cy isa
dev/cy/cy_pci.c			optional cy pci
dev/dc/if_dc.c			optional dc pci
dev/dc/dcphy.c			optional dc pci
dev/dc/pnphy.c			optional dc pci
dev/dcons/dcons.c		optional dcons
dev/dcons/dcons_crom.c		optional dcons_crom
dev/dcons/dcons_os.c		optional dcons
dev/de/if_de.c			optional de pci
dev/digi/CX.c			optional digi_CX
dev/digi/CX_PCI.c		optional digi_CX_PCI
dev/digi/EPCX.c			optional digi_EPCX
dev/digi/EPCX_PCI.c		optional digi_EPCX_PCI
dev/digi/Xe.c			optional digi_Xe
dev/digi/Xem.c			optional digi_Xem
dev/digi/Xr.c			optional digi_Xr
dev/digi/digi.c			optional digi
dev/digi/digi_isa.c		optional digi isa
dev/digi/digi_pci.c		optional digi pci
dev/dpt/dpt_eisa.c		optional dpt eisa
dev/dpt/dpt_pci.c		optional dpt pci
dev/dpt/dpt_scsi.c		optional dpt
dev/drm/ati_pcigart.c		optional drm
dev/drm/drm_agpsupport.c	optional drm
dev/drm/drm_auth.c		optional drm
dev/drm/drm_bufs.c		optional drm
dev/drm/drm_context.c		optional drm
dev/drm/drm_dma.c		optional drm
dev/drm/drm_drawable.c		optional drm
dev/drm/drm_drv.c		optional drm
dev/drm/drm_fops.c		optional drm
dev/drm/drm_ioctl.c		optional drm
dev/drm/drm_irq.c		optional drm
dev/drm/drm_lock.c		optional drm
dev/drm/drm_memory.c		optional drm
dev/drm/drm_pci.c		optional drm
dev/drm/drm_scatter.c		optional drm
dev/drm/drm_sysctl.c		optional drm
dev/drm/drm_vm.c		optional drm
dev/drm/i915_dma.c		optional i915drm
dev/drm/i915_drv.c		optional i915drm
dev/drm/i915_irq.c		optional i915drm
dev/drm/i915_mem.c		optional i915drm
dev/drm/i915_suspend.c		optional i915drm
dev/drm/mach64_dma.c		optional mach64drm
dev/drm/mach64_drv.c		optional mach64drm
dev/drm/mach64_irq.c		optional mach64drm
dev/drm/mach64_state.c		optional mach64drm
dev/drm/mga_dma.c		optional mgadrm
dev/drm/mga_drv.c		optional mgadrm
dev/drm/mga_irq.c		optional mgadrm
dev/drm/mga_state.c		optional mgadrm \
	compile-with "${NORMAL_C} -finline-limit=13500"
dev/drm/mga_warp.c		optional mgadrm
dev/drm/r128_cce.c		optional r128drm
dev/drm/r128_drv.c		optional r128drm
dev/drm/r128_irq.c		optional r128drm
dev/drm/r128_state.c		optional r128drm \
	compile-with "${NORMAL_C} -finline-limit=13500"
dev/drm/r300_cmdbuf.c		optional radeondrm
dev/drm/r600_blit.c		optional radeondrm
dev/drm/r600_cp.c		optional radeondrm
dev/drm/radeon_cp.c		optional radeondrm
dev/drm/radeon_cs.c		optional radeondrm
dev/drm/radeon_drv.c		optional radeondrm
dev/drm/radeon_irq.c		optional radeondrm
dev/drm/radeon_mem.c		optional radeondrm
dev/drm/radeon_state.c		optional radeondrm
dev/drm/savage_bci.c		optional savagedrm
dev/drm/savage_drv.c		optional savagedrm
dev/drm/savage_state.c		optional savagedrm
dev/drm/sis_drv.c		optional sisdrm
dev/drm/sis_ds.c		optional sisdrm
dev/drm/sis_mm.c		optional sisdrm
dev/drm/tdfx_drv.c		optional tdfxdrm
dev/ed/if_ed.c			optional ed
dev/ed/if_ed_novell.c		optional ed
dev/ed/if_ed_rtl80x9.c		optional ed
dev/ed/if_ed_pccard.c		optional ed pccard
dev/ed/if_ed_pci.c		optional ed pci
dev/eisa/eisa_if.m		standard
dev/eisa/eisaconf.c		optional eisa
dev/e1000/if_em.c		optional em inet \
	compile-with "${NORMAL_C} -I$S/dev/e1000"
dev/e1000/if_lem.c		optional em inet \
	compile-with "${NORMAL_C} -I$S/dev/e1000"
dev/e1000/if_igb.c		optional igb inet \
	compile-with "${NORMAL_C} -I$S/dev/e1000"
dev/e1000/e1000_80003es2lan.c	optional em | igb \
	compile-with "${NORMAL_C} -I$S/dev/e1000"
dev/e1000/e1000_82540.c		optional em | igb \
	compile-with "${NORMAL_C} -I$S/dev/e1000"
dev/e1000/e1000_82541.c		optional em | igb \
	compile-with "${NORMAL_C} -I$S/dev/e1000"
dev/e1000/e1000_82542.c		optional em | igb \
	compile-with "${NORMAL_C} -I$S/dev/e1000"
dev/e1000/e1000_82543.c		optional em | igb \
	compile-with "${NORMAL_C} -I$S/dev/e1000"
dev/e1000/e1000_82571.c		optional em | igb \
	compile-with "${NORMAL_C} -I$S/dev/e1000"
dev/e1000/e1000_82575.c		optional em | igb \
	 compile-with "${NORMAL_C} -I$S/dev/igb"
dev/e1000/e1000_ich8lan.c	optional em | igb \
	compile-with "${NORMAL_C} -I$S/dev/e1000"
dev/e1000/e1000_api.c		optional em | igb \
	compile-with "${NORMAL_C} -I$S/dev/e1000"
dev/e1000/e1000_mac.c		optional em | igb \
	compile-with "${NORMAL_C} -I$S/dev/e1000"
dev/e1000/e1000_manage.c	optional em | igb \
	compile-with "${NORMAL_C} -I$S/dev/e1000"
dev/e1000/e1000_nvm.c		optional em | igb \
	compile-with "${NORMAL_C} -I$S/dev/e1000"
dev/e1000/e1000_phy.c		optional em | igb \
	compile-with "${NORMAL_C} -I$S/dev/e1000"
dev/e1000/e1000_vf.c		optional em | igb \
	compile-with "${NORMAL_C} -I$S/dev/e1000"
dev/e1000/e1000_mbx.c		optional em | igb \
	compile-with "${NORMAL_C} -I$S/dev/e1000"
dev/e1000/e1000_osdep.c		optional em | igb \
	compile-with "${NORMAL_C} -I$S/dev/e1000"
dev/et/if_et.c			optional et
dev/en/if_en_pci.c		optional en pci
dev/en/midway.c			optional en
dev/ep/if_ep.c			optional ep
dev/ep/if_ep_eisa.c		optional ep eisa
dev/ep/if_ep_isa.c		optional ep isa
dev/ep/if_ep_mca.c		optional ep mca
dev/ep/if_ep_pccard.c		optional ep pccard
dev/esp/ncr53c9x.c		optional esp
dev/ex/if_ex.c			optional ex
dev/ex/if_ex_isa.c		optional ex isa
dev/ex/if_ex_pccard.c		optional ex pccard
dev/exca/exca.c			optional cbb
dev/fatm/if_fatm.c		optional fatm pci
dev/fb/splash.c			optional splash
dev/fe/if_fe.c			optional fe
dev/fe/if_fe_pccard.c		optional fe pccard
dev/firewire/firewire.c		optional firewire
dev/firewire/fwcrom.c		optional firewire
dev/firewire/fwdev.c		optional firewire
dev/firewire/fwdma.c		optional firewire
dev/firewire/fwmem.c		optional firewire
dev/firewire/fwohci.c		optional firewire
dev/firewire/fwohci_pci.c	optional firewire pci
dev/firewire/if_fwe.c		optional fwe
dev/firewire/if_fwip.c		optional fwip
dev/firewire/sbp.c		optional sbp
dev/firewire/sbp_targ.c		optional sbp_targ
dev/flash/at45d.c		optional at45d
dev/fxp/if_fxp.c		optional fxp inet
dev/gem/if_gem.c		optional gem
dev/gem/if_gem_pci.c		optional gem pci
dev/gem/if_gem_sbus.c		optional gem sbus
dev/hatm/if_hatm.c		optional hatm pci
dev/hatm/if_hatm_intr.c		optional hatm pci
dev/hatm/if_hatm_ioctl.c	optional hatm pci
dev/hatm/if_hatm_rx.c		optional hatm pci
dev/hatm/if_hatm_tx.c		optional hatm pci
dev/hifn/hifn7751.c		optional hifn
dev/hme/if_hme.c		optional hme
dev/hme/if_hme_pci.c		optional hme pci
dev/hme/if_hme_sbus.c		optional hme sbus
dev/hptiop/hptiop.c		optional hptiop scbus
dev/hwpmc/hwpmc_logging.c	optional hwpmc
dev/hwpmc/hwpmc_mod.c		optional hwpmc
dev/ichsmb/ichsmb.c		optional ichsmb
dev/ichsmb/ichsmb_pci.c		optional ichsmb pci
dev/ida/ida.c			optional ida
dev/ida/ida_disk.c		optional ida
dev/ida/ida_eisa.c		optional ida eisa
dev/ida/ida_pci.c		optional ida pci
dev/ie/if_ie.c			optional ie isa nowerror
dev/ie/if_ie_isa.c		optional ie isa
dev/ieee488/ibfoo.c		optional pcii | tnt4882
dev/ieee488/pcii.c		optional pcii
dev/ieee488/tnt4882.c		optional tnt4882
dev/ieee488/upd7210.c		optional pcii | tnt4882
dev/iicbus/ad7418.c		optional ad7418
dev/iicbus/ds133x.c		optional ds133x
dev/iicbus/ds1672.c		optional ds1672
dev/iicbus/icee.c		optional icee
dev/iicbus/if_ic.c		optional ic
dev/iicbus/iic.c		optional iic
dev/iicbus/iicbb.c		optional iicbb
dev/iicbus/iicbb_if.m		optional iicbb
dev/iicbus/iicbus.c		optional iicbus
dev/iicbus/iicbus_if.m		optional iicbus
dev/iicbus/iiconf.c		optional iicbus
dev/iicbus/iicsmb.c		optional iicsmb				\
	dependency	"iicbus_if.h"
dev/iir/iir.c			optional iir
dev/iir/iir_ctrl.c		optional iir
dev/iir/iir_pci.c		optional iir pci
dev/ips/ips.c			optional ips
dev/ips/ips_commands.c		optional ips
dev/ips/ips_disk.c		optional ips
dev/ips/ips_ioctl.c		optional ips
dev/ips/ips_pci.c		optional ips pci
dev/ipw/if_ipw.c		optional ipw
ipwbssfw.c			optional ipwbssfw | ipwfw		\
	compile-with	"${AWK} -f $S/tools/fw_stub.awk ipw_bss.fw:ipw_bss:130 -lintel_ipw -mipw_bss -c${.TARGET}" \
	no-implicit-rule before-depend local				\
	clean		"ipwbssfw.c"
ipw_bss.fwo			optional ipwbssfw | ipwfw		\
	dependency	"ipw_bss.fw"					\
	compile-with	"${LD} -b binary -d -warn-common -r -d -o ${.TARGET} ipw_bss.fw" \
	no-implicit-rule						\
	clean		"ipw_bss.fwo"
ipw_bss.fw			optional ipwbssfw | ipwfw		\
	dependency	".PHONY"					\
	compile-with	"uudecode -o ${.TARGET} $S/contrib/dev/ipw/ipw2100-1.3.fw.uu" \
	no-obj no-implicit-rule						\
	clean		"ipw_bss.fw"
ipwibssfw.c			optional ipwibssfw | ipwfw		\
	compile-with	"${AWK} -f $S/tools/fw_stub.awk ipw_ibss.fw:ipw_ibss:130 -lintel_ipw -mipw_ibss -c${.TARGET}" \
	no-implicit-rule before-depend local				\
	clean		"ipwibssfw.c"
ipw_ibss.fwo			optional ipwibssfw | ipwfw		\
	dependency	"ipw_ibss.fw"					\
	compile-with	"${LD} -b binary -d -warn-common -r -d -o ${.TARGET} ipw_ibss.fw" \
	no-implicit-rule						\
	clean		"ipw_ibss.fwo"
ipw_ibss.fw			optional ipwibssfw | ipwfw		\
	dependency	".PHONY"					\
	compile-with	"uudecode -o ${.TARGET} $S/contrib/dev/ipw/ipw2100-1.3-i.fw.uu" \
	no-obj no-implicit-rule						\
	clean		"ipw_ibss.fw"
ipwmonitorfw.c			optional ipwmonitorfw | ipwfw		\
	compile-with	"${AWK} -f $S/tools/fw_stub.awk ipw_monitor.fw:ipw_monitor:130 -lintel_ipw -mipw_monitor -c${.TARGET}" \
	no-implicit-rule before-depend local				\
	clean		"ipwmonitorfw.c"
ipw_monitor.fwo			optional ipwmonitorfw | ipwfw		\
	dependency	"ipw_monitor.fw"				\
	compile-with	"${LD} -b binary -d -warn-common -r -d -o ${.TARGET} ipw_monitor.fw" \
	no-implicit-rule						\
	clean		"ipw_monitor.fwo"
ipw_monitor.fw			optional ipwmonitorfw | ipwfw		\
	dependency	".PHONY"					\
	compile-with	"uudecode -o ${.TARGET} $S/contrib/dev/ipw/ipw2100-1.3-p.fw.uu" \
	no-obj no-implicit-rule						\
	clean		"ipw_monitor.fw"
dev/iscsi/initiator/iscsi.c	optional iscsi_initiator scbus
dev/iscsi/initiator/iscsi_subr.c	optional iscsi_initiator scbus
dev/iscsi/initiator/isc_cam.c	optional iscsi_initiator scbus
dev/iscsi/initiator/isc_soc.c	optional iscsi_initiator scbus
dev/iscsi/initiator/isc_sm.c	optional iscsi_initiator scbus
dev/iscsi/initiator/isc_subr.c	optional iscsi_initiator scbus
dev/isp/isp.c			optional isp
dev/isp/isp_freebsd.c		optional isp
dev/isp/isp_library.c		optional isp
dev/isp/isp_pci.c		optional isp pci
dev/isp/isp_sbus.c		optional isp sbus
dev/isp/isp_target.c		optional isp
dev/ispfw/ispfw.c		optional ispfw
dev/iwi/if_iwi.c		optional iwi
iwibssfw.c			optional iwibssfw | iwifw		\
	compile-with	"${AWK} -f $S/tools/fw_stub.awk iwi_bss.fw:iwi_bss:300 -lintel_iwi -miwi_bss -c${.TARGET}" \
	no-implicit-rule before-depend local				\
	clean		"iwibssfw.c"
iwi_bss.fwo			optional iwibssfw | iwifw		\
	dependency	"iwi_bss.fw"					\
	compile-with	"${LD} -b binary -d -warn-common -r -d -o ${.TARGET} iwi_bss.fw" \
	no-implicit-rule						\
	clean		"iwi_bss.fwo"
iwi_bss.fw			optional iwibssfw | iwifw		\
	dependency	".PHONY"					\
	compile-with	"uudecode -o ${.TARGET} $S/contrib/dev/iwi/ipw2200-bss.fw.uu" \
	no-obj no-implicit-rule						\
	clean		"iwi_bss.fw"
iwiibssfw.c			optional iwiibssfw | iwifw		\
	compile-with	"${AWK} -f $S/tools/fw_stub.awk iwi_ibss.fw:iwi_ibss:300 -lintel_iwi -miwi_ibss -c${.TARGET}" \
	no-implicit-rule before-depend local				\
	clean		"iwiibssfw.c"
iwi_ibss.fwo			optional iwiibssfw | iwifw		\
	dependency	"iwi_ibss.fw"					\
	compile-with	"${LD} -b binary -d -warn-common -r -d -o ${.TARGET} iwi_ibss.fw" \
	no-implicit-rule						\
	clean		"iwi_ibss.fwo"
iwi_ibss.fw			optional iwiibssfw | iwifw		\
	dependency	".PHONY"					\
	compile-with	"uudecode -o ${.TARGET} $S/contrib/dev/iwi/ipw2200-ibss.fw.uu" \
	no-obj no-implicit-rule						\
	clean		"iwi_ibss.fw"
iwimonitorfw.c			optional iwimonitorfw | iwifw		\
	compile-with	"${AWK} -f $S/tools/fw_stub.awk iwi_monitor.fw:iwi_monitor:300 -lintel_iwi -miwi_monitor -c${.TARGET}" \
	no-implicit-rule before-depend local				\
	clean		"iwimonitorfw.c"
iwi_monitor.fwo			optional iwimonitorfw | iwifw		\
	dependency	"iwi_monitor.fw"				\
	compile-with	"${LD} -b binary -d -warn-common -r -d -o ${.TARGET} iwi_monitor.fw" \
	no-implicit-rule						\
	clean		"iwi_monitor.fwo"
iwi_monitor.fw			optional iwimonitorfw | iwifw		\
	dependency	".PHONY"					\
	compile-with	"uudecode -o ${.TARGET} $S/contrib/dev/iwi/ipw2200-sniffer.fw.uu" \
	no-obj no-implicit-rule						\
	clean		"iwi_monitor.fw"
dev/iwn/if_iwn.c		optional iwn
iwn1000fw.c			optional iwn1000fw | iwnfw		\
	compile-with	"${AWK} -f $S/tools/fw_stub.awk iwn1000.fw:iwn1000fw -miwn1000fw -c${.TARGET}" \
	no-implicit-rule before-depend local				\
	clean		"iwn1000fw.c"
iwn1000fw.fwo			optional iwn1000fw | iwnfw		\
	dependency	"iwn1000.fw"					\
	compile-with	"${LD} -b binary -d -warn-common -r -d -o ${.TARGET} iwn1000.fw" \
	no-implicit-rule						\
	clean		"iwn1000fw.fwo"
iwn1000.fw			optional iwn1000fw | iwnfw		\
	dependency	".PHONY"					\
	compile-with	"uudecode -o ${.TARGET} $S/contrib/dev/iwn/iwlwifi-1000-128.50.3.1.fw.uu" \
	no-obj no-implicit-rule						\
	clean		"iwn1000.fw"
iwn4965fw.c			optional iwn4965fw | iwnfw		\
	compile-with	"${AWK} -f $S/tools/fw_stub.awk iwn4965.fw:iwn4965fw -miwn4965fw -c${.TARGET}" \
	no-implicit-rule before-depend local				\
	clean		"iwn4965fw.c"
iwn4965fw.fwo			optional iwn4965fw | iwnfw		\
	dependency	"iwn4965.fw"					\
	compile-with	"${LD} -b binary -d -warn-common -r -d -o ${.TARGET} iwn4965.fw" \
	no-implicit-rule						\
	clean		"iwn4965fw.fwo"
iwn4965.fw			optional iwn4965fw | iwnfw		\
	dependency	".PHONY"					\
	compile-with	"uudecode -o ${.TARGET} $S/contrib/dev/iwn/iwlwifi-4965-228.61.2.24.fw.uu" \
	no-obj no-implicit-rule						\
	clean		"iwn4965.fw"
iwn5000fw.c			optional iwn5000fw | iwnfw		\
	compile-with	"${AWK} -f $S/tools/fw_stub.awk iwn5000.fw:iwn5000fw -miwn5000fw -c${.TARGET}" \
	no-implicit-rule before-depend local				\
	clean		"iwn5000fw.c"
iwn5000fw.fwo		optional iwn5000fw | iwnfw			\
	dependency	"iwn5000.fw"					\
	compile-with	"${LD} -b binary -d -warn-common -r -d -o ${.TARGET} iwn5000.fw" \
	no-implicit-rule						\
	clean		"iwn5000fw.fwo"
iwn5000.fw			optional iwn5000fw | iwnfw		\
	dependency	".PHONY"					\
	compile-with	"uudecode -o ${.TARGET} $S/contrib/dev/iwn/iwlwifi-5000-8.24.2.12.fw.uu"	\
	no-obj no-implicit-rule						\
	clean		"iwn5000.fw"
iwn5150fw.c			optional iwn5150fw | iwnfw		\
	compile-with	"${AWK} -f $S/tools/fw_stub.awk iwn5150.fw:iwn5150fw -miwn5150fw -c${.TARGET}" \
	no-implicit-rule before-depend local				\
	clean		"iwn5150fw.c"
iwn5150fw.fwo			optional iwn5150fw | iwnfw		\
	dependency	"iwn5150.fw"					\
	compile-with	"${LD} -b binary -d -warn-common -r -d -o ${.TARGET} iwn5150.fw" \
	no-implicit-rule						\
	clean		"iwn5150fw.fwo"
iwn5150.fw			optional iwn5150fw | iwnfw		\
	dependency	".PHONY"					\
	compile-with	"uudecode -o ${.TARGET} $S/contrib/dev/iwn/iwlwifi-5150-8.24.2.2.fw.uu" \
	no-obj no-implicit-rule						\
	clean		"iwn5150.fw"
iwn6000fw.c			optional iwn6000fw | iwnfw		\
	compile-with	"${AWK} -f $S/tools/fw_stub.awk iwn6000.fw:iwn6000fw -miwn6000fw -c${.TARGET}" \
	no-implicit-rule before-depend local				\
	clean		"iwn6000fw.c"
iwn6000fw.fwo			optional iwn6000fw | iwnfw		\
	dependency	"iwn6000.fw"					\
	compile-with	"${LD} -b binary -d -warn-common -r -d -o ${.TARGET} iwn6000.fw" \
	no-implicit-rule						\
	clean		"iwn6000fw.fwo"
iwn6000.fw			optional iwn6000fw | iwnfw		\
	dependency	".PHONY"					\
	compile-with	"uudecode -o ${.TARGET} $S/contrib/dev/iwn/iwlwifi-6000-9.221.4.1.fw.uu" \
	no-obj no-implicit-rule						\
	clean		"iwn6000.fw"
iwn6050fw.c			optional iwn6050fw | iwnfw		\
	compile-with	"${AWK} -f $S/tools/fw_stub.awk iwn6050.fw:iwn6050fw -miwn6050fw -c${.TARGET}" \
	no-implicit-rule before-depend local				\
	clean		"iwn6050fw.c"
iwn6050fw.fwo			optional iwn6050fw | iwnfw		\
	dependency	"iwn6050.fw"					\
	compile-with	"${LD} -b binary -d -warn-common -r -d -o ${.TARGET} iwn6050.fw" \
	no-implicit-rule						\
	clean		"iwn6050fw.fwo"
iwn6050.fw			optional iwn6050fw | iwnfw		\
	dependency	".PHONY"					\
	compile-with	"uudecode -o ${.TARGET} $S/contrib/dev/iwn/iwlwifi-6050-9.201.4.1.fw.uu" \
	no-obj no-implicit-rule						\
	clean		"iwn6000.fw"
dev/ixgb/if_ixgb.c		optional ixgb
dev/ixgb/ixgb_ee.c		optional ixgb
dev/ixgb/ixgb_hw.c		optional ixgb
dev/ixgbe/ixgbe.c		optional ixgbe inet \
	compile-with "${NORMAL_C} -I$S/dev/ixgbe"
dev/ixgbe/ixv.c			optional ixgbe inet \
	compile-with "${NORMAL_C} -I$S/dev/ixgbe"
dev/ixgbe/ixgbe_phy.c		optional ixgbe inet \
	compile-with "${NORMAL_C} -I$S/dev/ixgbe"
dev/ixgbe/ixgbe_api.c		optional ixgbe inet \
	compile-with "${NORMAL_C} -I$S/dev/ixgbe"
dev/ixgbe/ixgbe_common.c	optional ixgbe inet \
	compile-with "${NORMAL_C} -I$S/dev/ixgbe"
dev/ixgbe/ixgbe_mbx.c		optional ixgbe inet \
	compile-with "${NORMAL_C} -I$S/dev/ixgbe"
dev/ixgbe/ixgbe_vf.c		optional ixgbe inet \
	compile-with "${NORMAL_C} -I$S/dev/ixgbe"
dev/ixgbe/ixgbe_82598.c		optional ixgbe inet \
	compile-with "${NORMAL_C} -I$S/dev/ixgbe"
dev/ixgbe/ixgbe_82599.c		optional ixgbe inet \
	compile-with "${NORMAL_C} -I$S/dev/ixgbe"
dev/jme/if_jme.c		optional jme pci inet
dev/joy/joy.c			optional joy
dev/joy/joy_isa.c		optional joy isa
dev/joy/joy_pccard.c		optional joy pccard
dev/kbdmux/kbdmux.c		optional kbdmux
dev/ksyms/ksyms.c		optional ksyms
dev/le/am7990.c			optional le
dev/le/am79900.c		optional le
dev/le/if_le_pci.c		optional le pci
dev/le/lance.c			optional le
dev/led/led.c			standard
dev/lge/if_lge.c		optional lge
dev/lmc/if_lmc.c		optional lmc
dev/malo/if_malo.c		optional malo
dev/malo/if_malohal.c		optional malo
dev/malo/if_malo_pci.c		optional malo pci
dev/mc146818/mc146818.c		optional mc146818
dev/mca/mca_bus.c		optional mca
dev/mcd/mcd.c			optional mcd isa nowerror
dev/mcd/mcd_isa.c		optional mcd isa nowerror
dev/md/md.c			optional md
dev/mem/memdev.c		optional mem
dev/mem/memutil.c		optional mem
dev/mfi/mfi.c			optional mfi
dev/mfi/mfi_debug.c		optional mfi
dev/mfi/mfi_pci.c		optional mfi pci
dev/mfi/mfi_disk.c		optional mfi
dev/mfi/mfi_linux.c		optional mfi compat_linux
dev/mfi/mfi_cam.c		optional mfip scbus
dev/mii/acphy.c			optional miibus | acphy
dev/mii/amphy.c			optional miibus | amphy
dev/mii/atphy.c			optional miibus | atphy
dev/mii/axphy.c			optional miibus | axphy
dev/mii/bmtphy.c		optional miibus | bmtphy
dev/mii/brgphy.c		optional miibus | brgphy
dev/mii/ciphy.c			optional miibus | ciphy
dev/mii/e1000phy.c		optional miibus | e1000phy
# XXX only xl cards?
dev/mii/exphy.c			optional miibus | exphy
dev/mii/gentbi.c		optional miibus | gentbi
dev/mii/icsphy.c		optional miibus | icsphy
# XXX only fxp cards?
dev/mii/inphy.c			optional miibus | inphy
dev/mii/ip1000phy.c		optional miibus | ip1000phy
dev/mii/jmphy.c			optional miibus | jmphy
dev/mii/lxtphy.c		optional miibus | lxtphy
dev/mii/mii.c			optional miibus | mii
dev/mii/mii_physubr.c		optional miibus | mii
dev/mii/miibus_if.m		optional miibus | mii
dev/mii/mlphy.c			optional miibus | mlphy
dev/mii/nsgphy.c		optional miibus | nsgphy
dev/mii/nsphy.c			optional miibus | nsphy
dev/mii/nsphyter.c		optional miibus | nsphyter
dev/mii/pnaphy.c		optional miibus | pnaphy
dev/mii/qsphy.c			optional miibus | qsphy
dev/mii/rdcphy.c		optional miibus | rdcphy
dev/mii/rgephy.c		optional miibus | rgephy
dev/mii/rlphy.c			optional miibus | rlphy
dev/mii/rlswitch.c		optional rlswitch
# XXX rue only?
dev/mii/ruephy.c		optional miibus | ruephy
dev/mii/smcphy.c		optional miibus | smcphy
dev/mii/tdkphy.c		optional miibus | tdkphy
dev/mii/tlphy.c			optional miibus | tlphy
dev/mii/truephy.c		optional miibus | truephy
dev/mii/ukphy.c			optional miibus | mii
dev/mii/ukphy_subr.c		optional miibus | mii
dev/mii/xmphy.c			optional miibus | xmphy
dev/mk48txx/mk48txx.c		optional mk48txx
dev/mlx/mlx.c			optional mlx
dev/mlx/mlx_disk.c		optional mlx
dev/mlx/mlx_pci.c		optional mlx pci
dev/mly/mly.c			optional mly
dev/mmc/mmc.c			optional mmc
dev/mmc/mmcbr_if.m		standard
dev/mmc/mmcbus_if.m		standard
dev/mmc/mmcsd.c			optional mmcsd
dev/mn/if_mn.c			optional mn pci
dev/mpt/mpt.c			optional mpt
dev/mpt/mpt_cam.c		optional mpt
dev/mpt/mpt_debug.c		optional mpt
dev/mpt/mpt_pci.c		optional mpt pci
dev/mpt/mpt_raid.c		optional mpt
dev/mpt/mpt_user.c		optional mpt
dev/msk/if_msk.c		optional msk inet
dev/mvs/mvs.c			optional mvs
dev/mvs/mvs_if.m		optional mvs
dev/mvs/mvs_pci.c		optional mvs pci
dev/mwl/if_mwl.c		optional mwl
dev/mwl/if_mwl_pci.c		optional mwl pci
dev/mwl/mwlhal.c		optional mwl
mwlfw.c				optional mwlfw				\
	compile-with	"${AWK} -f $S/tools/fw_stub.awk mw88W8363.fw:mw88W8363fw mwlboot.fw:mwlboot -mmwl -c${.TARGET}" \
	no-implicit-rule before-depend local				\
	clean		"mwlfw.c"
mw88W8363.fwo		optional mwlfw					\
	dependency	"mw88W8363.fw"					\
	compile-with	"${LD} -b binary -d -warn-common -r -d -o ${.TARGET} mw88W8363.fw" \
	no-implicit-rule						\
	clean		"mw88W8363.fwo"
mw88W8363.fw		optional mwlfw					\
	dependency	".PHONY"					\
	compile-with	"uudecode -o ${.TARGET} $S/contrib/dev/mwl/mw88W8363.fw.uu"	\
	no-obj no-implicit-rule						\
	clean		"mw88W8363.fw"
mwlboot.fwo		optional mwlfw					\
	dependency	"mwlboot.fw"					\
	compile-with	"${LD} -b binary -d -warn-common -r -d -o ${.TARGET} mwlboot.fw" \
	no-implicit-rule						\
	clean		"mwlboot.fwo"
mwlboot.fw		optional mwlfw					\
	dependency	".PHONY"					\
	compile-with	"uudecode -o ${.TARGET} $S/contrib/dev/mwl/mwlboot.fw.uu"	\
	no-obj no-implicit-rule						\
	clean		"mwlboot.fw"
dev/mxge/if_mxge.c		optional mxge pci
dev/mxge/mxge_lro.c		optional mxge pci
dev/mxge/mxge_eth_z8e.c		optional mxge pci
dev/mxge/mxge_ethp_z8e.c	optional mxge pci
dev/mxge/mxge_rss_eth_z8e.c	optional mxge pci
dev/mxge/mxge_rss_ethp_z8e.c	optional mxge pci
dev/my/if_my.c			optional my
dev/ncv/ncr53c500.c		optional ncv
dev/ncv/ncr53c500_pccard.c	optional ncv pccard
dev/nge/if_nge.c		optional nge
dev/nxge/if_nxge.c		optional nxge
dev/nxge/xgehal/xgehal-device.c	optional nxge
dev/nxge/xgehal/xgehal-mm.c	optional nxge
dev/nxge/xgehal/xge-queue.c	optional nxge
dev/nxge/xgehal/xgehal-driver.c	optional nxge
dev/nxge/xgehal/xgehal-ring.c	optional nxge
dev/nxge/xgehal/xgehal-channel.c	optional nxge
dev/nxge/xgehal/xgehal-fifo.c	optional nxge
dev/nxge/xgehal/xgehal-stats.c	optional nxge
dev/nxge/xgehal/xgehal-config.c	optional nxge
dev/nxge/xgehal/xgehal-mgmt.c	optional nxge
dev/nmdm/nmdm.c			optional nmdm
dev/nsp/nsp.c			optional nsp
dev/nsp/nsp_pccard.c		optional nsp pccard
dev/null/null.c			standard
dev/patm/if_patm.c		optional patm pci
dev/patm/if_patm_attach.c	optional patm pci
dev/patm/if_patm_intr.c		optional patm pci
dev/patm/if_patm_ioctl.c	optional patm pci
dev/patm/if_patm_rtables.c	optional patm pci
dev/patm/if_patm_rx.c		optional patm pci
dev/patm/if_patm_tx.c		optional patm pci
dev/pbio/pbio.c			optional pbio isa
dev/pccard/card_if.m		standard
dev/pccard/pccard.c		optional pccard
dev/pccard/pccard_cis.c		optional pccard
dev/pccard/pccard_cis_quirks.c	optional pccard
dev/pccard/pccard_device.c	optional pccard
dev/pccard/power_if.m		standard
dev/pccbb/pccbb.c		optional cbb
dev/pccbb/pccbb_isa.c		optional cbb isa
dev/pccbb/pccbb_pci.c		optional cbb pci
dev/pcf/pcf.c			optional pcf
dev/pci/eisa_pci.c		optional pci eisa
dev/pci/fixup_pci.c		optional pci
dev/pci/hostb_pci.c		optional pci
dev/pci/ignore_pci.c		optional pci
dev/pci/isa_pci.c		optional pci isa
dev/pci/pci.c			optional pci
dev/pci/pci_if.m		standard
dev/pci/pci_pci.c		optional pci
dev/pci/pci_user.c		optional pci
dev/pci/pcib_if.m		standard
dev/pci/vga_pci.c		optional pci
dev/pcn/if_pcn.c		optional pcn pci
dev/pdq/if_fea.c		optional fea eisa
dev/pdq/if_fpa.c		optional fpa pci
dev/pdq/pdq.c			optional nowerror fea eisa | fpa pci
dev/pdq/pdq_ifsubr.c		optional nowerror fea eisa | fpa pci
dev/ppbus/if_plip.c		optional plip
dev/ppbus/immio.c		optional vpo
dev/ppbus/lpbb.c		optional lpbb
dev/ppbus/lpt.c			optional lpt
dev/ppbus/pcfclock.c		optional pcfclock
dev/ppbus/ppb_1284.c		optional ppbus
dev/ppbus/ppb_base.c		optional ppbus
dev/ppbus/ppb_msq.c		optional ppbus
dev/ppbus/ppbconf.c		optional ppbus
dev/ppbus/ppbus_if.m		optional ppbus
dev/ppbus/ppi.c			optional ppi
dev/ppbus/pps.c			optional pps
dev/ppbus/vpo.c			optional vpo
dev/ppbus/vpoio.c		optional vpo
dev/ppc/ppc.c			optional ppc
dev/ppc/ppc_acpi.c		optional ppc acpi
dev/ppc/ppc_isa.c		optional ppc isa
dev/ppc/ppc_pci.c		optional ppc pci
dev/ppc/ppc_puc.c		optional ppc puc
dev/pst/pst-iop.c		optional pst
dev/pst/pst-pci.c		optional pst pci
dev/pst/pst-raid.c		optional pst
dev/puc/puc.c			optional puc
dev/puc/puc_cfg.c		optional puc
dev/puc/puc_pccard.c		optional puc pccard
dev/puc/puc_pci.c		optional puc pci
dev/puc/pucdata.c		optional puc pci
dev/quicc/quicc_core.c		optional quicc
dev/ral/rt2560.c		optional ral
dev/ral/rt2661.c		optional ral
dev/ral/if_ral_pci.c		optional ral pci
rt2561fw.c			optional rt2561fw | ralfw		\
	compile-with	"${AWK} -f $S/tools/fw_stub.awk rt2561.fw:rt2561fw -mrt2561 -c${.TARGET}" \
	no-implicit-rule before-depend local				\
	clean		"rt2561fw.c"
rt2561fw.fwo			optional rt2561fw | ralfw		\
	dependency	"rt2561.fw"					\
	compile-with	"${LD} -b binary -d -warn-common -r -d -o ${.TARGET} rt2561.fw" \
	no-implicit-rule						\
	clean		"rt2561fw.fwo"
rt2561.fw			optional rt2561fw | ralfw		\
	dependency	".PHONY"					\
	compile-with	"uudecode -o ${.TARGET} $S/contrib/dev/ral/rt2561.fw.uu" \
	no-obj no-implicit-rule						\
	clean		"rt2561.fw"
rt2561sfw.c			optional rt2561sfw | ralfw		\
	compile-with	"${AWK} -f $S/tools/fw_stub.awk rt2561s.fw:rt2561sfw -mrt2561s -c${.TARGET}" \
	no-implicit-rule before-depend local				\
	clean		"rt2561sfw.c"
rt2561sfw.fwo			optional rt2561sfw | ralfw		\
	dependency	"rt2561s.fw"					\
	compile-with	"${LD} -b binary -d -warn-common -r -d -o ${.TARGET} rt2561s.fw" \
	no-implicit-rule						\
	clean		"rt2561sfw.fwo"
rt2561s.fw			optional rt2561sfw | ralfw		\
	dependency	".PHONY"					\
	compile-with	"uudecode -o ${.TARGET} $S/contrib/dev/ral/rt2561s.fw.uu"	\
	no-obj no-implicit-rule						\
	clean		"rt2561s.fw"
rt2661fw.c			optional rt2661fw | ralfw		\
	compile-with	"${AWK} -f $S/tools/fw_stub.awk rt2661.fw:rt2661fw -mrt2661 -c${.TARGET}" \
	no-implicit-rule before-depend local				\
	clean		"rt2661fw.c"
rt2661fw.fwo			optional rt2661fw | ralfw		\
	dependency	"rt2661.fw"					\
	compile-with	"${LD} -b binary -d -warn-common -r -d -o ${.TARGET} rt2661.fw" \
	no-implicit-rule						\
	clean		"rt2661fw.fwo"
rt2661.fw			optional rt2661fw | ralfw		\
	dependency	".PHONY"					\
	compile-with	"uudecode -o ${.TARGET} $S/contrib/dev/ral/rt2661.fw.uu"	\
	no-obj no-implicit-rule						\
	clean		"rt2661.fw"
rt2860fw.c			optional rt2860fw | ralfw		\
	compile-with	"${AWK} -f $S/tools/fw_stub.awk rt2860.fw:rt2860fw -mrt2860 -c${.TARGET}" \
	no-implicit-rule before-depend local				\
	clean		"rt2860fw.c"
rt2860fw.fwo			optional rt2860fw | ralfw		\
	dependency	"rt2860.fw"					\
	compile-with	"${LD} -b binary -d -warn-common -r -d -o ${.TARGET} rt2860.fw" \
	no-implicit-rule						\
	clean		"rt2860fw.fwo"
rt2860.fw			optional rt2860fw | ralfw		\
	dependency	".PHONY"					\
	compile-with	"uudecode -o ${.TARGET} $S/contrib/dev/ral/rt2860.fw.uu"	\
	no-obj no-implicit-rule						\
	clean		"rt2860.fw"
dev/random/harvest.c		standard
dev/random/hash.c		optional random
dev/random/probe.c		optional random
dev/random/randomdev.c		optional random
dev/random/randomdev_soft.c	optional random
dev/random/yarrow.c		optional random
dev/rc/rc.c			optional rc
dev/re/if_re.c			optional re
dev/rndtest/rndtest.c		optional rndtest
dev/rp/rp.c			optional rp
dev/rp/rp_isa.c			optional rp isa
dev/rp/rp_pci.c			optional rp pci
dev/safe/safe.c			optional safe
dev/scc/scc_if.m		optional scc
dev/scc/scc_bfe_ebus.c		optional scc ebus
dev/scc/scc_bfe_quicc.c		optional scc quicc
dev/scc/scc_bfe_sbus.c		optional scc fhc | scc sbus
dev/scc/scc_core.c		optional scc
dev/scc/scc_dev_quicc.c		optional scc quicc
dev/scc/scc_dev_sab82532.c	optional scc
dev/scc/scc_dev_z8530.c		optional scc
dev/scd/scd.c			optional scd isa
dev/scd/scd_isa.c		optional scd isa
dev/sdhci/sdhci.c		optional sdhci pci
dev/sf/if_sf.c			optional sf pci
dev/sge/if_sge.c		optional sge pci
dev/si/si.c			optional si
dev/si/si2_z280.c		optional si
dev/si/si3_t225.c		optional si
dev/si/si_eisa.c		optional si eisa
dev/si/si_isa.c			optional si isa
dev/si/si_pci.c			optional si pci
dev/siba/siba_bwn.c		optional siba_bwn pci
dev/siba/siba_core.c		optional siba_bwn pci
dev/siis/siis.c			optional siis pci
dev/sis/if_sis.c		optional sis pci
dev/sk/if_sk.c			optional sk pci inet
dev/smbus/smb.c			optional smb
dev/smbus/smbconf.c		optional smbus
dev/smbus/smbus.c		optional smbus
dev/smbus/smbus_if.m		optional smbus
dev/smc/if_smc.c		optional smc
dev/sn/if_sn.c			optional sn
dev/sn/if_sn_isa.c		optional sn isa
dev/sn/if_sn_pccard.c		optional sn pccard
dev/snp/snp.c			optional snp
dev/sound/clone.c		optional sound
dev/sound/unit.c		optional sound
dev/sound/isa/ad1816.c		optional snd_ad1816 isa
dev/sound/isa/ess.c		optional snd_ess isa
dev/sound/isa/gusc.c		optional snd_gusc isa
dev/sound/isa/mss.c		optional snd_mss isa
dev/sound/isa/sb16.c		optional snd_sb16 isa
dev/sound/isa/sb8.c		optional snd_sb8 isa
dev/sound/isa/sbc.c		optional snd_sbc isa
dev/sound/isa/sndbuf_dma.c	optional sound isa
dev/sound/pci/als4000.c		optional snd_als4000 pci
dev/sound/pci/atiixp.c		optional snd_atiixp pci
dev/sound/pci/cmi.c		optional snd_cmi pci
dev/sound/pci/cs4281.c		optional snd_cs4281 pci
dev/sound/pci/csa.c		optional snd_csa pci \
	warning "kernel contains GPL contaminated csaimg.h header"
dev/sound/pci/csapcm.c		optional snd_csa pci
dev/sound/pci/ds1.c		optional snd_ds1 pci
dev/sound/pci/emu10k1.c		optional snd_emu10k1 pci \
	dependency "emu10k1-alsa%diked.h" \
	warning "kernel contains GPL contaminated emu10k1 headers"
dev/sound/pci/emu10kx.c		optional snd_emu10kx pci \
	dependency "emu10k1-alsa%diked.h" \
	dependency "p16v-alsa%diked.h" \
	dependency "p17v-alsa%diked.h" \
	warning "kernel contains GPL contaminated emu10kx headers"
dev/sound/pci/emu10kx-pcm.c	optional snd_emu10kx pci \
	dependency "emu10k1-alsa%diked.h" \
	dependency "p16v-alsa%diked.h" \
	dependency "p17v-alsa%diked.h" \
	warning "kernel contains GPL contaminated emu10kx headers"
dev/sound/pci/emu10kx-midi.c	optional snd_emu10kx pci \
	dependency "emu10k1-alsa%diked.h" \
	warning "kernel contains GPL contaminated emu10kx headers"
dev/sound/pci/envy24.c		optional snd_envy24 pci
dev/sound/pci/envy24ht.c	optional snd_envy24ht pci
dev/sound/pci/es137x.c		optional snd_es137x pci
dev/sound/pci/fm801.c		optional snd_fm801 pci
dev/sound/pci/ich.c		optional snd_ich pci
dev/sound/pci/maestro.c		optional snd_maestro pci
dev/sound/pci/maestro3.c	optional snd_maestro3 pci \
	warning "kernel contains GPL contaminated maestro3 headers"
dev/sound/pci/neomagic.c	optional snd_neomagic pci
dev/sound/pci/solo.c		optional snd_solo pci
dev/sound/pci/spicds.c		optional snd_spicds pci
dev/sound/pci/t4dwave.c		optional snd_t4dwave pci
dev/sound/pci/via8233.c		optional snd_via8233 pci
dev/sound/pci/via82c686.c	optional snd_via82c686 pci
dev/sound/pci/vibes.c		optional snd_vibes pci
dev/sound/pci/hda/hdac.c	optional snd_hda pci
dev/sound/pcm/ac97.c		optional sound
dev/sound/pcm/ac97_if.m		optional sound
dev/sound/pcm/ac97_patch.c	optional sound
dev/sound/pcm/buffer.c		optional sound	\
	dependency	"snd_fxdiv_gen.h"
dev/sound/pcm/channel.c		optional sound
dev/sound/pcm/channel_if.m	optional sound
dev/sound/pcm/dsp.c		optional sound
dev/sound/pcm/feeder.c		optional sound
dev/sound/pcm/feeder_chain.c	optional sound
dev/sound/pcm/feeder_eq.c	optional sound	\
	dependency	"feeder_eq_gen.h"	\
	dependency	"snd_fxdiv_gen.h"
dev/sound/pcm/feeder_if.m	optional sound
dev/sound/pcm/feeder_format.c	optional sound  \
	dependency	"snd_fxdiv_gen.h"
dev/sound/pcm/feeder_matrix.c	optional sound  \
	dependency	"snd_fxdiv_gen.h"
dev/sound/pcm/feeder_mixer.c	optional sound  \
	dependency	"snd_fxdiv_gen.h"
dev/sound/pcm/feeder_rate.c	optional sound	\
	dependency	"feeder_rate_gen.h"	\
	dependency	"snd_fxdiv_gen.h"
dev/sound/pcm/feeder_volume.c	optional sound  \
	dependency	"snd_fxdiv_gen.h"
dev/sound/pcm/mixer.c		optional sound
dev/sound/pcm/mixer_if.m	optional sound
dev/sound/pcm/sndstat.c		optional sound
dev/sound/pcm/sound.c		optional sound
dev/sound/pcm/vchan.c		optional sound
dev/sound/usb/uaudio.c		optional snd_uaudio usb
dev/sound/usb/uaudio_pcm.c	optional snd_uaudio usb
dev/sound/midi/midi.c		optional sound
dev/sound/midi/mpu401.c		optional sound
dev/sound/midi/mpu_if.m		optional sound
dev/sound/midi/mpufoi_if.m	optional sound
dev/sound/midi/sequencer.c	optional sound
dev/sound/midi/synth_if.m	optional sound
dev/spibus/spibus.c		optional spibus				\
	dependency	"spibus_if.h"
dev/spibus/spibus_if.m		optional spibus
dev/ste/if_ste.c		optional ste pci
dev/stg/tmc18c30.c		optional stg
dev/stg/tmc18c30_isa.c		optional stg isa
dev/stg/tmc18c30_pccard.c	optional stg pccard
dev/stg/tmc18c30_pci.c		optional stg pci
dev/stg/tmc18c30_subr.c		optional stg
dev/stge/if_stge.c		optional stge
dev/streams/streams.c		optional streams
dev/sym/sym_hipd.c		optional sym				\
	dependency	"$S/dev/sym/sym_{conf,defs}.h"
dev/syscons/blank/blank_saver.c	optional blank_saver
dev/syscons/daemon/daemon_saver.c optional daemon_saver
dev/syscons/dragon/dragon_saver.c optional dragon_saver
dev/syscons/fade/fade_saver.c	optional fade_saver
dev/syscons/fire/fire_saver.c	optional fire_saver
dev/syscons/green/green_saver.c	optional green_saver
dev/syscons/logo/logo.c		optional logo_saver
dev/syscons/logo/logo_saver.c	optional logo_saver
dev/syscons/rain/rain_saver.c	optional rain_saver
dev/syscons/schistory.c		optional sc
dev/syscons/scmouse.c		optional sc
dev/syscons/scterm.c		optional sc
dev/syscons/scvidctl.c		optional sc
dev/syscons/snake/snake_saver.c	optional snake_saver
dev/syscons/star/star_saver.c	optional star_saver
dev/syscons/syscons.c		optional sc
dev/syscons/sysmouse.c		optional sc
dev/syscons/warp/warp_saver.c	optional warp_saver
dev/tdfx/tdfx_linux.c		optional tdfx_linux tdfx compat_linux
dev/tdfx/tdfx_pci.c		optional tdfx pci
dev/ti/if_ti.c			optional ti pci
dev/tl/if_tl.c			optional tl pci
dev/trm/trm.c			optional trm
dev/twa/tw_cl_init.c		optional twa \
	compile-with "${NORMAL_C} -I$S/dev/twa"
dev/twa/tw_cl_intr.c		optional twa \
	compile-with "${NORMAL_C} -I$S/dev/twa"
dev/twa/tw_cl_io.c		optional twa \
	compile-with "${NORMAL_C} -I$S/dev/twa"
dev/twa/tw_cl_misc.c		optional twa \
	compile-with "${NORMAL_C} -I$S/dev/twa"
dev/twa/tw_osl_cam.c		optional twa \
	compile-with "${NORMAL_C} -I$S/dev/twa"
dev/twa/tw_osl_freebsd.c	optional twa \
	compile-with "${NORMAL_C} -I$S/dev/twa"
dev/twe/twe.c			optional twe
dev/twe/twe_freebsd.c		optional twe
dev/tx/if_tx.c			optional tx
dev/txp/if_txp.c		optional txp inet
dev/uart/uart_bus_acpi.c	optional uart acpi
#dev/uart/uart_bus_cbus.c	optional uart cbus
dev/uart/uart_bus_ebus.c	optional uart ebus
dev/uart/uart_bus_isa.c		optional uart isa
dev/uart/uart_bus_pccard.c	optional uart pccard
dev/uart/uart_bus_pci.c		optional uart pci
dev/uart/uart_bus_puc.c		optional uart puc
dev/uart/uart_bus_scc.c		optional uart scc
dev/uart/uart_core.c		optional uart
dev/uart/uart_dbg.c		optional uart gdb
dev/uart/uart_dev_ns8250.c	optional uart uart_ns8250
dev/uart/uart_dev_quicc.c	optional uart quicc
dev/uart/uart_dev_sab82532.c	optional uart uart_sab82532
dev/uart/uart_dev_sab82532.c	optional uart scc
dev/uart/uart_dev_z8530.c	optional uart uart_z8530
dev/uart/uart_dev_z8530.c	optional uart scc
dev/uart/uart_if.m		optional uart
dev/uart/uart_subr.c		optional uart
dev/uart/uart_tty.c		optional uart
dev/ubsec/ubsec.c		optional ubsec
#
# USB controller drivers
#
dev/usb/controller/at91dci.c		optional at91dci
dev/usb/controller/at91dci_atmelarm.c	optional at91dci at91rm9200
dev/usb/controller/musb_otg.c		optional musb
dev/usb/controller/musb_otg_atmelarm.c	optional musb at91rm9200
dev/usb/controller/ehci.c		optional ehci
dev/usb/controller/ehci_pci.c		optional ehci pci
dev/usb/controller/ohci.c		optional ohci
dev/usb/controller/ohci_atmelarm.c	optional ohci at91rm9200
dev/usb/controller/ohci_pci.c		optional ohci pci
dev/usb/controller/uhci.c		optional uhci
dev/usb/controller/uhci_pci.c		optional uhci pci
dev/usb/controller/xhci.c		optional xhci
dev/usb/controller/xhci_pci.c		optional xhci pci
dev/usb/controller/uss820dci.c		optional uss820dci
dev/usb/controller/uss820dci_atmelarm.c	optional uss820dci at91rm9200
dev/usb/controller/usb_controller.c	optional usb
#
# USB storage drivers
#
dev/usb/storage/umass.c		optional umass
dev/usb/storage/urio.c		optional urio
dev/usb/storage/ustorage_fs.c	optional usfs
#
# USB core
#
dev/usb/usb_busdma.c		optional usb
dev/usb/usb_compat_linux.c	optional usb
dev/usb/usb_core.c		optional usb
dev/usb/usb_debug.c		optional usb
dev/usb/usb_dev.c		optional usb
dev/usb/usb_device.c		optional usb
dev/usb/usb_dynamic.c		optional usb
dev/usb/usb_error.c		optional usb
dev/usb/usb_generic.c		optional usb
dev/usb/usb_handle_request.c	optional usb
dev/usb/usb_hid.c		optional usb
dev/usb/usb_hub.c		optional usb
dev/usb/usb_if.m		optional usb
dev/usb/usb_lookup.c		optional usb
dev/usb/usb_mbuf.c		optional usb
dev/usb/usb_msctest.c		optional usb
dev/usb/usb_parse.c		optional usb
dev/usb/usb_process.c		optional usb
dev/usb/usb_request.c		optional usb
dev/usb/usb_transfer.c		optional usb
dev/usb/usb_util.c		optional usb
#
# USB network drivers
#
dev/usb/net/if_aue.c		optional aue
dev/usb/net/if_axe.c		optional axe
dev/usb/net/if_cdce.c		optional cdce
dev/usb/net/if_cue.c		optional cue
dev/usb/net/if_ipheth.c		optional ipheth
dev/usb/net/if_kue.c		optional kue
dev/usb/net/if_rue.c		optional rue
dev/usb/net/if_udav.c		optional udav
dev/usb/net/usb_ethernet.c	optional aue | axe | cdce | cue | kue | rue | \
					 udav
dev/usb/net/uhso.c		optional uhso
#
# USB WLAN drivers
#
dev/usb/wlan/if_rum.c		optional rum
dev/usb/wlan/if_run.c		optional run
runfw.c				optional runfw							\
	compile-with	"${AWK} -f $S/tools/fw_stub.awk runfw:runfw -mrunfw -c${.TARGET}"	\
	no-implicit-rule before-depend local							\
	clean		"runfw.c"
runfw.fwo			optional runfw							\
	dependency	"runfw"									\
	compile-with	"${LD} -b binary -d -warn-common -r -d -o ${.TARGET} runfw"		\
	no-implicit-rule									\
	clean		"runfw.fwo"
runfw				optional runfw							\
	dependency	"$S/contrib/dev/run/rt2870.fw.uu"					\
	compile-with	"uudecode -o ${.TARGET} $S/contrib/dev/run/rt2870.fw.uu"		\
	no-obj no-implicit-rule									\
	clean		"runfw"
dev/usb/wlan/if_uath.c		optional uath
dev/usb/wlan/if_upgt.c		optional upgt
dev/usb/wlan/if_ural.c		optional ural
dev/usb/wlan/if_urtw.c		optional urtw
dev/usb/wlan/if_zyd.c		optional zyd
#
# USB serial and parallel port drivers
#
dev/usb/serial/u3g.c		optional u3g
dev/usb/serial/uark.c		optional uark
dev/usb/serial/ubsa.c		optional ubsa
dev/usb/serial/ubser.c		optional ubser
dev/usb/serial/uchcom.c		optional uchcom
dev/usb/serial/ucycom.c		optional ucycom
dev/usb/serial/ufoma.c		optional ufoma
dev/usb/serial/uftdi.c		optional uftdi
dev/usb/serial/ugensa.c		optional ugensa
dev/usb/serial/uipaq.c		optional uipaq
dev/usb/serial/ulpt.c		optional ulpt
dev/usb/serial/umct.c		optional umct
dev/usb/serial/umodem.c		optional umodem
dev/usb/serial/umoscom.c	optional umoscom
dev/usb/serial/uplcom.c		optional uplcom
dev/usb/serial/uslcom.c		optional uslcom
dev/usb/serial/uvisor.c		optional uvisor
dev/usb/serial/uvscom.c		optional uvscom
dev/usb/serial/usb_serial.c 	optional ucom | u3g | uark | ubsa | ubser | \
					 uchcom | ucycom | ufoma | uftdi | \
					 ugensa | uipaq | ulpt | umct | \
					 umodem | umoscom | uplcom | uslcom | \
					 uvisor | uvscom
#
# USB misc drivers
#
dev/usb/misc/ufm.c		optional ufm
dev/usb/misc/udbp.c		optional udbp
#
# USB input drivers
#
dev/usb/input/atp.c		optional atp
dev/usb/input/uep.c		optional uep
dev/usb/input/uhid.c		optional uhid
dev/usb/input/ukbd.c		optional ukbd
dev/usb/input/ums.c		optional ums
#
# USB quirks
#
dev/usb/quirk/usb_quirk.c	optional usb
#
# USB templates
#
dev/usb/template/usb_template.c	optional usb_template
dev/usb/template/usb_template_cdce.c	optional usb_template
dev/usb/template/usb_template_msc.c	optional usb_template
dev/usb/template/usb_template_mtp.c	optional usb_template
#
# USB END
#
dev/utopia/idtphy.c		optional utopia
dev/utopia/suni.c		optional utopia
dev/utopia/utopia.c		optional utopia
dev/vge/if_vge.c		optional vge
dev/vkbd/vkbd.c			optional vkbd
dev/vr/if_vr.c			optional vr pci
dev/vte/if_vte.c		optional vte pci
dev/vx/if_vx.c			optional vx
dev/vx/if_vx_eisa.c		optional vx eisa
dev/vx/if_vx_pci.c		optional vx pci
dev/watchdog/watchdog.c		standard
dev/wb/if_wb.c			optional wb pci
dev/wds/wd7000.c		optional wds isa
dev/wi/if_wi.c			optional wi
dev/wi/if_wi_pccard.c		optional wi pccard
dev/wi/if_wi_pci.c		optional wi pci
dev/wl/if_wl.c			optional wl isa
wpifw.c			optional wpifw					\
	compile-with	"${AWK} -f $S/tools/fw_stub.awk wpi.fw:wpifw:153229 -mwpi -c${.TARGET}" \
	no-implicit-rule before-depend local				\
	clean		"wpifw.c"
wpifw.fwo			optional wpifw				\
	dependency	"wpi.fw"					\
	compile-with	"${LD} -b binary -d -warn-common -r -d -o ${.TARGET} wpi.fw" \
	no-implicit-rule						\
	clean		"wpifw.fwo"
wpi.fw			optional wpifw					\
<<<<<<< HEAD
	dependency	".PHONY"					\
	compile-with	"uudecode -o ${.TARGET} $S/contrib/dev/wpi/iwlwifi-3945-2.14.4.fw.uu"	\
=======
	dependency	"$S/contrib/dev/wpi/iwlwifi-3945-15.32.2.9.fw.uu"	\
	compile-with	"uudecode -o ${.TARGET} $S/contrib/dev/wpi/iwlwifi-3945-15.32.2.9.fw.uu"	\
>>>>>>> 66284623
	no-obj no-implicit-rule						\
	clean		"wpi.fw"
dev/xe/if_xe.c			optional xe
dev/xe/if_xe_pccard.c		optional xe pccard
dev/xl/if_xl.c			optional xl pci
fs/coda/coda_fbsd.c		optional vcoda
fs/coda/coda_psdev.c		optional vcoda
fs/coda/coda_subr.c		optional vcoda
fs/coda/coda_venus.c		optional vcoda
fs/coda/coda_vfsops.c		optional vcoda
fs/coda/coda_vnops.c		optional vcoda
fs/deadfs/dead_vnops.c		standard
fs/devfs/devfs_devs.c		standard
fs/devfs/devfs_rule.c		standard
fs/devfs/devfs_vfsops.c		standard
fs/devfs/devfs_vnops.c		standard
fs/fdescfs/fdesc_vfsops.c	optional fdescfs
fs/fdescfs/fdesc_vnops.c	optional fdescfs
fs/fifofs/fifo_vnops.c		standard
fs/hpfs/hpfs_alsubr.c		optional hpfs
fs/hpfs/hpfs_lookup.c		optional hpfs
fs/hpfs/hpfs_subr.c		optional hpfs
fs/hpfs/hpfs_vfsops.c		optional hpfs
fs/hpfs/hpfs_vnops.c		optional hpfs
fs/msdosfs/msdosfs_conv.c	optional msdosfs
fs/msdosfs/msdosfs_denode.c	optional msdosfs
fs/msdosfs/msdosfs_fat.c	optional msdosfs
fs/msdosfs/msdosfs_fileno.c	optional msdosfs
fs/msdosfs/msdosfs_iconv.c	optional msdosfs_iconv
fs/msdosfs/msdosfs_lookup.c	optional msdosfs
fs/msdosfs/msdosfs_vfsops.c	optional msdosfs
fs/msdosfs/msdosfs_vnops.c	optional msdosfs
fs/nfs/nfs_commonkrpc.c		optional nfscl | nfsd
fs/nfs/nfs_commonsubs.c		optional nfscl | nfsd
fs/nfs/nfs_commonport.c		optional nfscl | nfsd
fs/nfs/nfs_commonacl.c		optional nfscl | nfsd
fs/nfsclient/nfs_clcomsubs.c	optional nfscl
fs/nfsclient/nfs_clsubs.c	optional nfscl
fs/nfsclient/nfs_clstate.c	optional nfscl
fs/nfsclient/nfs_clkrpc.c	optional nfscl
fs/nfsclient/nfs_clrpcops.c	optional nfscl
fs/nfsclient/nfs_clvnops.c	optional nfscl
fs/nfsclient/nfs_clnode.c	optional nfscl
fs/nfsclient/nfs_clvfsops.c	optional nfscl
fs/nfsclient/nfs_clport.c	optional nfscl
fs/nfsclient/nfs_clbio.c	optional nfscl
fs/nfsclient/nfs_clnfsiod.c	optional nfscl
fs/nfsserver/nfs_nfsdsocket.c	optional nfsd inet
fs/nfsserver/nfs_nfsdsubs.c	optional nfsd inet
fs/nfsserver/nfs_nfsdstate.c	optional nfsd inet
fs/nfsserver/nfs_nfsdkrpc.c	optional nfsd inet
fs/nfsserver/nfs_nfsdserv.c	optional nfsd inet
fs/nfsserver/nfs_nfsdport.c	optional nfsd inet
fs/nfsserver/nfs_nfsdcache.c	optional nfsd inet
fs/ntfs/ntfs_compr.c		optional ntfs
fs/ntfs/ntfs_iconv.c		optional ntfs_iconv
fs/ntfs/ntfs_ihash.c		optional ntfs
fs/ntfs/ntfs_subr.c		optional ntfs
fs/ntfs/ntfs_vfsops.c		optional ntfs
fs/ntfs/ntfs_vnops.c		optional ntfs
fs/nullfs/null_subr.c		optional nullfs
fs/nullfs/null_vfsops.c		optional nullfs
fs/nullfs/null_vnops.c		optional nullfs
fs/nwfs/nwfs_io.c		optional nwfs
fs/nwfs/nwfs_ioctl.c		optional nwfs
fs/nwfs/nwfs_node.c		optional nwfs
fs/nwfs/nwfs_subr.c		optional nwfs
fs/nwfs/nwfs_vfsops.c		optional nwfs
fs/nwfs/nwfs_vnops.c		optional nwfs
fs/portalfs/portal_vfsops.c	optional portalfs
fs/portalfs/portal_vnops.c	optional portalfs
fs/procfs/procfs.c		optional procfs
fs/procfs/procfs_ctl.c		optional procfs
fs/procfs/procfs_dbregs.c	optional procfs
fs/procfs/procfs_fpregs.c	optional procfs
fs/procfs/procfs_ioctl.c	optional procfs
fs/procfs/procfs_map.c		optional procfs
fs/procfs/procfs_mem.c		optional procfs
fs/procfs/procfs_note.c		optional procfs
fs/procfs/procfs_osrel.c	optional procfs
fs/procfs/procfs_regs.c		optional procfs
fs/procfs/procfs_rlimit.c	optional procfs
fs/procfs/procfs_status.c	optional procfs
fs/procfs/procfs_type.c		optional procfs
fs/pseudofs/pseudofs.c		optional pseudofs
fs/pseudofs/pseudofs_fileno.c	optional pseudofs
fs/pseudofs/pseudofs_vncache.c	optional pseudofs
fs/pseudofs/pseudofs_vnops.c	optional pseudofs
fs/smbfs/smbfs_io.c		optional smbfs
fs/smbfs/smbfs_node.c		optional smbfs
fs/smbfs/smbfs_smb.c		optional smbfs
fs/smbfs/smbfs_subr.c		optional smbfs
fs/smbfs/smbfs_vfsops.c		optional smbfs
fs/smbfs/smbfs_vnops.c		optional smbfs
fs/udf/osta.c			optional udf
fs/udf/udf_iconv.c		optional udf_iconv
fs/udf/udf_vfsops.c		optional udf
fs/udf/udf_vnops.c		optional udf
fs/unionfs/union_subr.c		optional unionfs
fs/unionfs/union_vfsops.c	optional unionfs
fs/unionfs/union_vnops.c	optional unionfs
fs/tmpfs/tmpfs_vnops.c		optional tmpfs
fs/tmpfs/tmpfs_fifoops.c 	optional tmpfs
fs/tmpfs/tmpfs_vfsops.c 	optional tmpfs
fs/tmpfs/tmpfs_subr.c 		optional tmpfs
gdb/gdb_cons.c			optional gdb
gdb/gdb_main.c			optional gdb
gdb/gdb_packet.c		optional gdb
geom/bde/g_bde.c		optional geom_bde
geom/bde/g_bde_crypt.c		optional geom_bde
geom/bde/g_bde_lock.c		optional geom_bde
geom/bde/g_bde_work.c		optional geom_bde
geom/cache/g_cache.c		optional geom_cache
geom/concat/g_concat.c		optional geom_concat
geom/eli/g_eli.c		optional geom_eli
geom/eli/g_eli_crypto.c		optional geom_eli
geom/eli/g_eli_ctl.c		optional geom_eli
geom/eli/g_eli_integrity.c	optional geom_eli
geom/eli/g_eli_key.c		optional geom_eli
geom/eli/g_eli_privacy.c	optional geom_eli
geom/eli/pkcs5v2.c		optional geom_eli
geom/gate/g_gate.c		optional geom_gate
geom/geom_aes.c			optional geom_aes
geom/geom_bsd.c			optional geom_bsd
geom/geom_bsd_enc.c		optional geom_bsd
geom/geom_ccd.c			optional ccd | geom_ccd
geom/geom_ctl.c			standard
geom/geom_dev.c			standard
geom/geom_disk.c		standard
geom/geom_dump.c		standard
geom/geom_event.c		standard
geom/geom_fox.c			optional geom_fox
geom/geom_io.c			standard
geom/geom_kern.c		standard
geom/geom_mbr.c			optional geom_mbr
geom/geom_mbr_enc.c		optional geom_mbr
geom/geom_pc98.c		optional geom_pc98
geom/geom_pc98_enc.c		optional geom_pc98
geom/geom_redboot.c		optional geom_redboot
geom/geom_slice.c		standard
geom/geom_subr.c		standard
geom/geom_sunlabel.c		optional geom_sunlabel
geom/geom_sunlabel_enc.c	optional geom_sunlabel
geom/geom_vfs.c			standard
geom/geom_vol_ffs.c		optional geom_vol
geom/journal/g_journal.c	optional geom_journal
geom/journal/g_journal_ufs.c	optional geom_journal
geom/label/g_label.c		optional geom_label
geom/label/g_label_ext2fs.c	optional geom_label
geom/label/g_label_iso9660.c	optional geom_label
geom/label/g_label_msdosfs.c	optional geom_label
geom/label/g_label_ntfs.c	optional geom_label
geom/label/g_label_reiserfs.c	optional geom_label
geom/label/g_label_ufs.c	optional geom_label
geom/label/g_label_gpt.c	optional geom_label
geom/linux_lvm/g_linux_lvm.c	optional geom_linux_lvm
geom/mirror/g_mirror.c		optional geom_mirror
geom/mirror/g_mirror_ctl.c	optional geom_mirror
geom/multipath/g_multipath.c	optional geom_multipath
geom/nop/g_nop.c		optional geom_nop
geom/part/g_part.c		standard
geom/part/g_part_if.m		standard
geom/part/g_part_apm.c		optional geom_part_apm
geom/part/g_part_bsd.c		optional geom_part_bsd
geom/part/g_part_ebr.c		optional geom_part_ebr
geom/part/g_part_gpt.c		optional geom_part_gpt
geom/part/g_part_mbr.c		optional geom_part_mbr
geom/part/g_part_pc98.c		optional geom_part_pc98
geom/part/g_part_vtoc8.c	optional geom_part_vtoc8
geom/raid/g_raid.c		optional geom_raid
geom/raid/g_raid_ctl.c		optional geom_raid
geom/raid/g_raid_md_if.m	optional geom_raid
geom/raid/g_raid_tr_if.m	optional geom_raid
geom/raid/md_intel.c		optional geom_raid
geom/raid/tr_raid0.c		optional geom_raid
geom/raid/tr_raid1.c		optional geom_raid
geom/raid/tr_raid1e.c		optional geom_raid
geom/raid3/g_raid3.c		optional geom_raid3
geom/raid3/g_raid3_ctl.c	optional geom_raid3
geom/shsec/g_shsec.c		optional geom_shsec
geom/stripe/g_stripe.c		optional geom_stripe
geom/uzip/g_uzip.c		optional geom_uzip
geom/virstor/binstream.c	optional geom_virstor
geom/virstor/g_virstor.c	optional geom_virstor
geom/virstor/g_virstor_md.c	optional geom_virstor
geom/zero/g_zero.c		optional geom_zero
gnu/fs/ext2fs/ext2_alloc.c		optional ext2fs \
	warning "kernel contains GPL contaminated ext2fs filesystem"
gnu/fs/ext2fs/ext2_balloc.c	optional ext2fs
gnu/fs/ext2fs/ext2_bmap.c	optional ext2fs
gnu/fs/ext2fs/ext2_inode.c	optional ext2fs
gnu/fs/ext2fs/ext2_inode_cnv.c	optional ext2fs
gnu/fs/ext2fs/ext2_linux_balloc.c	optional ext2fs
gnu/fs/ext2fs/ext2_linux_ialloc.c	optional ext2fs
gnu/fs/ext2fs/ext2_lookup.c	optional ext2fs
gnu/fs/ext2fs/ext2_subr.c	optional ext2fs
gnu/fs/ext2fs/ext2_vfsops.c	optional ext2fs
gnu/fs/ext2fs/ext2_vnops.c	optional ext2fs
gnu/fs/reiserfs/reiserfs_hashes.c	optional reiserfs \
	warning "kernel contains GPL contaminated ReiserFS filesystem"
gnu/fs/reiserfs/reiserfs_inode.c	optional reiserfs
gnu/fs/reiserfs/reiserfs_item_ops.c	optional reiserfs
gnu/fs/reiserfs/reiserfs_namei.c	optional reiserfs
gnu/fs/reiserfs/reiserfs_prints.c	optional reiserfs
gnu/fs/reiserfs/reiserfs_stree.c	optional reiserfs
gnu/fs/reiserfs/reiserfs_vfsops.c	optional reiserfs
gnu/fs/reiserfs/reiserfs_vnops.c	optional reiserfs
#
isa/isa_if.m			standard
isa/isa_common.c		optional isa
isa/isahint.c			optional isa
isa/orm.c			optional isa
isa/pnp.c			optional isa isapnp
isa/pnpparse.c			optional isa isapnp
fs/cd9660/cd9660_bmap.c	optional cd9660
fs/cd9660/cd9660_lookup.c	optional cd9660
fs/cd9660/cd9660_node.c	optional cd9660
fs/cd9660/cd9660_rrip.c	optional cd9660
fs/cd9660/cd9660_util.c	optional cd9660
fs/cd9660/cd9660_vfsops.c	optional cd9660
fs/cd9660/cd9660_vnops.c	optional cd9660
fs/cd9660/cd9660_iconv.c	optional cd9660_iconv
kern/bus_if.m			standard
kern/clock_if.m			standard
kern/cpufreq_if.m		standard
kern/device_if.m		standard
kern/imgact_elf.c		standard
kern/imgact_shell.c		standard
kern/inflate.c			optional gzip
kern/init_main.c		standard
kern/init_sysent.c		standard
kern/ksched.c			optional _kposix_priority_scheduling
kern/kern_acct.c		standard
kern/kern_alq.c			optional alq
kern/kern_clock.c		standard
kern/kern_condvar.c		standard
kern/kern_conf.c		standard
kern/kern_cons.c		standard
kern/kern_cpu.c			standard
kern/kern_cpuset.c		standard
kern/kern_context.c		standard
kern/kern_descrip.c		standard
kern/kern_dtrace.c		optional kdtrace_hooks
kern/kern_environment.c		standard
kern/kern_event.c		standard
kern/kern_exec.c		standard
kern/kern_exit.c		standard
kern/kern_fail.c		standard
kern/kern_fork.c		standard
<<<<<<< HEAD
=======
kern/kern_gzio.c		optional gzio
kern/kern_hhook.c		standard
>>>>>>> 66284623
kern/kern_idle.c		standard
kern/kern_intr.c		standard
kern/kern_jail.c		standard
kern/kern_khelp.c		standard
kern/kern_kthread.c		standard
kern/kern_ktr.c			optional ktr
kern/kern_ktrace.c		standard
kern/kern_linker.c		standard
kern/kern_lock.c		standard
kern/kern_lockf.c		standard
kern/kern_lockstat.c		optional kdtrace_hooks
kern/kern_malloc.c		standard
kern/kern_mbuf.c		standard
kern/kern_mib.c			standard
kern/kern_module.c		standard
kern/kern_mtxpool.c		standard
kern/kern_mutex.c		standard
kern/kern_ntptime.c		standard
kern/kern_osd.c			standard
kern/kern_physio.c		standard
kern/kern_pmc.c			standard
kern/kern_poll.c		optional device_polling
kern/kern_priv.c		standard
kern/kern_proc.c		standard
kern/kern_prot.c		standard
kern/kern_resource.c		standard
kern/kern_rmlock.c		standard
kern/kern_rwlock.c		standard
kern/kern_sdt.c			optional kdtrace_hooks
kern/kern_sema.c		standard
kern/kern_shutdown.c		standard
kern/kern_sig.c			standard
kern/kern_subr.c		standard
kern/kern_switch.c		standard
kern/kern_sx.c			standard
kern/kern_synch.c		standard
kern/kern_syscalls.c		standard
kern/kern_sysctl.c		standard
kern/kern_tc.c			standard
kern/kern_thr.c			standard
kern/kern_thread.c		standard
kern/kern_time.c		standard
kern/kern_timeout.c		standard
kern/kern_umtx.c		standard
kern/kern_uuid.c		standard
kern/kern_xxx.c			standard
kern/link_elf.c			standard
kern/linker_if.m		standard
kern/md4c.c			optional netsmb
kern/md5c.c			standard
kern/p1003_1b.c			standard
kern/posix4_mib.c		standard
kern/sched_4bsd.c		optional sched_4bsd
kern/sched_ule.c		optional sched_ule
kern/serdev_if.m		standard
kern/stack_protector.c		standard \
	compile-with "${NORMAL_C:N-fstack-protector*}"
kern/subr_acl_nfs4.c		standard
kern/subr_acl_posix1e.c		standard
kern/subr_autoconf.c		standard
kern/subr_blist.c		standard
kern/subr_bus.c			standard
kern/subr_bufring.c		standard
kern/subr_clock.c		standard
kern/subr_devstat.c		standard
kern/subr_disk.c		standard
kern/subr_eventhandler.c	standard
kern/subr_fattime.c		standard
kern/subr_firmware.c		optional firmware
kern/subr_hints.c		standard
kern/subr_kdb.c			standard
kern/subr_kobj.c		standard
kern/subr_lock.c		standard
kern/subr_log.c			standard
kern/subr_mbpool.c		optional libmbpool
kern/subr_mchain.c		optional libmchain
kern/subr_module.c		standard
kern/subr_msgbuf.c		standard
kern/subr_param.c		standard
kern/subr_pcpu.c		standard
kern/subr_power.c		standard
kern/subr_prf.c			standard
kern/subr_prof.c		standard
kern/subr_rman.c		standard
kern/subr_rtc.c			standard
kern/subr_sbuf.c		standard
kern/subr_scanf.c		standard
kern/subr_sglist.c		standard
kern/subr_sleepqueue.c		standard
kern/subr_smp.c			standard
kern/subr_stack.c		optional ddb | stack | ktr
kern/subr_taskqueue.c		standard
kern/subr_trap.c		standard
kern/subr_turnstile.c		standard
kern/subr_unit.c		standard
kern/subr_witness.c		optional witness
kern/sys_generic.c		standard
kern/sys_pipe.c			standard
kern/sys_process.c		standard
kern/sys_socket.c		standard
kern/syscalls.c			standard
kern/sysv_ipc.c			standard
kern/sysv_msg.c			optional sysvmsg
kern/sysv_sem.c			optional sysvsem
kern/sysv_shm.c			optional sysvshm
kern/tty.c			standard
kern/tty_compat.c		optional compat_43tty
kern/tty_info.c			standard
kern/tty_inq.c			standard
kern/tty_outq.c			standard
kern/tty_pts.c			standard
kern/tty_pty.c			optional pty
kern/tty_tty.c			standard
kern/tty_ttydisc.c		standard
kern/uipc_accf.c		optional inet
kern/uipc_cow.c			optional zero_copy_sockets
kern/uipc_debug.c		optional ddb
kern/uipc_domain.c		standard
kern/uipc_mbuf.c		standard
kern/uipc_mbuf2.c		standard
kern/uipc_mqueue.c		optional p1003_1b_mqueue
kern/uipc_sem.c			optional p1003_1b_semaphores
kern/uipc_shm.c			standard
kern/uipc_sockbuf.c		standard
kern/uipc_socket.c		standard
kern/uipc_syscalls.c		standard
kern/uipc_usrreq.c		standard
kern/vfs_acl.c			standard
kern/vfs_aio.c			optional vfs_aio
kern/vfs_bio.c			standard
kern/vfs_cache.c		standard
kern/vfs_cluster.c		standard
kern/vfs_default.c		standard
kern/vfs_export.c		standard
kern/vfs_extattr.c		standard
kern/vfs_hash.c			standard
kern/vfs_init.c			standard
kern/vfs_lookup.c		standard
kern/vfs_mount.c		standard
kern/vfs_subr.c			standard
kern/vfs_syscalls.c		standard
kern/vfs_vnops.c		standard
#
# Kernel GSS-API
#
gssd.h				optional kgssapi			\
	dependency		"$S/kgssapi/gssd.x"			\
	compile-with		"rpcgen -hM $S/kgssapi/gssd.x | grep -v pthread.h > gssd.h" \
	no-obj no-implicit-rule before-depend local			\
	clean			"gssd.h"
gssd_xdr.c			optional kgssapi			\
	dependency		"$S/kgssapi/gssd.x gssd.h"		\
	compile-with		"rpcgen -c $S/kgssapi/gssd.x -o gssd_xdr.c" \
	no-implicit-rule before-depend local				\
	clean			"gssd_xdr.c"
gssd_clnt.c			optional kgssapi			\
	dependency		"$S/kgssapi/gssd.x gssd.h"		\
	compile-with		"rpcgen -lM $S/kgssapi/gssd.x | grep -v string.h > gssd_clnt.c" \
	no-implicit-rule before-depend local				\
	clean			"gssd_clnt.c"
kgssapi/gss_accept_sec_context.c optional kgssapi
kgssapi/gss_add_oid_set_member.c optional kgssapi
kgssapi/gss_acquire_cred.c	optional kgssapi
kgssapi/gss_canonicalize_name.c	optional kgssapi
kgssapi/gss_create_empty_oid_set.c optional kgssapi
kgssapi/gss_delete_sec_context.c optional kgssapi
kgssapi/gss_display_status.c	optional kgssapi
kgssapi/gss_export_name.c	optional kgssapi
kgssapi/gss_get_mic.c		optional kgssapi
kgssapi/gss_init_sec_context.c	optional kgssapi
kgssapi/gss_impl.c		optional kgssapi
kgssapi/gss_import_name.c	optional kgssapi
kgssapi/gss_names.c		optional kgssapi
kgssapi/gss_pname_to_uid.c	optional kgssapi
kgssapi/gss_release_buffer.c	optional kgssapi
kgssapi/gss_release_cred.c	optional kgssapi
kgssapi/gss_release_name.c	optional kgssapi
kgssapi/gss_release_oid_set.c	optional kgssapi
kgssapi/gss_set_cred_option.c	optional kgssapi
kgssapi/gss_test_oid_set_member.c optional kgssapi
kgssapi/gss_unwrap.c		optional kgssapi
kgssapi/gss_verify_mic.c	optional kgssapi
kgssapi/gss_wrap.c		optional kgssapi
kgssapi/gss_wrap_size_limit.c	optional kgssapi
kgssapi/gssd_prot.c		optional kgssapi
kgssapi/krb5/krb5_mech.c	optional kgssapi
kgssapi/krb5/kcrypto.c		optional kgssapi
kgssapi/krb5/kcrypto_aes.c	optional kgssapi
kgssapi/krb5/kcrypto_arcfour.c	optional kgssapi
kgssapi/krb5/kcrypto_des.c	optional kgssapi
kgssapi/krb5/kcrypto_des3.c	optional kgssapi
kgssapi/kgss_if.m		optional kgssapi
kgssapi/gsstest.c		optional kgssapi_debug
# These files in libkern/ are those needed by all architectures.  Some
# of the files in libkern/ are only needed on some architectures, e.g.,
# libkern/divdi3.c is needed by i386 but not alpha.  Also, some of these
# routines may be optimized for a particular platform.  In either case,
# the file should be moved to conf/files.<arch> from here.
#
libkern/arc4random.c		standard
libkern/bcd.c			standard
libkern/bsearch.c		standard
libkern/crc32.c			standard
libkern/fnmatch.c		standard
libkern/gets.c			standard
libkern/iconv.c			optional libiconv
libkern/iconv_converter_if.m	optional libiconv
libkern/iconv_xlat.c		optional libiconv
libkern/iconv_xlat16.c		optional libiconv
libkern/index.c			standard
libkern/inet_aton.c		standard
libkern/inet_ntoa.c		standard
libkern/inet_ntop.c		standard
libkern/inet_pton.c		standard
libkern/mcount.c		optional profiling-routine
libkern/memcmp.c		standard
libkern/qsort.c			standard
libkern/qsort_r.c		standard
libkern/random.c		standard
libkern/rindex.c		standard
libkern/scanc.c			standard
libkern/skpc.c			standard
libkern/strcasecmp.c		standard
libkern/strcat.c		standard
libkern/strcmp.c		standard
libkern/strcpy.c		standard
libkern/strcspn.c		standard
libkern/strdup.c		standard
libkern/strlcat.c		standard
libkern/strlcpy.c		standard
libkern/strlen.c		standard
libkern/strncmp.c		standard
libkern/strncpy.c		standard
libkern/strsep.c		standard
libkern/strspn.c		standard
libkern/strstr.c		standard
libkern/strtol.c		standard
libkern/strtoq.c		standard
libkern/strtoul.c		standard
libkern/strtouq.c		standard
libkern/strvalid.c		standard
net/bpf.c			standard
net/bpf_buffer.c		optional bpf
net/bpf_jitter.c		optional bpf_jitter
net/bpf_filter.c		optional bpf | netgraph_bpf
net/bpf_zerocopy.c		optional bpf
net/bridgestp.c			optional bridge | if_bridge
net/flowtable.c			optional flowtable inet
net/ieee8023ad_lacp.c		optional lagg
net/if.c			standard
net/if_arcsubr.c		optional arcnet
net/if_atmsubr.c		optional atm
net/if_bridge.c			optional bridge inet | if_bridge inet
net/if_clone.c			standard
net/if_dead.c			standard
net/if_debug.c			optional ddb
net/if_disc.c			optional disc
net/if_edsc.c			optional edsc
net/if_ef.c			optional ef
net/if_enc.c			optional enc ipsec inet | enc ipsec inet6
net/if_epair.c			optional epair
net/if_ethersubr.c		optional ether \
	compile-with "${NORMAL_C} -I$S/contrib/pf"
net/if_faith.c			optional faith
net/if_fddisubr.c		optional fddi
net/if_fwsubr.c			optional fwip
net/if_gif.c			optional gif | netgraph_gif
net/if_gre.c			optional gre inet
net/if_iso88025subr.c		optional token
net/if_lagg.c			optional lagg
net/if_loop.c			optional loop
net/if_llatbl.c			standard
net/if_media.c			standard
net/if_mib.c			standard
net/if_spppfr.c			optional sppp | netgraph_sppp
net/if_spppsubr.c		optional sppp | netgraph_sppp
net/if_stf.c			optional stf inet inet6
net/if_tun.c			optional tun
net/if_tap.c			optional tap
net/if_vlan.c			optional vlan
net/mppcc.c			optional netgraph_mppc_compression
net/mppcd.c			optional netgraph_mppc_compression
net/netisr.c			standard
net/pfil.c			optional ether | inet
net/radix.c			standard
net/radix_mpath.c		standard
net/raw_cb.c			standard
net/raw_usrreq.c		standard
net/route.c			standard
net/rtsock.c			standard
net/slcompress.c		optional netgraph_vjc | sppp | \
					 netgraph_sppp
net/vnet.c			optional vimage
net/zlib.c			optional crypto | geom_uzip | ipsec | \
					 mxge | netgraph_deflate | \
					 ddb_ctf
net80211/ieee80211.c		optional wlan
net80211/ieee80211_acl.c	optional wlan wlan_acl
net80211/ieee80211_action.c	optional wlan
net80211/ieee80211_ageq.c	optional wlan
net80211/ieee80211_adhoc.c	optional wlan
net80211/ieee80211_ageq.c	optional wlan
net80211/ieee80211_amrr.c	optional wlan | wlan_amrr
net80211/ieee80211_crypto.c	optional wlan
net80211/ieee80211_crypto_ccmp.c optional wlan wlan_ccmp
net80211/ieee80211_crypto_none.c optional wlan
net80211/ieee80211_crypto_tkip.c optional wlan wlan_tkip
net80211/ieee80211_crypto_wep.c	optional wlan wlan_wep
net80211/ieee80211_ddb.c	optional wlan ddb
net80211/ieee80211_dfs.c	optional wlan
net80211/ieee80211_freebsd.c	optional wlan
net80211/ieee80211_hostap.c	optional wlan
net80211/ieee80211_ht.c		optional wlan
net80211/ieee80211_hwmp.c	optional wlan ieee80211_support_mesh
net80211/ieee80211_input.c	optional wlan
net80211/ieee80211_ioctl.c	optional wlan
net80211/ieee80211_mesh.c	optional wlan ieee80211_support_mesh
net80211/ieee80211_monitor.c	optional wlan
net80211/ieee80211_node.c	optional wlan
net80211/ieee80211_output.c	optional wlan
net80211/ieee80211_phy.c	optional wlan
net80211/ieee80211_power.c	optional wlan
net80211/ieee80211_proto.c	optional wlan
net80211/ieee80211_radiotap.c	optional wlan
net80211/ieee80211_ratectl.c	optional wlan
net80211/ieee80211_ratectl_none.c optional wlan
net80211/ieee80211_regdomain.c	optional wlan
net80211/ieee80211_rssadapt.c	optional wlan wlan_rssadapt
net80211/ieee80211_scan.c	optional wlan
net80211/ieee80211_scan_sta.c	optional wlan
net80211/ieee80211_sta.c	optional wlan
net80211/ieee80211_superg.c	optional wlan ieee80211_support_superg
net80211/ieee80211_tdma.c	optional wlan ieee80211_support_tdma
net80211/ieee80211_wds.c	optional wlan
net80211/ieee80211_xauth.c	optional wlan wlan_xauth
netatalk/aarp.c			optional netatalk
netatalk/at_control.c		optional netatalk
netatalk/at_proto.c		optional netatalk
netatalk/at_rmx.c		optional netatalk
netatalk/ddp_input.c		optional netatalk
netatalk/ddp_output.c		optional netatalk
netatalk/ddp_pcb.c		optional netatalk
netatalk/ddp_usrreq.c		optional netatalk
netgraph/atm/ccatm/ng_ccatm.c	optional ngatm_ccatm \
	compile-with "${NORMAL_C} -I$S/contrib/ngatm"
netgraph/atm/ng_atm.c		optional ngatm_atm
netgraph/atm/ngatmbase.c	optional ngatm_atmbase \
	compile-with "${NORMAL_C} -I$S/contrib/ngatm"
netgraph/atm/sscfu/ng_sscfu.c	optional ngatm_sscfu \
	compile-with "${NORMAL_C} -I$S/contrib/ngatm"
netgraph/atm/sscop/ng_sscop.c optional ngatm_sscop \
	compile-with "${NORMAL_C} -I$S/contrib/ngatm"
netgraph/atm/uni/ng_uni.c	optional ngatm_uni \
	compile-with "${NORMAL_C} -I$S/contrib/ngatm"
netgraph/bluetooth/common/ng_bluetooth.c optional netgraph_bluetooth
netgraph/bluetooth/drivers/bt3c/ng_bt3c_pccard.c optional netgraph_bluetooth_bt3c
netgraph/bluetooth/drivers/h4/ng_h4.c optional netgraph_bluetooth_h4
netgraph/bluetooth/drivers/ubt/ng_ubt.c optional netgraph_bluetooth_ubt usb
netgraph/bluetooth/drivers/ubtbcmfw/ubtbcmfw.c optional netgraph_bluetooth_ubtbcmfw usb
netgraph/bluetooth/hci/ng_hci_cmds.c optional netgraph_bluetooth_hci
netgraph/bluetooth/hci/ng_hci_evnt.c optional netgraph_bluetooth_hci
netgraph/bluetooth/hci/ng_hci_main.c optional netgraph_bluetooth_hci
netgraph/bluetooth/hci/ng_hci_misc.c optional netgraph_bluetooth_hci
netgraph/bluetooth/hci/ng_hci_ulpi.c optional netgraph_bluetooth_hci
netgraph/bluetooth/l2cap/ng_l2cap_cmds.c optional netgraph_bluetooth_l2cap
netgraph/bluetooth/l2cap/ng_l2cap_evnt.c optional netgraph_bluetooth_l2cap
netgraph/bluetooth/l2cap/ng_l2cap_llpi.c optional netgraph_bluetooth_l2cap
netgraph/bluetooth/l2cap/ng_l2cap_main.c optional netgraph_bluetooth_l2cap
netgraph/bluetooth/l2cap/ng_l2cap_misc.c optional netgraph_bluetooth_l2cap
netgraph/bluetooth/l2cap/ng_l2cap_ulpi.c optional netgraph_bluetooth_l2cap
netgraph/bluetooth/socket/ng_btsocket.c optional netgraph_bluetooth_socket
netgraph/bluetooth/socket/ng_btsocket_hci_raw.c	optional netgraph_bluetooth_socket
netgraph/bluetooth/socket/ng_btsocket_l2cap.c optional netgraph_bluetooth_socket
netgraph/bluetooth/socket/ng_btsocket_l2cap_raw.c optional netgraph_bluetooth_socket
netgraph/bluetooth/socket/ng_btsocket_rfcomm.c optional netgraph_bluetooth_socket
netgraph/bluetooth/socket/ng_btsocket_sco.c optional netgraph_bluetooth_socket
netgraph/netflow/netflow.c	optional netgraph_netflow
netgraph/netflow/ng_netflow.c	optional netgraph_netflow
netgraph/ng_UI.c		optional netgraph_UI
netgraph/ng_async.c		optional netgraph_async
netgraph/ng_atmllc.c		optional netgraph_atmllc
netgraph/ng_base.c		optional netgraph
netgraph/ng_bpf.c		optional netgraph_bpf
netgraph/ng_bridge.c		optional netgraph_bridge
netgraph/ng_car.c		optional netgraph_car
netgraph/ng_cisco.c		optional netgraph_cisco
netgraph/ng_deflate.c		optional netgraph_deflate
netgraph/ng_device.c		optional netgraph_device
netgraph/ng_echo.c		optional netgraph_echo
netgraph/ng_eiface.c		optional netgraph_eiface
netgraph/ng_ether.c		optional netgraph_ether
netgraph/ng_ether_echo.c	optional netgraph_ether_echo
netgraph/ng_fec.c		optional netgraph_fec
netgraph/ng_frame_relay.c	optional netgraph_frame_relay
netgraph/ng_gif.c		optional netgraph_gif
netgraph/ng_gif_demux.c		optional netgraph_gif_demux
netgraph/ng_hole.c		optional netgraph_hole
netgraph/ng_iface.c		optional netgraph_iface
netgraph/ng_ip_input.c		optional netgraph_ip_input
netgraph/ng_ipfw.c		optional netgraph_ipfw inet ipfirewall
netgraph/ng_ksocket.c		optional netgraph_ksocket
netgraph/ng_l2tp.c		optional netgraph_l2tp
netgraph/ng_lmi.c		optional netgraph_lmi
netgraph/ng_mppc.c		optional netgraph_mppc_compression | \
					 netgraph_mppc_encryption
netgraph/ng_nat.c		optional netgraph_nat inet libalias
netgraph/ng_one2many.c		optional netgraph_one2many
netgraph/ng_parse.c		optional netgraph
netgraph/ng_patch.c		optional netgraph_patch
netgraph/ng_pipe.c		optional netgraph_pipe
netgraph/ng_ppp.c		optional netgraph_ppp
netgraph/ng_pppoe.c		optional netgraph_pppoe
netgraph/ng_pptpgre.c		optional netgraph_pptpgre
netgraph/ng_pred1.c		optional netgraph_pred1
netgraph/ng_rfc1490.c		optional netgraph_rfc1490
netgraph/ng_socket.c		optional netgraph_socket
netgraph/ng_split.c		optional netgraph_split
netgraph/ng_sppp.c		optional netgraph_sppp
netgraph/ng_tag.c		optional netgraph_tag
netgraph/ng_tcpmss.c		optional netgraph_tcpmss
netgraph/ng_tee.c		optional netgraph_tee
netgraph/ng_tty.c		optional netgraph_tty
netgraph/ng_vjc.c		optional netgraph_vjc
netinet/accf_data.c		optional accept_filter_data inet
netinet/accf_dns.c		optional accept_filter_dns inet
netinet/accf_http.c		optional accept_filter_http inet
netinet/if_atm.c		optional atm
netinet/if_ether.c		optional inet ether
netinet/igmp.c			optional inet
netinet/in.c			optional inet
netinet/in_debug.c		optional inet ddb
netinet/ip_carp.c		optional inet carp | inet6 carp
netinet/in_gif.c		optional gif inet | netgraph_gif inet
netinet/ip_gre.c		optional gre inet
netinet/ip_id.c			optional inet
netinet/in_mcast.c		optional inet
netinet/in_pcb.c		optional inet
netinet/in_proto.c		optional inet \
	compile-with "${NORMAL_C} -I$S/contrib/pf"
netinet/in_rmx.c		optional inet
netinet/ip_divert.c		optional inet ipdivert ipfirewall
netinet/ipfw/dn_heap.c		optional inet dummynet
netinet/ipfw/dn_sched_fifo.c	optional inet dummynet
netinet/ipfw/dn_sched_prio.c	optional inet dummynet 
netinet/ipfw/dn_sched_qfq.c	optional inet dummynet 
netinet/ipfw/dn_sched_rr.c	optional inet dummynet
netinet/ipfw/dn_sched_wf2q.c	optional inet dummynet 
netinet/ipfw/ip_dummynet.c	optional inet dummynet
netinet/ipfw/ip_dn_io.c		optional inet dummynet
netinet/ipfw/ip_dn_glue.c	optional inet dummynet
netinet/ip_ecn.c		optional inet | inet6
netinet/ip_encap.c		optional inet | inet6
netinet/ip_fastfwd.c		optional inet
netinet/ipfw/ip_fw2.c		optional inet ipfirewall \
	compile-with "${NORMAL_C} -I$S/contrib/pf"
netinet/ipfw/ip_fw_dynamic.c	optional inet ipfirewall
netinet/ipfw/ip_fw_log.c	optional inet ipfirewall
netinet/ipfw/ip_fw_pfil.c	optional inet ipfirewall
netinet/ipfw/ip_fw_sockopt.c	optional inet ipfirewall
netinet/ipfw/ip_fw_table.c	optional inet ipfirewall
netinet/ipfw/ip_fw_nat.c	optional inet ipfirewall_nat
netinet/ip_icmp.c		optional inet
netinet/ip_input.c		optional inet
netinet/ip_ipsec.c		optional inet ipsec
netinet/ip_mroute.c		optional mrouting inet | mrouting inet6
netinet/ip_options.c		optional inet
netinet/ip_output.c		optional inet
netinet/raw_ip.c		optional inet
netinet/sctp_asconf.c		optional inet sctp
netinet/sctp_auth.c		optional inet sctp
netinet/sctp_bsd_addr.c		optional inet sctp
netinet/sctp_cc_functions.c	optional inet sctp
netinet/sctp_crc32.c		optional inet sctp
netinet/sctp_indata.c		optional inet sctp
netinet/sctp_input.c		optional inet sctp
netinet/sctp_output.c		optional inet sctp
netinet/sctp_pcb.c		optional inet sctp
netinet/sctp_peeloff.c		optional inet sctp
netinet/sctp_ss_functions.c	optional inet sctp
netinet/sctp_sysctl.c		optional inet sctp
netinet/sctp_timer.c		optional inet sctp
netinet/sctp_usrreq.c		optional inet sctp
netinet/sctputil.c		optional inet sctp
netinet/tcp_debug.c		optional tcpdebug
netinet/tcp_hostcache.c		optional inet
netinet/tcp_input.c		optional inet
netinet/tcp_lro.c		optional inet
netinet/tcp_output.c		optional inet
netinet/tcp_offload.c		optional inet
netinet/tcp_reass.c		optional inet
netinet/tcp_sack.c		optional inet
netinet/tcp_subr.c		optional inet
netinet/tcp_syncache.c		optional inet
netinet/tcp_timer.c		optional inet
netinet/tcp_timewait.c		optional inet
netinet/tcp_usrreq.c		optional inet
netinet/udp_usrreq.c		optional inet
netinet/libalias/alias.c	optional libalias inet | netgraph_nat inet
netinet/libalias/alias_db.c	optional libalias inet | netgraph_nat inet
netinet/libalias/alias_mod.c	optional libalias | netgraph_nat
netinet/libalias/alias_proxy.c	optional libalias inet | netgraph_nat inet
netinet/libalias/alias_util.c	optional libalias inet | netgraph_nat inet
netinet/libalias/alias_sctp.c	optional libalias inet | netgraph_nat inet
netinet6/dest6.c		optional inet6
netinet6/frag6.c		optional inet6
netinet6/icmp6.c		optional inet6
netinet6/in6.c			optional inet6
netinet6/in6_cksum.c		optional inet6
netinet6/in6_gif.c		optional gif inet6 | netgraph_gif inet6
netinet6/in6_ifattach.c		optional inet6
netinet6/in6_mcast.c		optional inet6
netinet6/in6_pcb.c		optional inet6
netinet6/in6_proto.c		optional inet6
netinet6/in6_rmx.c		optional inet6
netinet6/in6_src.c		optional inet6
netinet6/ip6_forward.c		optional inet6
netinet6/ip6_id.c		optional inet6
netinet6/ip6_input.c		optional inet6
netinet6/ip6_mroute.c		optional mrouting inet6
netinet6/ip6_output.c		optional inet6
netinet6/ip6_ipsec.c		optional inet6 ipsec
netinet6/mld6.c			optional inet6
netinet6/nd6.c			optional inet6
netinet6/nd6_nbr.c		optional inet6
netinet6/nd6_rtr.c		optional inet6
netinet6/raw_ip6.c		optional inet6
netinet6/route6.c		optional inet6
netinet6/scope6.c		optional inet6
netinet6/sctp6_usrreq.c		optional inet6 sctp
netinet6/udp6_usrreq.c		optional inet6
netipsec/ipsec.c		optional ipsec inet | ipsec inet6
netipsec/ipsec_input.c		optional ipsec inet | ipsec inet6
netipsec/ipsec_mbuf.c		optional ipsec inet | ipsec inet6
netipsec/ipsec_output.c		optional ipsec inet | ipsec inet6
netipsec/key.c			optional ipsec inet | ipsec inet6
netipsec/key_debug.c		optional ipsec inet | ipsec inet6
netipsec/keysock.c		optional ipsec inet | ipsec inet6
netipsec/xform_ah.c		optional ipsec inet | ipsec inet6
netipsec/xform_esp.c		optional ipsec inet | ipsec inet6
netipsec/xform_ipcomp.c		optional ipsec inet | ipsec inet6
netipsec/xform_ipip.c		optional ipsec inet | ipsec inet6
netipsec/xform_tcp.c		optional ipsec inet tcp_signature | \
					 ipsec inet6 tcp_signature
netipx/ipx.c			optional ipx
netipx/ipx_cksum.c		optional ipx
netipx/ipx_input.c		optional ipx
netipx/ipx_outputfl.c		optional ipx
netipx/ipx_pcb.c		optional ipx
netipx/ipx_proto.c		optional ipx
netipx/ipx_usrreq.c		optional ipx
netipx/spx_debug.c		optional ipx
netipx/spx_reass.c		optional ipx
netipx/spx_usrreq.c		optional ipx
netnatm/natm.c			optional natm
netnatm/natm_pcb.c		optional natm
netnatm/natm_proto.c		optional natm
netncp/ncp_conn.c		optional ncp
netncp/ncp_crypt.c		optional ncp
netncp/ncp_login.c		optional ncp
netncp/ncp_mod.c		optional ncp
netncp/ncp_ncp.c		optional ncp
netncp/ncp_nls.c		optional ncp
netncp/ncp_rq.c			optional ncp
netncp/ncp_sock.c		optional ncp
netncp/ncp_subr.c		optional ncp
netsmb/smb_conn.c		optional netsmb
netsmb/smb_crypt.c		optional netsmb
netsmb/smb_dev.c		optional netsmb
netsmb/smb_iod.c		optional netsmb
netsmb/smb_rq.c			optional netsmb
netsmb/smb_smb.c		optional netsmb
netsmb/smb_subr.c		optional netsmb
netsmb/smb_trantcp.c		optional netsmb
netsmb/smb_usr.c		optional netsmb
nfs/nfs_common.c		optional nfsclient | nfsserver
nfs/nfs_lock.c			optional nfsclient | nfscl | nfslockd | nfsd
nfsclient/bootp_subr.c		optional bootp nfsclient
nfsclient/krpc_subr.c		optional bootp nfsclient
nfsclient/nfs_bio.c		optional nfsclient
nfsclient/nfs_diskless.c	optional nfsclient nfs_root
nfsclient/nfs_node.c		optional nfsclient
nfsclient/nfs_krpc.c		optional nfsclient
nfsclient/nfs_subs.c		optional nfsclient
nfsclient/nfs_nfsiod.c		optional nfsclient
nfsclient/nfs_vfsops.c		optional nfsclient
nfsclient/nfs_vnops.c		optional nfsclient
nfsserver/nfs_fha.c		optional nfsserver
nfsserver/nfs_serv.c		optional nfsserver
nfsserver/nfs_srvkrpc.c		optional nfsserver
nfsserver/nfs_srvsubs.c		optional nfsserver
nfs/nfs_nfssvc.c		optional nfsserver | nfscl | nfsd
nlm/nlm_advlock.c		optional nfslockd | nfsd
nlm/nlm_prot_clnt.c		optional nfslockd | nfsd
nlm/nlm_prot_impl.c		optional nfslockd | nfsd
nlm/nlm_prot_server.c		optional nfslockd | nfsd
nlm/nlm_prot_svc.c		optional nfslockd | nfsd
nlm/nlm_prot_xdr.c		optional nfslockd | nfsd
nlm/sm_inter_xdr.c		optional nfslockd | nfsd
# crypto support
opencrypto/cast.c		optional crypto | ipsec
opencrypto/criov.c		optional crypto
opencrypto/crypto.c		optional crypto
opencrypto/cryptodev.c		optional cryptodev
opencrypto/cryptodev_if.m	optional crypto
opencrypto/cryptosoft.c		optional crypto
opencrypto/deflate.c		optional crypto
opencrypto/rmd160.c		optional crypto | ipsec
opencrypto/skipjack.c		optional crypto
opencrypto/xform.c		optional crypto
pci/alpm.c			optional alpm pci
pci/amdpm.c			optional amdpm pci | nfpm pci
pci/amdsmb.c			optional amdsmb pci
pci/if_rl.c			optional rl pci
pci/intpm.c			optional intpm pci
pci/ncr.c			optional ncr pci
pci/nfsmb.c			optional nfsmb pci
pci/viapm.c			optional viapm pci
rpc/auth_none.c			optional krpc | nfslockd | nfsclient | nfsserver | nfscl | nfsd
rpc/auth_unix.c			optional krpc | nfslockd | nfsclient | nfscl | nfsd
rpc/authunix_prot.c		optional krpc | nfslockd | nfsclient | nfsserver | nfscl | nfsd
rpc/clnt_dg.c			optional krpc | nfslockd | nfsclient | nfscl | nfsd
rpc/clnt_rc.c			optional krpc | nfslockd | nfsclient | nfscl | nfsd
rpc/clnt_vc.c			optional krpc | nfslockd | nfsclient | nfsserver | nfscl | nfsd
rpc/getnetconfig.c		optional krpc | nfslockd | nfsclient | nfsserver | nfscl | nfsd
rpc/replay.c			optional krpc | nfslockd | nfsserver | nfscl | nfsd
rpc/rpc_callmsg.c		optional krpc | nfslockd | nfsclient | nfsserver | nfscl | nfsd
rpc/rpc_generic.c		optional krpc | nfslockd | nfsclient | nfsserver | nfscl | nfsd
rpc/rpc_prot.c			optional krpc | nfslockd | nfsclient | nfsserver | nfscl | nfsd
rpc/rpcb_clnt.c			optional krpc | nfslockd | nfsclient | nfsserver | nfscl | nfsd
rpc/rpcb_prot.c			optional krpc | nfslockd | nfsclient | nfsserver | nfscl | nfsd
rpc/svc.c			optional krpc | nfslockd | nfsserver | nfscl | nfsd
rpc/svc_auth.c			optional krpc | nfslockd | nfsserver | nfscl | nfsd
rpc/svc_auth_unix.c		optional krpc | nfslockd | nfsserver | nfscl | nfsd
rpc/svc_dg.c			optional krpc | nfslockd | nfsserver | nfscl | nfsd
rpc/svc_generic.c		optional krpc | nfslockd | nfsserver | nfscl | nfsd
rpc/svc_vc.c			optional krpc | nfslockd | nfsserver | nfscl | nfsd
rpc/rpcsec_gss/rpcsec_gss.c	optional krpc kgssapi | nfslockd kgssapi | nfscl kgssapi | nfsd kgssapi
rpc/rpcsec_gss/rpcsec_gss_conf.c optional krpc kgssapi | nfslockd kgssapi | nfscl kgssapi | nfsd kgssapi
rpc/rpcsec_gss/rpcsec_gss_misc.c optional krpc kgssapi | nfslockd kgssapi | nfscl kgssapi | nfsd kgssapi
rpc/rpcsec_gss/rpcsec_gss_prot.c optional krpc kgssapi | nfslockd kgssapi | nfscl kgssapi | nfsd kgssapi
rpc/rpcsec_gss/svc_rpcsec_gss.c	optional krpc kgssapi | nfslockd kgssapi | nfscl kgssapi | nfsd kgssapi
security/audit/audit.c		optional audit
security/audit/audit_arg.c	optional audit
security/audit/audit_bsm.c	optional audit
security/audit/audit_bsm_domain.c	optional audit
security/audit/audit_bsm_errno.c	optional audit
security/audit/audit_bsm_fcntl.c	optional audit
security/audit/audit_bsm_klib.c	optional audit
security/audit/audit_bsm_socket_type.c	optional audit
security/audit/audit_bsm_token.c	optional audit
security/audit/audit_pipe.c	optional audit
security/audit/audit_syscalls.c	standard
security/audit/audit_trigger.c	optional audit
security/audit/audit_worker.c	optional audit
security/mac/mac_atalk.c	optional mac netatalk
security/mac/mac_audit.c	optional mac audit
security/mac/mac_cred.c		optional mac
security/mac/mac_framework.c	optional mac
security/mac/mac_inet.c		optional mac inet
security/mac/mac_inet6.c	optional mac inet6
security/mac/mac_label.c	optional mac
security/mac/mac_net.c		optional mac
security/mac/mac_pipe.c		optional mac
security/mac/mac_posix_sem.c	optional mac
security/mac/mac_posix_shm.c	optional mac
security/mac/mac_priv.c		optional mac
security/mac/mac_process.c	optional mac
security/mac/mac_socket.c	optional mac
security/mac/mac_syscalls.c	standard
security/mac/mac_system.c	optional mac
security/mac/mac_sysv_msg.c	optional mac
security/mac/mac_sysv_sem.c	optional mac
security/mac/mac_sysv_shm.c	optional mac
security/mac/mac_vfs.c		optional mac
security/mac_biba/mac_biba.c	optional mac_biba
security/mac_bsdextended/mac_bsdextended.c optional mac_bsdextended
security/mac_bsdextended/ugidfw_system.c optional mac_bsdextended
security/mac_bsdextended/ugidfw_vnode.c optional mac_bsdextended
security/mac_ifoff/mac_ifoff.c	optional mac_ifoff
security/mac_lomac/mac_lomac.c	optional mac_lomac
security/mac_mls/mac_mls.c	optional mac_mls
security/mac_none/mac_none.c	optional mac_none
security/mac_partition/mac_partition.c optional mac_partition
security/mac_portacl/mac_portacl.c optional mac_portacl
security/mac_seeotheruids/mac_seeotheruids.c optional mac_seeotheruids
security/mac_stub/mac_stub.c	optional mac_stub
security/mac_test/mac_test.c	optional mac_test
ufs/ffs/ffs_alloc.c		optional ffs
ufs/ffs/ffs_balloc.c		optional ffs
ufs/ffs/ffs_inode.c		optional ffs
ufs/ffs/ffs_snapshot.c		optional ffs
ufs/ffs/ffs_softdep.c		optional ffs
ufs/ffs/ffs_subr.c		optional ffs
ufs/ffs/ffs_tables.c		optional ffs
ufs/ffs/ffs_vfsops.c		optional ffs
ufs/ffs/ffs_vnops.c		optional ffs
ufs/ffs/ffs_rawread.c		optional directio
ufs/ufs/ufs_acl.c		optional ffs
ufs/ufs/ufs_bmap.c		optional ffs
ufs/ufs/ufs_dirhash.c		optional ffs
ufs/ufs/ufs_extattr.c		optional ffs
ufs/ufs/ufs_gjournal.c		optional ffs
ufs/ufs/ufs_inode.c		optional ffs
ufs/ufs/ufs_lookup.c		optional ffs
ufs/ufs/ufs_quota.c		optional ffs
ufs/ufs/ufs_vfsops.c		optional ffs
ufs/ufs/ufs_vnops.c		optional ffs
vm/default_pager.c		standard
vm/device_pager.c		standard
vm/phys_pager.c			standard
vm/redzone.c			optional DEBUG_REDZONE
vm/sg_pager.c			standard
vm/swap_pager.c			standard
vm/uma_core.c			standard
vm/uma_dbg.c			standard
vm/vm_contig.c			standard
vm/memguard.c			optional DEBUG_MEMGUARD
vm/vm_fault.c			standard
vm/vm_glue.c			standard
vm/vm_init.c			standard
vm/vm_kern.c			standard
vm/vm_map.c			standard
vm/vm_meter.c			standard
vm/vm_mmap.c			standard
vm/vm_object.c			standard
vm/vm_page.c			standard
vm/vm_pageout.c			standard
vm/vm_pager.c			standard
vm/vm_phys.c			standard
vm/vm_reserv.c			standard
vm/vm_unix.c			standard
vm/vm_zeroidle.c		standard
vm/vnode_pager.c		standard
xdr/xdr.c			optional krpc | nfslockd | nfsclient | nfsserver | nfscl | nfsd
xdr/xdr_array.c			optional krpc | nfslockd | nfsclient | nfsserver | nfscl | nfsd
xdr/xdr_mbuf.c			optional krpc | nfslockd | nfsclient | nfsserver | nfscl | nfsd
xdr/xdr_mem.c			optional krpc | nfslockd | nfsclient | nfsserver | nfscl | nfsd
xdr/xdr_reference.c		optional krpc | nfslockd | nfsclient | nfsserver | nfscl | nfsd
xdr/xdr_sizeof.c		optional krpc | nfslockd | nfsclient | nfsserver | nfscl | nfsd
#
gnu/fs/xfs/xfs_alloc.c		optional xfs \
	compile-with "${NORMAL_C} -I$S/gnu/fs/xfs/FreeBSD -I$S/gnu/fs/xfs/FreeBSD/support -I$S/gnu/fs/xfs" \
	warning "kernel contains GPL contaminated xfs filesystem"
gnu/fs/xfs/xfs_alloc_btree.c	optional xfs \
	compile-with "${NORMAL_C} -I$S/gnu/fs/xfs/FreeBSD -I$S/gnu/fs/xfs/FreeBSD/support -I$S/gnu/fs/xfs"
gnu/fs/xfs/xfs_bit.c		optional xfs \
	compile-with "${NORMAL_C} -I$S/gnu/fs/xfs/FreeBSD -I$S/gnu/fs/xfs/FreeBSD/support -I$S/gnu/fs/xfs"
gnu/fs/xfs/xfs_bmap.c		optional xfs \
	compile-with "${NORMAL_C} -I$S/gnu/fs/xfs/FreeBSD -I$S/gnu/fs/xfs/FreeBSD/support -I$S/gnu/fs/xfs"
gnu/fs/xfs/xfs_bmap_btree.c	optional xfs \
	compile-with "${NORMAL_C} -I$S/gnu/fs/xfs/FreeBSD -I$S/gnu/fs/xfs/FreeBSD/support -I$S/gnu/fs/xfs"
gnu/fs/xfs/xfs_btree.c		optional xfs \
	compile-with "${NORMAL_C} -I$S/gnu/fs/xfs/FreeBSD -I$S/gnu/fs/xfs/FreeBSD/support -I$S/gnu/fs/xfs"
gnu/fs/xfs/xfs_buf_item.c	optional xfs \
	compile-with "${NORMAL_C} -I$S/gnu/fs/xfs/FreeBSD -I$S/gnu/fs/xfs/FreeBSD/support -I$S/gnu/fs/xfs"
gnu/fs/xfs/xfs_da_btree.c	optional xfs \
	compile-with "${NORMAL_C} -I$S/gnu/fs/xfs/FreeBSD -I$S/gnu/fs/xfs/FreeBSD/support -I$S/gnu/fs/xfs"
gnu/fs/xfs/xfs_dir.c		optional xfs \
	compile-with "${NORMAL_C} -I$S/gnu/fs/xfs/FreeBSD -I$S/gnu/fs/xfs/FreeBSD/support -I$S/gnu/fs/xfs"
gnu/fs/xfs/xfs_dir2.c		optional xfs \
	compile-with "${NORMAL_C} -I$S/gnu/fs/xfs/FreeBSD -I$S/gnu/fs/xfs/FreeBSD/support -I$S/gnu/fs/xfs"
gnu/fs/xfs/xfs_dir2_block.c	optional xfs \
	compile-with "${NORMAL_C} -I$S/gnu/fs/xfs/FreeBSD -I$S/gnu/fs/xfs/FreeBSD/support -I$S/gnu/fs/xfs"
gnu/fs/xfs/xfs_dir2_data.c	optional xfs \
	compile-with "${NORMAL_C} -I$S/gnu/fs/xfs/FreeBSD -I$S/gnu/fs/xfs/FreeBSD/support -I$S/gnu/fs/xfs"
gnu/fs/xfs/xfs_dir2_leaf.c	optional xfs \
	compile-with "${NORMAL_C} -I$S/gnu/fs/xfs/FreeBSD -I$S/gnu/fs/xfs/FreeBSD/support -I$S/gnu/fs/xfs"
gnu/fs/xfs/xfs_dir2_node.c	optional xfs \
	compile-with "${NORMAL_C} -I$S/gnu/fs/xfs/FreeBSD -I$S/gnu/fs/xfs/FreeBSD/support -I$S/gnu/fs/xfs"
gnu/fs/xfs/xfs_dir2_sf.c	optional xfs \
	compile-with "${NORMAL_C} -I$S/gnu/fs/xfs/FreeBSD -I$S/gnu/fs/xfs/FreeBSD/support -I$S/gnu/fs/xfs"
gnu/fs/xfs/xfs_dir2_trace.c	optional xfs \
	compile-with "${NORMAL_C} -I$S/gnu/fs/xfs/FreeBSD -I$S/gnu/fs/xfs/FreeBSD/support -I$S/gnu/fs/xfs"
gnu/fs/xfs/xfs_dir_leaf.c	optional xfs \
	compile-with "${NORMAL_C} -I$S/gnu/fs/xfs/FreeBSD -I$S/gnu/fs/xfs/FreeBSD/support -I$S/gnu/fs/xfs"
gnu/fs/xfs/xfs_error.c		optional xfs \
	compile-with "${NORMAL_C} -I$S/gnu/fs/xfs/FreeBSD -I$S/gnu/fs/xfs/FreeBSD/support -I$S/gnu/fs/xfs"
gnu/fs/xfs/xfs_extfree_item.c	optional xfs \
	compile-with "${NORMAL_C} -I$S/gnu/fs/xfs/FreeBSD -I$S/gnu/fs/xfs/FreeBSD/support -I$S/gnu/fs/xfs"
gnu/fs/xfs/xfs_fsops.c		optional xfs \
	compile-with "${NORMAL_C} -I$S/gnu/fs/xfs/FreeBSD -I$S/gnu/fs/xfs/FreeBSD/support -I$S/gnu/fs/xfs"
gnu/fs/xfs/xfs_ialloc.c		optional xfs \
	compile-with "${NORMAL_C} -I$S/gnu/fs/xfs/FreeBSD -I$S/gnu/fs/xfs/FreeBSD/support -I$S/gnu/fs/xfs"
gnu/fs/xfs/xfs_ialloc_btree.c	optional xfs \
	compile-with "${NORMAL_C} -I$S/gnu/fs/xfs/FreeBSD -I$S/gnu/fs/xfs/FreeBSD/support -I$S/gnu/fs/xfs"
gnu/fs/xfs/xfs_inode.c		optional xfs \
	compile-with "${NORMAL_C} -I$S/gnu/fs/xfs/FreeBSD -I$S/gnu/fs/xfs/FreeBSD/support -I$S/gnu/fs/xfs"
gnu/fs/xfs/xfs_inode_item.c	optional xfs \
	compile-with "${NORMAL_C} -I$S/gnu/fs/xfs/FreeBSD -I$S/gnu/fs/xfs/FreeBSD/support -I$S/gnu/fs/xfs"
gnu/fs/xfs/xfs_iocore.c		optional xfs \
	compile-with "${NORMAL_C} -I$S/gnu/fs/xfs/FreeBSD -I$S/gnu/fs/xfs/FreeBSD/support -I$S/gnu/fs/xfs"
gnu/fs/xfs/xfs_itable.c		optional xfs \
	compile-with "${NORMAL_C} -I$S/gnu/fs/xfs/FreeBSD -I$S/gnu/fs/xfs/FreeBSD/support -I$S/gnu/fs/xfs"
gnu/fs/xfs/xfs_dfrag.c		optional xfs \
	compile-with "${NORMAL_C} -I$S/gnu/fs/xfs/FreeBSD -I$S/gnu/fs/xfs/FreeBSD/support -I$S/gnu/fs/xfs"
gnu/fs/xfs/xfs_log.c		optional xfs \
	compile-with "${NORMAL_C} -I$S/gnu/fs/xfs/FreeBSD -I$S/gnu/fs/xfs/FreeBSD/support -I$S/gnu/fs/xfs"
gnu/fs/xfs/xfs_log_recover.c	optional xfs \
	compile-with "${NORMAL_C} -I$S/gnu/fs/xfs/FreeBSD -I$S/gnu/fs/xfs/FreeBSD/support -I$S/gnu/fs/xfs"
gnu/fs/xfs/xfs_mount.c		optional xfs \
	compile-with "${NORMAL_C} -I$S/gnu/fs/xfs/FreeBSD -I$S/gnu/fs/xfs/FreeBSD/support -I$S/gnu/fs/xfs"
gnu/fs/xfs/xfs_rename.c		optional xfs \
	compile-with "${NORMAL_C} -I$S/gnu/fs/xfs/FreeBSD -I$S/gnu/fs/xfs/FreeBSD/support -I$S/gnu/fs/xfs"
gnu/fs/xfs/xfs_trans.c		optional xfs \
	compile-with "${NORMAL_C} -I$S/gnu/fs/xfs/FreeBSD -I$S/gnu/fs/xfs/FreeBSD/support -I$S/gnu/fs/xfs"
gnu/fs/xfs/xfs_trans_ail.c	optional xfs \
	compile-with "${NORMAL_C} -I$S/gnu/fs/xfs/FreeBSD -I$S/gnu/fs/xfs/FreeBSD/support -I$S/gnu/fs/xfs"
gnu/fs/xfs/xfs_trans_buf.c	optional xfs \
	compile-with "${NORMAL_C} -I$S/gnu/fs/xfs/FreeBSD -I$S/gnu/fs/xfs/FreeBSD/support -I$S/gnu/fs/xfs"
gnu/fs/xfs/xfs_trans_extfree.c	optional xfs \
	compile-with "${NORMAL_C} -I$S/gnu/fs/xfs/FreeBSD -I$S/gnu/fs/xfs/FreeBSD/support -I$S/gnu/fs/xfs"
gnu/fs/xfs/xfs_trans_inode.c	optional xfs \
	compile-with "${NORMAL_C} -I$S/gnu/fs/xfs/FreeBSD -I$S/gnu/fs/xfs/FreeBSD/support -I$S/gnu/fs/xfs"
gnu/fs/xfs/xfs_trans_item.c	optional xfs \
	compile-with "${NORMAL_C} -I$S/gnu/fs/xfs/FreeBSD -I$S/gnu/fs/xfs/FreeBSD/support -I$S/gnu/fs/xfs"
gnu/fs/xfs/xfs_utils.c		optional xfs \
	compile-with "${NORMAL_C} -I$S/gnu/fs/xfs/FreeBSD -I$S/gnu/fs/xfs/FreeBSD/support -I$S/gnu/fs/xfs"
gnu/fs/xfs/xfs_vfsops.c		optional xfs \
	compile-with "${NORMAL_C} -I$S/gnu/fs/xfs/FreeBSD -I$S/gnu/fs/xfs/FreeBSD/support -I$S/gnu/fs/xfs"
gnu/fs/xfs/xfs_vnodeops.c	optional xfs \
	compile-with "${NORMAL_C} -I$S/gnu/fs/xfs/FreeBSD -I$S/gnu/fs/xfs/FreeBSD/support -I$S/gnu/fs/xfs"
gnu/fs/xfs/xfs_rw.c		optional xfs \
	compile-with "${NORMAL_C} -I$S/gnu/fs/xfs/FreeBSD -I$S/gnu/fs/xfs/FreeBSD/support -I$S/gnu/fs/xfs"
gnu/fs/xfs/xfs_attr_leaf.c	optional xfs \
	compile-with "${NORMAL_C} -I$S/gnu/fs/xfs/FreeBSD -I$S/gnu/fs/xfs/FreeBSD/support -I$S/gnu/fs/xfs"
gnu/fs/xfs/xfs_attr.c		optional xfs \
	compile-with "${NORMAL_C} -I$S/gnu/fs/xfs/FreeBSD -I$S/gnu/fs/xfs/FreeBSD/support -I$S/gnu/fs/xfs"
gnu/fs/xfs/xfs_dmops.c		optional xfs \
	compile-with "${NORMAL_C} -I$S/gnu/fs/xfs/FreeBSD -I$S/gnu/fs/xfs/FreeBSD/support -I$S/gnu/fs/xfs"
gnu/fs/xfs/xfs_qmops.c		optional xfs \
	compile-with "${NORMAL_C} -I$S/gnu/fs/xfs/FreeBSD -I$S/gnu/fs/xfs/FreeBSD/support -I$S/gnu/fs/xfs"
gnu/fs/xfs/xfs_iget.c	optional xfs \
	compile-with "${NORMAL_C} -I$S/gnu/fs/xfs/FreeBSD -I$S/gnu/fs/xfs/FreeBSD/support -I$S/gnu/fs/xfs"
gnu/fs/xfs/FreeBSD/xfs_freebsd_iget.c	optional xfs \
	compile-with "${NORMAL_C} -I$S/gnu/fs/xfs/FreeBSD -I$S/gnu/fs/xfs/FreeBSD/support -I$S/gnu/fs/xfs"
gnu/fs/xfs/FreeBSD/xfs_mountops.c	optional xfs \
	compile-with "${NORMAL_C} -I$S/gnu/fs/xfs/FreeBSD -I$S/gnu/fs/xfs/FreeBSD/support -I$S/gnu/fs/xfs"
gnu/fs/xfs/FreeBSD/xfs_vnops.c	optional xfs \
	compile-with "${NORMAL_C} -I$S/gnu/fs/xfs/FreeBSD -I$S/gnu/fs/xfs/FreeBSD/support -I$S/gnu/fs/xfs"
gnu/fs/xfs/FreeBSD/xfs_frw.c	optional xfs \
	compile-with "${NORMAL_C} -I$S/gnu/fs/xfs/FreeBSD -I$S/gnu/fs/xfs/FreeBSD/support -I$S/gnu/fs/xfs"
gnu/fs/xfs/FreeBSD/xfs_buf.c	optional xfs \
	compile-with "${NORMAL_C} -I$S/gnu/fs/xfs/FreeBSD -I$S/gnu/fs/xfs/FreeBSD/support -I$S/gnu/fs/xfs"
gnu/fs/xfs/FreeBSD/xfs_globals.c	optional xfs \
	compile-with "${NORMAL_C} -I$S/gnu/fs/xfs/FreeBSD -I$S/gnu/fs/xfs/FreeBSD/support -I$S/gnu/fs/xfs"
gnu/fs/xfs/FreeBSD/xfs_dmistubs.c	optional xfs \
	compile-with "${NORMAL_C} -I$S/gnu/fs/xfs/FreeBSD -I$S/gnu/fs/xfs/FreeBSD/support -I$S/gnu/fs/xfs"
gnu/fs/xfs/FreeBSD/xfs_super.c	optional xfs \
	compile-with "${NORMAL_C} -I$S/gnu/fs/xfs/FreeBSD -I$S/gnu/fs/xfs/FreeBSD/support -I$S/gnu/fs/xfs"
gnu/fs/xfs/FreeBSD/xfs_stats.c	optional xfs \
	compile-with "${NORMAL_C} -I$S/gnu/fs/xfs/FreeBSD -I$S/gnu/fs/xfs/FreeBSD/support -I$S/gnu/fs/xfs"
gnu/fs/xfs/FreeBSD/xfs_vfs.c	optional xfs \
	compile-with "${NORMAL_C} -I$S/gnu/fs/xfs/FreeBSD -I$S/gnu/fs/xfs/FreeBSD/support -I$S/gnu/fs/xfs"
gnu/fs/xfs/FreeBSD/xfs_vnode.c	optional xfs \
	compile-with "${NORMAL_C} -I$S/gnu/fs/xfs/FreeBSD -I$S/gnu/fs/xfs/FreeBSD/support -I$S/gnu/fs/xfs"
gnu/fs/xfs/FreeBSD/xfs_sysctl.c	optional xfs \
	compile-with "${NORMAL_C} -I$S/gnu/fs/xfs/FreeBSD -I$S/gnu/fs/xfs/FreeBSD/support -I$S/gnu/fs/xfs"
gnu/fs/xfs/FreeBSD/xfs_fs_subr.c	optional xfs \
	compile-with "${NORMAL_C} -I$S/gnu/fs/xfs/FreeBSD -I$S/gnu/fs/xfs/FreeBSD/support -I$S/gnu/fs/xfs"
gnu/fs/xfs/FreeBSD/xfs_ioctl.c	optional xfs \
	compile-with "${NORMAL_C} -I$S/gnu/fs/xfs/FreeBSD -I$S/gnu/fs/xfs/FreeBSD/support -I$S/gnu/fs/xfs"
gnu/fs/xfs/FreeBSD/support/debug.c	optional xfs \
	compile-with "${NORMAL_C} -I$S/gnu/fs/xfs/FreeBSD -I$S/gnu/fs/xfs/FreeBSD/support -I$S/gnu/fs/xfs"
gnu/fs/xfs/FreeBSD/support/ktrace.c	optional xfs \
	compile-with "${NORMAL_C} -I$S/gnu/fs/xfs/FreeBSD -I$S/gnu/fs/xfs/FreeBSD/support -I$S/gnu/fs/xfs"
gnu/fs/xfs/FreeBSD/support/mrlock.c	optional xfs \
	compile-with "${NORMAL_C} -I$S/gnu/fs/xfs/FreeBSD -I$S/gnu/fs/xfs/FreeBSD/support -I$S/gnu/fs/xfs"
gnu/fs/xfs/FreeBSD/support/uuid.c	optional xfs \
	compile-with "${NORMAL_C} -I$S/gnu/fs/xfs/FreeBSD -I$S/gnu/fs/xfs/FreeBSD/support -I$S/gnu/fs/xfs"
gnu/fs/xfs/FreeBSD/support/kmem.c	optional xfs \
	compile-with "${NORMAL_C} -I$S/gnu/fs/xfs/FreeBSD -I$S/gnu/fs/xfs/FreeBSD/support -I$S/gnu/fs/xfs"
gnu/fs/xfs/xfs_iomap.c		optional xfs \
	compile-with "${NORMAL_C} -I$S/gnu/fs/xfs/FreeBSD -I$S/gnu/fs/xfs/FreeBSD/support -I$S/gnu/fs/xfs"
gnu/fs/xfs/xfs_behavior.c	optional xfs \
	compile-with "${NORMAL_C} -I$S/gnu/fs/xfs/FreeBSD -I$S/gnu/fs/xfs/FreeBSD/support -I$S/gnu/fs/xfs"

xen/gnttab.c			optional xen | xenhvm
xen/features.c			optional xen | xenhvm
xen/evtchn/evtchn.c		optional xen
xen/evtchn/evtchn_dev.c		optional xen | xenhvm
xen/xenbus/xenbus_if.m		optional xen | xenhvm
xen/xenbus/xenbus.c		optional xen | xenhvm
xen/xenbus/xenbusb_if.m		optional xen | xenhvm
xen/xenbus/xenbusb.c		optional xen | xenhvm
xen/xenbus/xenbusb_front.c	optional xen | xenhvm
xen/xenbus/xenbusb_back.c	optional xen | xenhvm
xen/xenstore/xenstore.c		optional xen | xenhvm
xen/xenstore/xenstore_dev.c	optional xen | xenhvm
dev/xen/balloon/balloon.c	optional xen | xenhvm
dev/xen/blkfront/blkfront.c	optional xen | xenhvm
dev/xen/blkback/blkback.c	optional xen | xenhvm
dev/xen/console/console.c	optional xen
dev/xen/console/xencons_ring.c	optional xen
dev/xen/control/control.c	optional xen | xenhvm
dev/xen/netfront/netfront.c	optional xen | xenhvm
dev/xen/xenpci/xenpci.c		optional xenpci
dev/xen/xenpci/evtchn.c         optional xenpci<|MERGE_RESOLUTION|>--- conflicted
+++ resolved
@@ -182,7 +182,6 @@
 contrib/dev/acpica/events/evsci.c		optional acpi
 contrib/dev/acpica/events/evxface.c		optional acpi
 contrib/dev/acpica/events/evxfevnt.c		optional acpi
-contrib/dev/acpica/events/evxfgpe.c		optional acpi
 contrib/dev/acpica/events/evxfregn.c		optional acpi
 contrib/dev/acpica/executer/exconfig.c		optional acpi
 contrib/dev/acpica/executer/exconvrt.c		optional acpi
@@ -719,16 +718,16 @@
 	optional ath_hal | ath_ar5416 | ath_ar9160 | ath_ar9280 | ath_ar9285 \
 	compile-with "${NORMAL_C} -I$S/dev/ath -I$S/dev/ath/ath_hal"
 # ar9160 (depends on ar5416)
-dev/ath/ath_hal/ar9001/ar9160_attach.c optional ath_hal | ath_ar9160 \
+dev/ath/ath_hal/ar5416/ar9160_attach.c optional ath_hal | ath_ar9160 \
 	compile-with "${NORMAL_C} -I$S/dev/ath -I$S/dev/ath/ath_hal"
 # ar9280 (depends on ar5416)
-dev/ath/ath_hal/ar9002/ar9280_attach.c optional ath_hal | ath_ar9280 | \
+dev/ath/ath_hal/ar5416/ar9280_attach.c optional ath_hal | ath_ar9280 | \
 	ath_ar9285 \ 
 	compile-with "${NORMAL_C} -I$S/dev/ath -I$S/dev/ath/ath_hal"
 # ar9285 (depends on ar5416 and ar9280)
-dev/ath/ath_hal/ar9002/ar9285_attach.c optional ath_hal | ath_ar9285 \ 
-	compile-with "${NORMAL_C} -I$S/dev/ath -I$S/dev/ath/ath_hal"
-dev/ath/ath_hal/ar9002/ar9285_reset.c optional ath_hal | ath_ar9285 \ 
+dev/ath/ath_hal/ar5416/ar9285_attach.c optional ath_hal | ath_ar9285 \ 
+	compile-with "${NORMAL_C} -I$S/dev/ath -I$S/dev/ath/ath_hal"
+dev/ath/ath_hal/ar5416/ar9285_reset.c optional ath_hal | ath_ar9285 \ 
 	compile-with "${NORMAL_C} -I$S/dev/ath -I$S/dev/ath/ath_hal"
 # rf backends
 dev/ath/ath_hal/ar5212/ar2316.c	optional ath_rf2316 \
@@ -747,9 +746,9 @@
 	compile-with "${NORMAL_C} -I$S/dev/ath -I$S/dev/ath/ath_hal"
 dev/ath/ath_hal/ar5416/ar2133.c optional ath_hal | ath_ar5416 | ath_ar9160 \
 	compile-with "${NORMAL_C} -I$S/dev/ath -I$S/dev/ath/ath_hal"
-dev/ath/ath_hal/ar9002/ar9280.c optional ath_hal | ath_ar9280 | ath_ar9285 \
-	compile-with "${NORMAL_C} -I$S/dev/ath -I$S/dev/ath/ath_hal"
-dev/ath/ath_hal/ar9002/ar9285.c optional ath_hal | ath_ar9285 \
+dev/ath/ath_hal/ar5416/ar9280.c optional ath_hal | ath_ar9280 | ath_ar9285 \
+	compile-with "${NORMAL_C} -I$S/dev/ath -I$S/dev/ath/ath_hal"
+dev/ath/ath_hal/ar5416/ar9285.c optional ath_hal | ath_ar9285 \
 	compile-with "${NORMAL_C} -I$S/dev/ath -I$S/dev/ath/ath_hal"
 # ath rate control algorithms
 dev/ath/ath_rate/amrr/amrr.c	optional ath_rate_amrr \
@@ -1249,7 +1248,6 @@
 dev/mcd/mcd_isa.c		optional mcd isa nowerror
 dev/md/md.c			optional md
 dev/mem/memdev.c		optional mem
-dev/mem/memutil.c		optional mem
 dev/mfi/mfi.c			optional mfi
 dev/mfi/mfi_debug.c		optional mfi
 dev/mfi/mfi_pci.c		optional mfi pci
@@ -1282,7 +1280,6 @@
 dev/mii/nsphyter.c		optional miibus | nsphyter
 dev/mii/pnaphy.c		optional miibus | pnaphy
 dev/mii/qsphy.c			optional miibus | qsphy
-dev/mii/rdcphy.c		optional miibus | rdcphy
 dev/mii/rgephy.c		optional miibus | rgephy
 dev/mii/rlphy.c			optional miibus | rlphy
 dev/mii/rlswitch.c		optional rlswitch
@@ -1762,20 +1759,6 @@
 #
 dev/usb/wlan/if_rum.c		optional rum
 dev/usb/wlan/if_run.c		optional run
-runfw.c				optional runfw							\
-	compile-with	"${AWK} -f $S/tools/fw_stub.awk runfw:runfw -mrunfw -c${.TARGET}"	\
-	no-implicit-rule before-depend local							\
-	clean		"runfw.c"
-runfw.fwo			optional runfw							\
-	dependency	"runfw"									\
-	compile-with	"${LD} -b binary -d -warn-common -r -d -o ${.TARGET} runfw"		\
-	no-implicit-rule									\
-	clean		"runfw.fwo"
-runfw				optional runfw							\
-	dependency	"$S/contrib/dev/run/rt2870.fw.uu"					\
-	compile-with	"uudecode -o ${.TARGET} $S/contrib/dev/run/rt2870.fw.uu"		\
-	no-obj no-implicit-rule									\
-	clean		"runfw"
 dev/usb/wlan/if_uath.c		optional uath
 dev/usb/wlan/if_upgt.c		optional upgt
 dev/usb/wlan/if_ural.c		optional ural
@@ -1840,7 +1823,6 @@
 dev/vge/if_vge.c		optional vge
 dev/vkbd/vkbd.c			optional vkbd
 dev/vr/if_vr.c			optional vr pci
-dev/vte/if_vte.c		optional vte pci
 dev/vx/if_vx.c			optional vx
 dev/vx/if_vx_eisa.c		optional vx eisa
 dev/vx/if_vx_pci.c		optional vx pci
@@ -1852,7 +1834,7 @@
 dev/wi/if_wi_pci.c		optional wi pci
 dev/wl/if_wl.c			optional wl isa
 wpifw.c			optional wpifw					\
-	compile-with	"${AWK} -f $S/tools/fw_stub.awk wpi.fw:wpifw:153229 -mwpi -c${.TARGET}" \
+	compile-with	"${AWK} -f $S/tools/fw_stub.awk wpi.fw:wpifw:2144 -mwpi -c${.TARGET}" \
 	no-implicit-rule before-depend local				\
 	clean		"wpifw.c"
 wpifw.fwo			optional wpifw				\
@@ -1861,13 +1843,8 @@
 	no-implicit-rule						\
 	clean		"wpifw.fwo"
 wpi.fw			optional wpifw					\
-<<<<<<< HEAD
 	dependency	".PHONY"					\
 	compile-with	"uudecode -o ${.TARGET} $S/contrib/dev/wpi/iwlwifi-3945-2.14.4.fw.uu"	\
-=======
-	dependency	"$S/contrib/dev/wpi/iwlwifi-3945-15.32.2.9.fw.uu"	\
-	compile-with	"uudecode -o ${.TARGET} $S/contrib/dev/wpi/iwlwifi-3945-15.32.2.9.fw.uu"	\
->>>>>>> 66284623
 	no-obj no-implicit-rule						\
 	clean		"wpi.fw"
 dev/xe/if_xe.c			optional xe
@@ -2117,15 +2094,9 @@
 kern/kern_exit.c		standard
 kern/kern_fail.c		standard
 kern/kern_fork.c		standard
-<<<<<<< HEAD
-=======
-kern/kern_gzio.c		optional gzio
-kern/kern_hhook.c		standard
->>>>>>> 66284623
 kern/kern_idle.c		standard
 kern/kern_intr.c		standard
 kern/kern_jail.c		standard
-kern/kern_khelp.c		standard
 kern/kern_kthread.c		standard
 kern/kern_ktr.c			optional ktr
 kern/kern_ktrace.c		standard
@@ -2600,7 +2571,6 @@
 netinet/sctp_output.c		optional inet sctp
 netinet/sctp_pcb.c		optional inet sctp
 netinet/sctp_peeloff.c		optional inet sctp
-netinet/sctp_ss_functions.c	optional inet sctp
 netinet/sctp_sysctl.c		optional inet sctp
 netinet/sctp_timer.c		optional inet sctp
 netinet/sctp_usrreq.c		optional inet sctp

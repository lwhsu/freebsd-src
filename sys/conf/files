--- conflicted
+++ resolved
@@ -105,12 +105,11 @@
 cam/scsi/scsi_target.c		optional targ
 cam/scsi/smp_all.c		optional scbus
 # shared between zfs and dtrace
-cddl/compat/opensolaris/kern/opensolaris.c		optional zfs | dtrace compile-with "${CDDL_C}"
-cddl/compat/opensolaris/kern/opensolaris_cmn_err.c	optional zfs | dtrace compile-with "${CDDL_C}"
-cddl/compat/opensolaris/kern/opensolaris_kmem.c		optional zfs | dtrace compile-with "${CDDL_C}"
-cddl/compat/opensolaris/kern/opensolaris_misc.c		optional zfs | dtrace compile-with "${CDDL_C}"
-cddl/compat/opensolaris/kern/opensolaris_sunddi.c	optional zfs | dtrace compile-with "${CDDL_C}"
-cddl/compat/opensolaris/kern/opensolaris_taskq.c	optional zfs | dtrace compile-with "${CDDL_C}"
+cddl/compat/opensolaris/kern/opensolaris.c				optional zfs compile-with "${ZFS_C}"
+cddl/compat/opensolaris/kern/opensolaris_cmn_err.c			optional zfs compile-with "${ZFS_C}"
+cddl/compat/opensolaris/kern/opensolaris_kmem.c				optional zfs compile-with "${ZFS_C}"
+cddl/compat/opensolaris/kern/opensolaris_misc.c				optional zfs compile-with "${ZFS_C}"
+cddl/compat/opensolaris/kern/opensolaris_sunddi.c			optional zfs compile-with "${ZFS_C}"
 # zfs specific
 cddl/compat/opensolaris/kern/opensolaris_acl.c				optional zfs compile-with "${ZFS_C}"
 cddl/compat/opensolaris/kern/opensolaris_dtrace.c			optional zfs compile-with "${ZFS_C}"
@@ -120,6 +119,7 @@
 cddl/compat/opensolaris/kern/opensolaris_policy.c			optional zfs compile-with "${ZFS_C}"
 cddl/compat/opensolaris/kern/opensolaris_string.c			optional zfs compile-with "${ZFS_C}"
 cddl/compat/opensolaris/kern/opensolaris_sysevent.c			optional zfs compile-with "${ZFS_C}"
+cddl/compat/opensolaris/kern/opensolaris_taskq.c			optional zfs compile-with "${ZFS_C}"
 cddl/compat/opensolaris/kern/opensolaris_uio.c				optional zfs compile-with "${ZFS_C}"
 cddl/compat/opensolaris/kern/opensolaris_vfs.c				optional zfs compile-with "${ZFS_C}"
 cddl/compat/opensolaris/kern/opensolaris_vm.c				optional zfs compile-with "${ZFS_C}"
@@ -245,37 +245,19 @@
 cddl/contrib/opensolaris/uts/common/zmod/zmod.c				optional zfs compile-with "${ZFS_C}"
 cddl/contrib/opensolaris/uts/common/zmod/zmod_subr.c			optional zfs compile-with "${ZFS_C}"
 cddl/contrib/opensolaris/uts/common/zmod/zutil.c			optional zfs compile-with "${ZFS_C}"
-# dtrace specific
-cddl/contrib/opensolaris/uts/common/dtrace/dtrace.c	optional dtrace compile-with "${DTRACE_C}" \
-							warning "kernel contains CDDL licensed DTRACE"
-cddl/dev/dtmalloc/dtmalloc.c		optional dtmalloc        | dtraceall compile-with "${CDDL_C}"
-cddl/dev/lockstat/lockstat.c		optional dtrace_lockstat | dtraceall compile-with "${CDDL_C}"
-cddl/dev/profile/profile.c		optional dtrace_profile  | dtraceall compile-with "${CDDL_C}"
-cddl/dev/sdt/sdt.c			optional dtrace_sdt      | dtraceall compile-with "${CDDL_C}"
-cddl/dev/fbt/fbt.c			optional dtrace_fbt      | dtraceall compile-with "${FBT_C}"
-cddl/dev/systrace/systrace.c		optional dtrace_systrace | dtraceall compile-with "${CDDL_C}"
-cddl/dev/prototype.c			optional dtrace_prototype | dtraceall compile-with "${CDDL_C}"
-fs/nfsclient/nfs_clkdtrace.c		optional dtnfscl nfscl   | dtraceall nfscl compile-with "${CDDL_C}"
-compat/cloudabi/cloudabi_clock.c	optional compat_cloudabi64
-compat/cloudabi/cloudabi_fd.c		optional compat_cloudabi64
-compat/cloudabi/cloudabi_file.c		optional compat_cloudabi64
-compat/cloudabi/cloudabi_futex.c	optional compat_cloudabi64
-compat/cloudabi/cloudabi_mem.c		optional compat_cloudabi64
-compat/cloudabi/cloudabi_proc.c		optional compat_cloudabi64
-compat/cloudabi/cloudabi_random.c	optional compat_cloudabi64
-compat/cloudabi/cloudabi_sock.c		optional compat_cloudabi64
-compat/cloudabi/cloudabi_thread.c	optional compat_cloudabi64
-compat/cloudabi64/cloudabi64_fd.c	optional compat_cloudabi64
-compat/cloudabi64/cloudabi64_poll.c	optional compat_cloudabi64
-compat/cloudabi64/cloudabi64_sock.c	optional compat_cloudabi64
-compat/cloudabi64/cloudabi64_syscalls.c	optional compat_cloudabi64
-compat/cloudabi64/cloudabi64_sysent.c	optional compat_cloudabi64
-compat/cloudabi64/cloudabi64_thread.c	optional compat_cloudabi64
 compat/freebsd32/freebsd32_capability.c	optional compat_freebsd32
 compat/freebsd32/freebsd32_ioctl.c	optional compat_freebsd32
 compat/freebsd32/freebsd32_misc.c	optional compat_freebsd32
 compat/freebsd32/freebsd32_syscalls.c	optional compat_freebsd32
 compat/freebsd32/freebsd32_sysent.c	optional compat_freebsd32
+contrib/altq/altq/altq_cbq.c		optional altq
+contrib/altq/altq/altq_cdnr.c		optional altq
+contrib/altq/altq/altq_hfsc.c		optional altq
+contrib/altq/altq/altq_priq.c		optional altq
+contrib/altq/altq/altq_red.c		optional altq
+contrib/altq/altq/altq_rio.c		optional altq
+contrib/altq/altq/altq_rmclass.c	optional altq
+contrib/altq/altq/altq_subr.c		optional altq
 contrib/dev/acpica/common/ahids.c			optional acpi acpi_debug
 contrib/dev/acpica/common/ahuuids.c			optional acpi acpi_debug
 contrib/dev/acpica/components/debugger/dbcmds.c		optional acpi acpi_debug
@@ -494,9 +476,6 @@
 contrib/libfdt/fdt_strerror.c	optional fdt
 contrib/libfdt/fdt_sw.c		optional fdt
 contrib/libfdt/fdt_wip.c	optional fdt
-contrib/libnv/dnvlist.c		standard
-contrib/libnv/nvlist.c		standard
-contrib/libnv/nvpair.c		standard
 contrib/ngatm/netnatm/api/cc_conn.c optional ngatm_ccatm \
 	compile-with "${NORMAL_C_NOWERROR} -I$S/contrib/ngatm"
 contrib/ngatm/netnatm/api/cc_data.c optional ngatm_ccatm \
@@ -549,18 +528,13 @@
 crypto/des/des_setkey.c		optional crypto | ipsec | netsmb
 crypto/rc4/rc4.c		optional netgraph_mppc_encryption | kgssapi
 crypto/rijndael/rijndael-alg-fst.c optional crypto | geom_bde | \
-					 ipsec | random random_yarrow | random !random_yarrow !random_dummy | wlan_ccmp
-crypto/rijndael/rijndael-api-fst.c optional geom_bde | random random_yarrow | random !random_yarrow !random_dummy
+					 ipsec | random | wlan_ccmp
+crypto/rijndael/rijndael-api-fst.c optional geom_bde | random
 crypto/rijndael/rijndael-api.c	optional crypto | ipsec | wlan_ccmp
 crypto/sha1.c			optional carp | crypto | ipsec | \
 					 netgraph_mppc_encryption | sctp
-crypto/sha2/sha2.c		optional crypto | geom_bde | ipsec | random random_yarrow | random !random_yarrow !random_dummy | \
+crypto/sha2/sha2.c		optional crypto | geom_bde | ipsec | random | \
 					 sctp | zfs
-<<<<<<< HEAD
-=======
-crypto/sha2/sha256c.c		optional crypto | geom_bde | ipsec | random random_yarrow | random !random_yarrow !random_dummy | \
-					 sctp | zfs
->>>>>>> 3f0ef508
 crypto/siphash/siphash.c	optional inet | inet6
 crypto/siphash/siphash_test.c	optional inet | inet6
 ddb/db_access.c			optional ddb
@@ -620,6 +594,7 @@
 dev/acpica/acpi_cmbat.c		optional acpi
 dev/acpica/acpi_cpu.c		optional acpi
 dev/acpica/acpi_ec.c		optional acpi
+dev/acpica/acpi_hpet.c		optional acpi
 dev/acpica/acpi_isab.c		optional acpi isa
 dev/acpica/acpi_lid.c		optional acpi
 dev/acpica/acpi_package.c	optional acpi
@@ -1457,8 +1432,6 @@
 dev/hwpmc/hwpmc_logging.c	optional hwpmc
 dev/hwpmc/hwpmc_mod.c		optional hwpmc
 dev/hwpmc/hwpmc_soft.c		optional hwpmc
-dev/ichiic/ig4_iic.c		optional ichiic
-dev/ichiic/ig4_pci.c		optional ichiic pci
 dev/ichsmb/ichsmb.c		optional ichsmb
 dev/ichsmb/ichsmb_pci.c		optional ichsmb pci
 dev/ida/ida.c			optional ida
@@ -1472,7 +1445,6 @@
 dev/ieee488/tnt4882.c		optional tnt4882
 dev/ieee488/upd7210.c		optional pcii | tnt4882
 dev/iicbus/ad7418.c		optional ad7418
-dev/iicbus/ds1307.c		optional ds1307
 dev/iicbus/ds133x.c		optional ds133x
 dev/iicbus/ds1374.c		optional ds1374
 dev/iicbus/ds1672.c		optional ds1672
@@ -1745,9 +1717,8 @@
 dev/ixgb/if_ixgb.c		optional ixgb
 dev/ixgb/ixgb_ee.c		optional ixgb
 dev/ixgb/ixgb_hw.c		optional ixgb
-dev/ixgbe/if_ix.c		optional ix inet \
+dev/ixgbe/ixgbe.c		optional ixgbe inet \
 	compile-with "${NORMAL_C} -I$S/dev/ixgbe -DSMP"
-<<<<<<< HEAD
 dev/ixgbe/if_ix.c		optional ix inet | ixgbe inet \
 	compile-with "${NORMAL_C} -I$S/dev/ixgbe -DSMP"
 dev/ixgbe/if_ixv.c		optional ixv inet | ixgbe inet \
@@ -1777,35 +1748,6 @@
 dev/ixgbe/ixgbe_dcb_82598.c	optional ix inet | ixv inet | ixgbe inet \
 	compile-with "${NORMAL_C} -I$S/dev/ixgbe"
 dev/ixgbe/ixgbe_dcb_82599.c	optional ix inet | ixv inet | ixgbe inet \
-=======
-dev/ixgbe/if_ixv.c		optional ixv inet \
-	compile-with "${NORMAL_C} -I$S/dev/ixgbe -DSMP"
-dev/ixgbe/ix_txrx.c		optional ix inet | ixv inet \
-	compile-with "${NORMAL_C} -I$S/dev/ixgbe"
-dev/ixgbe/ixgbe_phy.c		optional ix inet | ixv inet \
-	compile-with "${NORMAL_C} -I$S/dev/ixgbe"
-dev/ixgbe/ixgbe_api.c		optional ix inet | ixv inet \
-	compile-with "${NORMAL_C} -I$S/dev/ixgbe"
-dev/ixgbe/ixgbe_common.c	optional ix inet | ixv inet \
-	compile-with "${NORMAL_C} -I$S/dev/ixgbe"
-dev/ixgbe/ixgbe_mbx.c		optional ix inet | ixv inet \
-	compile-with "${NORMAL_C} -I$S/dev/ixgbe"
-dev/ixgbe/ixgbe_vf.c		optional ix inet | ixv inet \
-	compile-with "${NORMAL_C} -I$S/dev/ixgbe"
-dev/ixgbe/ixgbe_82598.c		optional ix inet | ixv inet \
-	compile-with "${NORMAL_C} -I$S/dev/ixgbe"
-dev/ixgbe/ixgbe_82599.c		optional ix inet | ixv inet \
-	compile-with "${NORMAL_C} -I$S/dev/ixgbe"
-dev/ixgbe/ixgbe_x540.c		optional ix inet | ixv inet \
-	compile-with "${NORMAL_C} -I$S/dev/ixgbe"
-dev/ixgbe/ixgbe_x550.c		optional ix inet | ixv inet \
-	compile-with "${NORMAL_C} -I$S/dev/ixgbe"
-dev/ixgbe/ixgbe_dcb.c		optional ix inet | ixv inet \
-	compile-with "${NORMAL_C} -I$S/dev/ixgbe"
-dev/ixgbe/ixgbe_dcb_82598.c	optional ix inet | ixv inet \
-	compile-with "${NORMAL_C} -I$S/dev/ixgbe"
-dev/ixgbe/ixgbe_dcb_82599.c	optional ix inet | ixv inet \
->>>>>>> 3f0ef508
 	compile-with "${NORMAL_C} -I$S/dev/ixgbe"
 dev/ixl/if_ixl.c		optional ixl inet \
 	compile-with "${NORMAL_C} -I$S/dev/ixl"
@@ -2061,9 +2003,6 @@
 dev/pci/isa_pci.c		optional pci isa
 dev/pci/pci.c			optional pci
 dev/pci/pci_if.m		standard
-dev/pci/pci_iov.c		optional pci pci_iov
-dev/pci/pci_iov_if.m		standard
-dev/pci/pci_iov_schema.c	optional pci pci_iov
 dev/pci/pci_pci.c		optional pci
 dev/pci/pci_subr.c		optional pci
 dev/pci/pci_user.c		optional pci
@@ -2190,10 +2129,6 @@
 dev/ppc/ppc_isa.c		optional ppc isa
 dev/ppc/ppc_pci.c		optional ppc pci
 dev/ppc/ppc_puc.c		optional ppc puc
-dev/proto/proto_bus_isa.c	optional proto acpi | proto isa
-dev/proto/proto_bus_pci.c	optional proto pci
-dev/proto/proto_busdma.c	optional proto
-dev/proto/proto_core.c		optional proto
 dev/pst/pst-iop.c		optional pst
 dev/pst/pst-pci.c		optional pst pci
 dev/pst/pst-raid.c		optional pst
@@ -2264,7 +2199,6 @@
 	compile-with	"${NORMAL_FW}"					\
 	no-obj no-implicit-rule						\
 	clean		"rt2860.fw"
-<<<<<<< HEAD
 dev/random/harvest.c		standard
 dev/random/dummy_rng.c		standard
 dev/random/random_adaptors.c	standard
@@ -2275,14 +2209,6 @@
 dev/random/yarrow.c		optional random
 dev/random/hash.c		optional random
 dev/random/rwfile.c		optional random
-=======
-dev/random/randomdev_none.c	optional !random
-dev/random/randomdev.c		optional random
-dev/random/random_harvestq.c	optional random random_yarrow | random !random_dummy
-dev/random/yarrow.c		optional random random_yarrow
-dev/random/fortuna.c		optional random !random_yarrow !random_dummy
-dev/random/hash.c		optional random random_yarrow | random !random_dummy
->>>>>>> 3f0ef508
 dev/rc/rc.c			optional rc
 dev/re/if_re.c			optional re
 dev/rndtest/rndtest.c		optional rndtest
@@ -2467,6 +2393,7 @@
 dev/tx/if_tx.c			optional tx
 dev/txp/if_txp.c		optional txp
 dev/uart/uart_bus_acpi.c	optional uart acpi
+#dev/uart/uart_bus_cbus.c	optional uart cbus
 dev/uart/uart_bus_ebus.c	optional uart ebus
 dev/uart/uart_bus_fdt.c		optional uart fdt
 dev/uart/uart_bus_isa.c		optional uart isa
@@ -2674,7 +2601,6 @@
 #
 dev/usb/misc/ufm.c		optional ufm
 dev/usb/misc/udbp.c		optional udbp
-dev/usb/misc/ugold.c		optional ugold
 dev/usb/misc/uled.c		optional uled
 #
 # USB input drivers
@@ -2701,15 +2627,6 @@
 dev/usb/template/usb_template_msc.c	optional usb_template
 dev/usb/template/usb_template_mtp.c	optional usb_template
 dev/usb/template/usb_template_phone.c	optional usb_template
-<<<<<<< HEAD
-=======
-dev/usb/template/usb_template_serialnet.c	optional usb_template
-dev/usb/template/usb_template_midi.c	optional usb_template
-#
-# USB video drivers
-#
-dev/usb/video/udl.c			optional udl
->>>>>>> 3f0ef508
 #
 # USB END
 #
@@ -2778,7 +2695,6 @@
 	clean		"wpi.fw"
 dev/xe/if_xe.c			optional xe
 dev/xe/if_xe_pccard.c		optional xe pccard
-<<<<<<< HEAD
 dev/xen/balloon/balloon.c	optional xen | xenhvm
 dev/xen/blkfront/blkfront.c	optional xen | xenhvm
 dev/xen/blkback/blkback.c	optional xen | xenhvm
@@ -2789,26 +2705,6 @@
 dev/xen/netfront/netfront.c	optional xen | xenhvm
 dev/xen/xenpci/xenpci.c		optional xenpci
 dev/xen/timer/timer.c		optional xen | xenhvm
-=======
-dev/xen/balloon/balloon.c	optional xenhvm
-dev/xen/blkfront/blkfront.c	optional xenhvm
-dev/xen/blkback/blkback.c	optional xenhvm
-dev/xen/console/console.c	optional xenhvm
-dev/xen/console/xencons_ring.c	optional xenhvm
-dev/xen/control/control.c	optional xenhvm
-dev/xen/grant_table/grant_table.c	optional xenhvm
-dev/xen/netback/netback.c	optional xenhvm
-dev/xen/netfront/netfront.c	optional xenhvm
-dev/xen/xenpci/xenpci.c		optional xenpci
-dev/xen/timer/timer.c		optional xenhvm
-dev/xen/pvcpu/pvcpu.c		optional xenhvm
-dev/xen/xenstore/xenstore.c	optional xenhvm
-dev/xen/xenstore/xenstore_dev.c	optional xenhvm
-dev/xen/xenstore/xenstored_dev.c	optional xenhvm
-dev/xen/evtchn/evtchn_dev.c	optional xenhvm
-dev/xen/privcmd/privcmd.c	optional xenhvm
-dev/xen/debug/debug.c		optional xenhvm
->>>>>>> 3f0ef508
 dev/xl/if_xl.c			optional xl pci
 dev/xl/xlphy.c			optional xl pci
 fs/autofs/autofs.c		optional autofs
@@ -3179,6 +3075,7 @@
 kern/subr_counter.c		standard
 kern/subr_devstat.c		standard
 kern/subr_disk.c		standard
+kern/subr_dnvlist.c		standard
 kern/subr_eventhandler.c	standard
 kern/subr_fattime.c		standard
 kern/subr_firmware.c		optional firmware
@@ -3192,6 +3089,8 @@
 kern/subr_mchain.c		optional libmchain
 kern/subr_module.c		standard
 kern/subr_msgbuf.c		standard
+kern/subr_nvlist.c		standard
+kern/subr_nvpair.c		standard
 kern/subr_param.c		standard
 kern/subr_pcpu.c		standard
 kern/subr_pctrie.c		standard
@@ -3238,7 +3137,6 @@
 kern/uipc_domain.c		standard
 kern/uipc_mbuf.c		standard
 kern/uipc_mbuf2.c		standard
-kern/uipc_mbufhash.c		standard
 kern/uipc_mqueue.c		optional p1003_1b_mqueue
 kern/uipc_sem.c			optional p1003_1b_semaphores
 kern/uipc_shm.c			standard
@@ -3367,22 +3265,6 @@
 libkern/strtoul.c		standard
 libkern/strtouq.c		standard
 libkern/strvalid.c		standard
-<<<<<<< HEAD
-=======
-libkern/timingsafe_bcmp.c	standard
-libkern/zlib.c			optional crypto | geom_uzip | ipsec | \
-					 mxge | netgraph_deflate | \
-					 ddb_ctf | gzio | geom_uncompress
-net/altq/altq_cbq.c		optional altq
-net/altq/altq_cdnr.c		optional altq
-net/altq/altq_hfsc.c		optional altq
-net/altq/altq_fairq.c		optional altq
-net/altq/altq_priq.c		optional altq
-net/altq/altq_red.c		optional altq
-net/altq/altq_rio.c		optional altq
-net/altq/altq_rmclass.c		optional altq
-net/altq/altq_subr.c		optional altq
->>>>>>> 3f0ef508
 net/bpf.c			standard
 net/bpf_buffer.c		optional bpf
 net/bpf_jitter.c		optional bpf_jitter
@@ -3437,6 +3319,9 @@
 net/slcompress.c		optional netgraph_vjc | sppp | \
 					 netgraph_sppp
 net/vnet.c			optional vimage
+net/zlib.c			optional crypto | geom_uzip | ipsec | \
+					 mxge | netgraph_deflate | \
+					 ddb_ctf | gzio | geom_uncompress
 net80211/ieee80211.c		optional wlan
 net80211/ieee80211_acl.c	optional wlan wlan_acl
 net80211/ieee80211_action.c	optional wlan
@@ -3600,7 +3485,6 @@
 netinet/ip_mroute.c		optional mrouting inet
 netinet/ip_options.c		optional inet
 netinet/ip_output.c		optional inet
-netinet/ip_reass.c		optional inet
 netinet/raw_ip.c		optional inet | inet6
 netinet/cc/cc.c			optional inet | inet6
 netinet/cc/cc_newreno.c		optional inet | inet6
@@ -3679,6 +3563,7 @@
 netipsec/xform_ah.c		optional ipsec inet | ipsec inet6
 netipsec/xform_esp.c		optional ipsec inet | ipsec inet6
 netipsec/xform_ipcomp.c		optional ipsec inet | ipsec inet6
+netipsec/xform_ipip.c		optional ipsec inet | ipsec inet6
 netipsec/xform_tcp.c		optional ipsec inet tcp_signature | \
 					 ipsec inet6 tcp_signature
 netipx/ipx.c			optional ipx
@@ -3986,6 +3871,9 @@
 ofed/drivers/net/mlx4/en_cq.c			optional mlxen		\
 	no-depend obj-prefix "mlx4_"					\
 	compile-with "${OFED_C_NOIMP} -I$S/ofed/drivers/net/mlx4/"
+ofed/drivers/net/mlx4/utils.c			optional mlxen		\
+	no-depend obj-prefix "mlx4_"					\
+	compile-with "${OFED_C_NOIMP} -I$S/ofed/drivers/net/mlx4/"
 ofed/drivers/net/mlx4/en_main.c			optional mlxen		\
 	no-depend obj-prefix "mlx4_"					\
 	compile-with "${OFED_C_NOIMP} -I$S/ofed/drivers/net/mlx4/"
@@ -4098,10 +3986,9 @@
 
 # crypto support
 opencrypto/cast.c		optional crypto | ipsec
-opencrypto/criov.c		optional crypto | ipsec
-opencrypto/crypto.c		optional crypto | ipsec
+opencrypto/criov.c		optional crypto
+opencrypto/crypto.c		optional crypto
 opencrypto/cryptodev.c		optional cryptodev
-<<<<<<< HEAD
 opencrypto/cryptodev_if.m	optional crypto
 opencrypto/cryptosoft.c		optional crypto
 opencrypto/cryptodeflate.c	optional crypto
@@ -4137,36 +4024,6 @@
 rpc/svc_dg.c			optional krpc | nfslockd | nfsserver | nfscl | nfsd
 rpc/svc_generic.c		optional krpc | nfslockd | nfsserver | nfscl | nfsd
 rpc/svc_vc.c			optional krpc | nfslockd | nfsserver | nfscl | nfsd
-=======
-opencrypto/cryptodev_if.m	optional crypto | ipsec
-opencrypto/cryptosoft.c		optional crypto | ipsec
-opencrypto/cryptodeflate.c	optional crypto | ipsec
-opencrypto/gmac.c		optional crypto | ipsec
-opencrypto/gfmult.c		optional crypto | ipsec
-opencrypto/rmd160.c		optional crypto | ipsec
-opencrypto/skipjack.c		optional crypto | ipsec
-opencrypto/xform.c		optional crypto | ipsec
-rpc/auth_none.c			optional krpc | nfslockd | nfscl | nfsd
-rpc/auth_unix.c			optional krpc | nfslockd | nfscl | nfsd
-rpc/authunix_prot.c		optional krpc | nfslockd | nfscl | nfsd
-rpc/clnt_bck.c			optional krpc | nfslockd | nfscl | nfsd
-rpc/clnt_dg.c			optional krpc | nfslockd | nfscl | nfsd
-rpc/clnt_rc.c			optional krpc | nfslockd | nfscl | nfsd
-rpc/clnt_vc.c			optional krpc | nfslockd | nfscl | nfsd
-rpc/getnetconfig.c		optional krpc | nfslockd | nfscl | nfsd
-rpc/replay.c			optional krpc | nfslockd | nfscl | nfsd
-rpc/rpc_callmsg.c		optional krpc | nfslockd | nfscl | nfsd
-rpc/rpc_generic.c		optional krpc | nfslockd | nfscl | nfsd
-rpc/rpc_prot.c			optional krpc | nfslockd | nfscl | nfsd
-rpc/rpcb_clnt.c			optional krpc | nfslockd | nfscl | nfsd
-rpc/rpcb_prot.c			optional krpc | nfslockd | nfscl | nfsd
-rpc/svc.c			optional krpc | nfslockd | nfscl | nfsd
-rpc/svc_auth.c			optional krpc | nfslockd | nfscl | nfsd
-rpc/svc_auth_unix.c		optional krpc | nfslockd | nfscl | nfsd
-rpc/svc_dg.c			optional krpc | nfslockd | nfscl | nfsd
-rpc/svc_generic.c		optional krpc | nfslockd | nfscl | nfsd
-rpc/svc_vc.c			optional krpc | nfslockd | nfscl | nfsd
->>>>>>> 3f0ef508
 rpc/rpcsec_gss/rpcsec_gss.c	optional krpc kgssapi | nfslockd kgssapi | nfscl kgssapi | nfsd kgssapi
 rpc/rpcsec_gss/rpcsec_gss_conf.c optional krpc kgssapi | nfslockd kgssapi | nfscl kgssapi | nfsd kgssapi
 rpc/rpcsec_gss/rpcsec_gss_misc.c optional krpc kgssapi | nfslockd kgssapi | nfscl kgssapi | nfsd kgssapi
@@ -4266,7 +4123,6 @@
 vm/vm_unix.c			standard
 vm/vm_zeroidle.c		standard
 vm/vnode_pager.c		standard
-<<<<<<< HEAD
 xen/gnttab.c			optional xen | xenhvm
 xen/features.c			optional xen | xenhvm
 xen/xenbus/xenbus_if.m		optional xen | xenhvm
@@ -4282,20 +4138,4 @@
 xdr/xdr_mbuf.c			optional krpc | nfslockd | nfsclient | nfsserver | nfscl | nfsd
 xdr/xdr_mem.c			optional krpc | nfslockd | nfsclient | nfsserver | nfscl | nfsd
 xdr/xdr_reference.c		optional krpc | nfslockd | nfsclient | nfsserver | nfscl | nfsd
-xdr/xdr_sizeof.c		optional krpc | nfslockd | nfsclient | nfsserver | nfscl | nfsd
-=======
-xen/features.c			optional xenhvm
-xen/xenbus/xenbus_if.m		optional xenhvm
-xen/xenbus/xenbus.c		optional xenhvm
-xen/xenbus/xenbusb_if.m		optional xenhvm
-xen/xenbus/xenbusb.c		optional xenhvm
-xen/xenbus/xenbusb_front.c	optional xenhvm
-xen/xenbus/xenbusb_back.c	optional xenhvm
-xen/xenmem/xenmem_if.m		optional xenhvm
-xdr/xdr.c			optional krpc | nfslockd | nfscl | nfsd
-xdr/xdr_array.c			optional krpc | nfslockd | nfscl | nfsd
-xdr/xdr_mbuf.c			optional krpc | nfslockd | nfscl | nfsd
-xdr/xdr_mem.c			optional krpc | nfslockd | nfscl | nfsd
-xdr/xdr_reference.c		optional krpc | nfslockd | nfscl | nfsd
-xdr/xdr_sizeof.c		optional krpc | nfslockd | nfscl | nfsd
->>>>>>> 3f0ef508
+xdr/xdr_sizeof.c		optional krpc | nfslockd | nfsclient | nfsserver | nfscl | nfsd
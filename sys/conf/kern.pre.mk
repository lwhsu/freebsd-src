--- conflicted
+++ resolved
@@ -125,17 +125,13 @@
     defined(LINKER_FEATURES) && ${LINKER_FEATURES:Mifunc} == ""
 .error amd64/i386 kernel requires linker ifunc support
 .endif
-<<<<<<< HEAD
+.if ${MACHINE_CPUARCH} == "amd64"
 LDFLAGS+=	-Wl,-z max-page-size=2097152
 .if ${LINKER_TYPE} != "lld"
 LDFLAGS+=	-Wl,-z common-page-size=4096
 .else
 LDFLAGS+=	-Wl,-z -Wl,ifunc-noplt
 .endif
-=======
-.if ${MACHINE_CPUARCH} == "amd64"
-LDFLAGS+=	-Wl,-z max-page-size=2097152 -Wl,-z common-page-size=4096 -Wl,-z -Wl,ifunc-noplt
->>>>>>> 89f652d1
 .endif
 
 NORMAL_C= ${CC} -c ${CFLAGS} ${WERROR} ${PROF} ${.IMPSRC}

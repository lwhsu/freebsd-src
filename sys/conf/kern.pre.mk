# $FreeBSD$

# Part of a unified Makefile for building kernels.  This part contains all
# of the definitions that need to be before %BEFORE_DEPEND.

# Allow user to configure things that only effect src tree builds.
# Note: This is duplicated from src.sys.mk to ensure that we include
# /etc/src.conf when building the kernel. Kernels can be built without
# the rest of /usr/src, but they still always process SRCCONF even though
# the normal mechanisms to prevent that (compiling out of tree) won't
# work. To ensure they do work, we have to duplicate thee few lines here.
SRCCONF?=	/etc/src.conf
.if (exists(${SRCCONF}) || ${SRCCONF} != "/etc/src.conf") && !target(_srcconf_included_)
.include "${SRCCONF}"
_srcconf_included_:
.endif

.include <bsd.own.mk>
.include <bsd.compiler.mk>
.include "kern.opts.mk"

# The kernel build always occurs in the object directory which is .CURDIR.
.if ${.MAKE.MODE:Unormal:Mmeta}
.MAKE.MODE+=	curdirOk=yes
.endif

# The kernel build always expects .OBJDIR=.CURDIR.
.OBJDIR: ${.CURDIR}

.if defined(NO_OBJWALK) || ${MK_AUTO_OBJ} == "yes"
NO_OBJWALK=		t
NO_MODULES_OBJ=	t
.endif
.if !defined(NO_OBJWALK)
_obj=		obj
.endif

# Can be overridden by makeoptions or /etc/make.conf
KERNEL_KO?=	kernel
KERNEL?=	kernel
KODIR?=		/boot/${KERNEL}
LDSCRIPT_NAME?=	ldscript.$M
LDSCRIPT?=	$S/conf/${LDSCRIPT_NAME}

M=		${MACHINE}

AWK?=		awk
CP?=		cp
NM?=		nm
OBJCOPY?=	objcopy
SIZE?=		size

.if defined(DEBUG)
_MINUS_O=	-O
CTFFLAGS+=	-g
.else
.if ${MACHINE_CPUARCH} == "powerpc"
_MINUS_O=	-O	# gcc miscompiles some code at -O2
.else
_MINUS_O=	-O2
.endif
.endif
.if ${MACHINE_CPUARCH} == "amd64"
.if ${COMPILER_TYPE} == "clang"
COPTFLAGS?=-O2 -pipe
.else
COPTFLAGS?=-O2 -frename-registers -pipe
.endif
.else
COPTFLAGS?=${_MINUS_O} -pipe
.endif
.if !empty(COPTFLAGS:M-O[23s]) && empty(COPTFLAGS:M-fno-strict-aliasing)
COPTFLAGS+= -fno-strict-aliasing
.endif
.if !defined(NO_CPU_COPTFLAGS)
COPTFLAGS+= ${_CPUCFLAGS}
.endif
NOSTDINC= -nostdinc

INCLUDES= ${NOSTDINC} ${INCLMAGIC} -I. -I$S

CFLAGS=	${COPTFLAGS} ${DEBUG}
CFLAGS+= ${INCLUDES} -D_KERNEL -DHAVE_KERNEL_OPTION_HEADERS -include opt_global.h
CFLAGS_PARAM_INLINE_UNIT_GROWTH?=100
CFLAGS_PARAM_LARGE_FUNCTION_GROWTH?=1000
.if ${MACHINE_CPUARCH} == "mips"
CFLAGS_ARCH_PARAMS?=--param max-inline-insns-single=1000 -DMACHINE_ARCH='"${MACHINE_ARCH}"'
.endif
CFLAGS.gcc+= -fno-common -fms-extensions -finline-limit=${INLINE_LIMIT}
CFLAGS.gcc+= --param inline-unit-growth=${CFLAGS_PARAM_INLINE_UNIT_GROWTH}
CFLAGS.gcc+= --param large-function-growth=${CFLAGS_PARAM_LARGE_FUNCTION_GROWTH}
.if defined(CFLAGS_ARCH_PARAMS)
CFLAGS.gcc+=${CFLAGS_ARCH_PARAMS}
.endif
WERROR?= -Werror

# XXX LOCORE means "don't declare C stuff" not "for locore.s".
ASM_CFLAGS= -x assembler-with-cpp -DLOCORE ${CFLAGS} ${ASM_CFLAGS.${.IMPSRC:T}} 

.if defined(PROFLEVEL) && ${PROFLEVEL} >= 1
CFLAGS+=	-DGPROF
CFLAGS.gcc+=	-falign-functions=16
.if ${PROFLEVEL} >= 2
CFLAGS+=	-DGPROF4 -DGUPROF
PROF=		-pg
.if ${COMPILER_TYPE} == "gcc"
PROF+=		-mprofiler-epilogue
.endif
.else
PROF=		-pg
.endif
.endif
DEFINED_PROF=	${PROF}

# Put configuration-specific C flags last (except for ${PROF}) so that they
# can override the others.
CFLAGS+=	${CONF_CFLAGS}

.if defined(LINKER_FEATURES) && ${LINKER_FEATURES:Mbuild-id}
LDFLAGS+=	-Wl,--build-id=sha1
.endif

NORMAL_C= ${CC} -c ${CFLAGS} ${WERROR} ${PROF} ${.IMPSRC}
NORMAL_S= ${CC:N${CCACHE_BIN}} -c ${ASM_CFLAGS} ${WERROR} ${.IMPSRC}
PROFILE_C= ${CC} -c ${CFLAGS} ${WERROR} ${.IMPSRC}
NORMAL_C_NOWERROR= ${CC} -c ${CFLAGS} ${PROF} ${.IMPSRC}

NORMAL_M= ${AWK} -f $S/tools/makeobjops.awk ${.IMPSRC} -c ; \
	  ${CC} -c ${CFLAGS} ${WERROR} ${PROF} ${.PREFIX}.c

NORMAL_FW= uudecode -o ${.TARGET} ${.ALLSRC}
NORMAL_FWO= ${LD} -b binary --no-warn-mismatch -d -warn-common -r \
	-m ${LD_EMULATION} -o ${.TARGET} ${.ALLSRC:M*.fw}

# Common for dtrace / zfs
CDDL_CFLAGS=	-DFREEBSD_NAMECACHE -nostdinc -I$S/cddl/compat/opensolaris -I$S/cddl/contrib/opensolaris/uts/common -I$S -I$S/cddl/contrib/opensolaris/common ${CFLAGS} -Wno-unknown-pragmas -Wno-missing-prototypes -Wno-undef -Wno-strict-prototypes -Wno-cast-qual -Wno-parentheses -Wno-redundant-decls -Wno-missing-braces -Wno-uninitialized -Wno-unused -Wno-inline -Wno-switch -Wno-pointer-arith -Wno-unknown-pragmas
CDDL_CFLAGS+=	-include $S/cddl/compat/opensolaris/sys/debug_compat.h
CDDL_C=		${CC} -c ${CDDL_CFLAGS} ${WERROR} ${PROF} ${.IMPSRC}

# Special flags for managing the compat compiles for ZFS
ZFS_CFLAGS=	-DBUILDING_ZFS -I$S/cddl/contrib/opensolaris/uts/common/fs/zfs
ZFS_CFLAGS+=	-I$S/cddl/contrib/opensolaris/uts/common/fs/zfs/lua
ZFS_CFLAGS+=	-I$S/cddl/contrib/opensolaris/uts/common/zmod
ZFS_CFLAGS+=	-I$S/cddl/contrib/opensolaris/common/zfs
ZFS_CFLAGS+=	${CDDL_CFLAGS}
ZFS_ASM_CFLAGS= -x assembler-with-cpp -DLOCORE ${ZFS_CFLAGS}
ZFS_C=		${CC} -c ${ZFS_CFLAGS} ${WERROR} ${PROF} ${.IMPSRC}
ZFS_S=		${CC} -c ${ZFS_ASM_CFLAGS} ${WERROR} ${.IMPSRC}

# Special flags for managing the compat compiles for DTrace
DTRACE_CFLAGS=	-DBUILDING_DTRACE ${CDDL_CFLAGS} -I$S/cddl/dev/dtrace -I$S/cddl/dev/dtrace/${MACHINE_CPUARCH}
.if ${MACHINE_CPUARCH} == "amd64" || ${MACHINE_CPUARCH} == "i386"
DTRACE_CFLAGS+=	-I$S/cddl/contrib/opensolaris/uts/intel -I$S/cddl/dev/dtrace/x86
.endif
DTRACE_CFLAGS+=	-I$S/cddl/contrib/opensolaris/common/util -I$S -DDIS_MEM -DSMP
DTRACE_ASM_CFLAGS=	-x assembler-with-cpp -DLOCORE ${DTRACE_CFLAGS}
DTRACE_C=	${CC} -c ${DTRACE_CFLAGS}	${WERROR} ${PROF} ${.IMPSRC}
DTRACE_S=	${CC} -c ${DTRACE_ASM_CFLAGS}	${WERROR} ${.IMPSRC}

# Special flags for managing the compat compiles for DTrace/FBT
FBT_CFLAGS=	-DBUILDING_DTRACE -nostdinc -I$S/cddl/dev/fbt/${MACHINE_CPUARCH} -I$S/cddl/dev/fbt -I$S/cddl/compat/opensolaris -I$S/cddl/contrib/opensolaris/uts/common -I$S ${CDDL_CFLAGS}
.if ${MACHINE_CPUARCH} == "amd64" || ${MACHINE_CPUARCH} == "i386"
FBT_CFLAGS+=	-I$S/cddl/dev/fbt/x86
.endif
FBT_C=		${CC} -c ${FBT_CFLAGS}		${WERROR} ${PROF} ${.IMPSRC}

.if ${MK_CTF} != "no"
NORMAL_CTFCONVERT=	${CTFCONVERT} ${CTFFLAGS} ${.TARGET}
.elif ${MAKE_VERSION} >= 5201111300
NORMAL_CTFCONVERT=
.else
NORMAL_CTFCONVERT=	@:
.endif

# Linux Kernel Programming Interface C-flags
LINUXKPI_INCLUDES=	-I$S/compat/linuxkpi/common/include
LINUXKPI_C=		${NORMAL_C} ${LINUXKPI_INCLUDES}

# Infiniband C flags.  Correct include paths and omit errors that linux
# does not honor.
OFEDINCLUDES=	-I$S/ofed/include -I$S/ofed/include/uapi ${LINUXKPI_INCLUDES}
OFEDNOERR=	-Wno-cast-qual -Wno-pointer-arith
OFEDCFLAGS=	${CFLAGS:N-I*} -DCONFIG_INFINIBAND_USER_MEM \
		${OFEDINCLUDES} ${CFLAGS:M-I*} ${OFEDNOERR}
OFED_C_NOIMP=	${CC} -c -o ${.TARGET} ${OFEDCFLAGS} ${WERROR} ${PROF}
OFED_C=		${OFED_C_NOIMP} ${.IMPSRC}

GEN_CFILES= $S/$M/$M/genassym.c ${MFILES:T:S/.m$/.c/}
SYSTEM_CFILES= config.c env.c hints.c vnode_if.c
SYSTEM_DEP= Makefile ${SYSTEM_OBJS}
SYSTEM_OBJS= locore.o ${MDOBJS} ${OBJS}
SYSTEM_OBJS+= ${SYSTEM_CFILES:.c=.o}
SYSTEM_OBJS+= hack.pico

MD_ROOT_SIZE_CONFIGURED!=	grep MD_ROOT_SIZE opt_md.h || true ; echo
.if ${MFS_IMAGE:Uno} != "no"
.if empty(MD_ROOT_SIZE_CONFIGURED)
SYSTEM_OBJS+= embedfs_${MFS_IMAGE:T:R}.o
.endif
.endif
SYSTEM_LD= @${LD} -m ${LD_EMULATION} -Bdynamic -T ${LDSCRIPT} ${_LDFLAGS} \
	--no-warn-mismatch --warn-common --export-dynamic \
	--dynamic-linker /red/herring \
	-o ${.TARGET} -X ${SYSTEM_OBJS} vers.o
SYSTEM_LD_TAIL= @${OBJCOPY} --strip-symbol gcc2_compiled. ${.TARGET} ; \
	${SIZE} ${.TARGET} ; chmod 755 ${.TARGET}
SYSTEM_DEP+= ${LDSCRIPT}

# Calculate path for .m files early, if needed.
<<<<<<< HEAD
.if !defined(NO_MODULES) && !defined(__MPATH)
=======
.if !defined(NO_MODULES) && !defined(__MPATH) && !make(install)
>>>>>>> f4a0996f
__MPATH!=find ${S:tA}/ -name \*_if.m
.endif

# MKMODULESENV is set here so that port makefiles can augment
# them.

MKMODULESENV+=	MAKEOBJDIRPREFIX=${.OBJDIR}/modules KMODDIR=${KODIR}
MKMODULESENV+=	MACHINE_CPUARCH=${MACHINE_CPUARCH}
MKMODULESENV+=	MACHINE=${MACHINE} MACHINE_ARCH=${MACHINE_ARCH}
MKMODULESENV+=	MODULES_EXTRA="${MODULES_EXTRA}" WITHOUT_MODULES="${WITHOUT_MODULES}"
MKMODULESENV+=	ARCH_FLAGS="${ARCH_FLAGS}"
.if (${KERN_IDENT} == LINT)
MKMODULESENV+=	ALL_MODULES=LINT
.endif
.if defined(MODULES_OVERRIDE)
MKMODULESENV+=	MODULES_OVERRIDE="${MODULES_OVERRIDE}"
.endif
.if defined(DEBUG)
MKMODULESENV+=	DEBUG_FLAGS="${DEBUG}"
.endif
.if !defined(NO_MODULES)
MKMODULESENV+=	__MPATH="${__MPATH}"
.endif

# Architecture and output format arguments for objdump to convert image to
# object file

.if ${MFS_IMAGE:Uno} != "no"
.if empty(MD_ROOT_SIZE_CONFIGURED)
.if !defined(EMBEDFS_FORMAT.${MACHINE_ARCH})
EMBEDFS_FORMAT.${MACHINE_ARCH}!= awk -F'"' '/OUTPUT_FORMAT/ {print $$2}' ${LDSCRIPT}
.if empty(EMBEDFS_FORMAT.${MACHINE_ARCH})
.undef EMBEDFS_FORMAT.${MACHINE_ARCH}
.endif
.endif

.if !defined(EMBEDFS_ARCH.${MACHINE_ARCH})
EMBEDFS_ARCH.${MACHINE_ARCH}!= sed -n '/OUTPUT_ARCH/s/.*(\(.*\)).*/\1/p' ${LDSCRIPT}
.if empty(EMBEDFS_ARCH.${MACHINE_ARCH})
.undef EMBEDFS_ARCH.${MACHINE_ARCH}
.endif
.endif

EMBEDFS_FORMAT.arm?=		elf32-littlearm
EMBEDFS_FORMAT.armv6?=		elf32-littlearm
<<<<<<< HEAD
=======
EMBEDFS_FORMAT.armv7?=		elf32-littlearm
>>>>>>> f4a0996f
EMBEDFS_FORMAT.aarch64?=	elf64-littleaarch64
EMBEDFS_FORMAT.mips?=		elf32-tradbigmips
EMBEDFS_FORMAT.mipsel?=		elf32-tradlittlemips
EMBEDFS_FORMAT.mips64?=		elf64-tradbigmips
EMBEDFS_FORMAT.mips64el?=	elf64-tradlittlemips
EMBEDFS_FORMAT.riscv?=		elf64-littleriscv
.endif
.endif

# Detect kernel config options that force stack frames to be turned on.
DDB_ENABLED!=	grep DDB opt_ddb.h || true ; echo
DTR_ENABLED!=	grep KDTRACE_FRAME opt_kdtrace.h || true ; echo
HWPMC_ENABLED!=	grep HWPMC opt_hwpmc_hooks.h || true ; echo<|MERGE_RESOLUTION|>--- conflicted
+++ resolved
@@ -24,17 +24,6 @@
 .MAKE.MODE+=	curdirOk=yes
 .endif
 
-# The kernel build always expects .OBJDIR=.CURDIR.
-.OBJDIR: ${.CURDIR}
-
-.if defined(NO_OBJWALK) || ${MK_AUTO_OBJ} == "yes"
-NO_OBJWALK=		t
-NO_MODULES_OBJ=	t
-.endif
-.if !defined(NO_OBJWALK)
-_obj=		obj
-.endif
-
 # Can be overridden by makeoptions or /etc/make.conf
 KERNEL_KO?=	kernel
 KERNEL?=	kernel
@@ -46,6 +35,7 @@
 
 AWK?=		awk
 CP?=		cp
+LINT?=		lint
 NM?=		nm
 OBJCOPY?=	objcopy
 SIZE?=		size
@@ -84,7 +74,7 @@
 CFLAGS_PARAM_INLINE_UNIT_GROWTH?=100
 CFLAGS_PARAM_LARGE_FUNCTION_GROWTH?=1000
 .if ${MACHINE_CPUARCH} == "mips"
-CFLAGS_ARCH_PARAMS?=--param max-inline-insns-single=1000 -DMACHINE_ARCH='"${MACHINE_ARCH}"'
+CFLAGS_ARCH_PARAMS?=--param max-inline-insns-single=1000
 .endif
 CFLAGS.gcc+= -fno-common -fms-extensions -finline-limit=${INLINE_LIMIT}
 CFLAGS.gcc+= --param inline-unit-growth=${CFLAGS_PARAM_INLINE_UNIT_GROWTH}
@@ -116,9 +106,8 @@
 # can override the others.
 CFLAGS+=	${CONF_CFLAGS}
 
-.if defined(LINKER_FEATURES) && ${LINKER_FEATURES:Mbuild-id}
-LDFLAGS+=	-Wl,--build-id=sha1
-.endif
+# Optional linting. This can be overridden in /etc/make.conf.
+LINTFLAGS=	${LINTOBJKERNFLAGS}
 
 NORMAL_C= ${CC} -c ${CFLAGS} ${WERROR} ${PROF} ${.IMPSRC}
 NORMAL_S= ${CC:N${CCACHE_BIN}} -c ${ASM_CFLAGS} ${WERROR} ${.IMPSRC}
@@ -172,6 +161,8 @@
 NORMAL_CTFCONVERT=	@:
 .endif
 
+NORMAL_LINT=	${LINT} ${LINTFLAGS} ${CFLAGS:M-[DIU]*} ${.IMPSRC}
+
 # Linux Kernel Programming Interface C-flags
 LINUXKPI_INCLUDES=	-I$S/compat/linuxkpi/common/include
 LINUXKPI_C=		${NORMAL_C} ${LINUXKPI_INCLUDES}
@@ -198,20 +189,15 @@
 SYSTEM_OBJS+= embedfs_${MFS_IMAGE:T:R}.o
 .endif
 .endif
-SYSTEM_LD= @${LD} -m ${LD_EMULATION} -Bdynamic -T ${LDSCRIPT} ${_LDFLAGS} \
-	--no-warn-mismatch --warn-common --export-dynamic \
-	--dynamic-linker /red/herring \
+SYSTEM_LD= @${LD} -Bdynamic -T ${LDSCRIPT} ${_LDFLAGS} --no-warn-mismatch \
+	--warn-common --export-dynamic --dynamic-linker /red/herring \
 	-o ${.TARGET} -X ${SYSTEM_OBJS} vers.o
 SYSTEM_LD_TAIL= @${OBJCOPY} --strip-symbol gcc2_compiled. ${.TARGET} ; \
 	${SIZE} ${.TARGET} ; chmod 755 ${.TARGET}
 SYSTEM_DEP+= ${LDSCRIPT}
 
 # Calculate path for .m files early, if needed.
-<<<<<<< HEAD
 .if !defined(NO_MODULES) && !defined(__MPATH)
-=======
-.if !defined(NO_MODULES) && !defined(__MPATH) && !make(install)
->>>>>>> f4a0996f
 __MPATH!=find ${S:tA}/ -name \*_if.m
 .endif
 
@@ -257,10 +243,6 @@
 
 EMBEDFS_FORMAT.arm?=		elf32-littlearm
 EMBEDFS_FORMAT.armv6?=		elf32-littlearm
-<<<<<<< HEAD
-=======
-EMBEDFS_FORMAT.armv7?=		elf32-littlearm
->>>>>>> f4a0996f
 EMBEDFS_FORMAT.aarch64?=	elf64-littleaarch64
 EMBEDFS_FORMAT.mips?=		elf32-tradbigmips
 EMBEDFS_FORMAT.mipsel?=		elf32-tradlittlemips

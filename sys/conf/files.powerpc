--- conflicted
+++ resolved
@@ -62,12 +62,8 @@
 libkern/ffsl.c			standard
 libkern/fls.c			standard
 libkern/flsl.c			standard
-<<<<<<< HEAD
 libkern/lshrdi3.c		optional	powerpc
-=======
-libkern/lshrdi3.c		standard
 libkern/memchr.c		optional	fdt
->>>>>>> bb420634
 libkern/memmove.c		standard
 libkern/memset.c		standard
 libkern/moddi3.c		optional	powerpc

/*-
 * Copyright (c) 1980, 1986, 1993
 *	The Regents of the University of California.  All rights reserved.
 *
 * Redistribution and use in source and binary forms, with or without
 * modification, are permitted provided that the following conditions
 * are met:
 * 1. Redistributions of source code must retain the above copyright
 *    notice, this list of conditions and the following disclaimer.
 * 2. Redistributions in binary form must reproduce the above copyright
 *    notice, this list of conditions and the following disclaimer in the
 *    documentation and/or other materials provided with the distribution.
 * 4. Neither the name of the University nor the names of its contributors
 *    may be used to endorse or promote products derived from this software
 *    without specific prior written permission.
 *
 * THIS SOFTWARE IS PROVIDED BY THE REGENTS AND CONTRIBUTORS ``AS IS'' AND
 * ANY EXPRESS OR IMPLIED WARRANTIES, INCLUDING, BUT NOT LIMITED TO, THE
 * IMPLIED WARRANTIES OF MERCHANTABILITY AND FITNESS FOR A PARTICULAR PURPOSE
 * ARE DISCLAIMED.  IN NO EVENT SHALL THE REGENTS OR CONTRIBUTORS BE LIABLE
 * FOR ANY DIRECT, INDIRECT, INCIDENTAL, SPECIAL, EXEMPLARY, OR CONSEQUENTIAL
 * DAMAGES (INCLUDING, BUT NOT LIMITED TO, PROCUREMENT OF SUBSTITUTE GOODS
 * OR SERVICES; LOSS OF USE, DATA, OR PROFITS; OR BUSINESS INTERRUPTION)
 * HOWEVER CAUSED AND ON ANY THEORY OF LIABILITY, WHETHER IN CONTRACT, STRICT
 * LIABILITY, OR TORT (INCLUDING NEGLIGENCE OR OTHERWISE) ARISING IN ANY WAY
 * OUT OF THE USE OF THIS SOFTWARE, EVEN IF ADVISED OF THE POSSIBILITY OF
 * SUCH DAMAGE.
 *
 *	@(#)if.c	8.5 (Berkeley) 1/9/95
 * $FreeBSD$
 */

#include "opt_compat.h"
#include "opt_inet6.h"
#include "opt_inet.h"

#include <sys/param.h>
#include <sys/types.h>
#include <sys/conf.h>
#include <sys/malloc.h>
#include <sys/sbuf.h>
#include <sys/bus.h>
#include <sys/mbuf.h>
#include <sys/systm.h>
#include <sys/priv.h>
#include <sys/proc.h>
#include <sys/socket.h>
#include <sys/socketvar.h>
#include <sys/protosw.h>
#include <sys/kernel.h>
#include <sys/lock.h>
#include <sys/refcount.h>
#include <sys/module.h>
#include <sys/rwlock.h>
#include <sys/sockio.h>
#include <sys/syslog.h>
#include <sys/sysctl.h>
#include <sys/taskqueue.h>
#include <sys/domain.h>
#include <sys/jail.h>
#include <sys/priv.h>

#include <machine/stdarg.h>
#include <vm/uma.h>

#include <net/bpf.h>
#include <net/ethernet.h>
#include <net/if.h>
#include <net/if_arp.h>
#include <net/if_clone.h>
#include <net/if_dl.h>
#include <net/if_types.h>
#include <net/if_var.h>
#include <net/if_media.h>
#include <net/if_vlan_var.h>
#include <net/radix.h>
#include <net/route.h>
#include <net/vnet.h>

#if defined(INET) || defined(INET6)
#include <net/ethernet.h>
#include <netinet/in.h>
#include <netinet/in_var.h>
#include <netinet/ip.h>
#include <netinet/ip_carp.h>
#ifdef INET
#include <netinet/if_ether.h>
#endif /* INET */
#ifdef INET6
#include <netinet6/in6_var.h>
#include <netinet6/in6_ifattach.h>
#endif /* INET6 */
#endif /* INET || INET6 */

#include <security/mac/mac_framework.h>

#ifdef COMPAT_FREEBSD32
#include <sys/mount.h>
#include <compat/freebsd32/freebsd32.h>
#endif

SYSCTL_NODE(_net, PF_LINK, link, CTLFLAG_RW, 0, "Link layers");
SYSCTL_NODE(_net_link, 0, generic, CTLFLAG_RW, 0, "Generic link-management");

SYSCTL_INT(_net_link, OID_AUTO, ifqmaxlen, CTLFLAG_RDTUN,
    &ifqmaxlen, 0, "max send queue size");

/* Log link state change events */
static int log_link_state_change = 1;

SYSCTL_INT(_net_link, OID_AUTO, log_link_state_change, CTLFLAG_RW,
	&log_link_state_change, 0,
	"log interface link state change events");

/* Log promiscuous mode change events */
static int log_promisc_mode_change = 1;

SYSCTL_INT(_net_link, OID_AUTO, log_promisc_mode_change, CTLFLAG_RW,
	&log_promisc_mode_change, 1,
	"log promiscuous mode change events");

/* Interface description */
static unsigned int ifdescr_maxlen = 1024;
SYSCTL_UINT(_net, OID_AUTO, ifdescr_maxlen, CTLFLAG_RW,
	&ifdescr_maxlen, 0,
	"administrative maximum length for interface description");

static MALLOC_DEFINE(M_IFDESCR, "ifdescr", "ifnet descriptions");

/* global sx for non-critical path ifdescr */
static struct sx ifdescr_sx;
SX_SYSINIT(ifdescr_sx, &ifdescr_sx, "ifnet descr");

void	(*bridge_linkstate_p)(struct ifnet *ifp);
void	(*ng_ether_link_state_p)(struct ifnet *ifp, int state);
void	(*lagg_linkstate_p)(struct ifnet *ifp, int state);
/* These are external hooks for CARP. */
void	(*carp_linkstate_p)(struct ifnet *ifp);
void	(*carp_demote_adj_p)(int, char *);
int	(*carp_master_p)(struct ifaddr *);
#if defined(INET) || defined(INET6)
int	(*carp_forus_p)(struct ifnet *ifp, u_char *dhost);
int	(*carp_output_p)(struct ifnet *ifp, struct mbuf *m,
    const struct sockaddr *sa);
int	(*carp_ioctl_p)(struct ifreq *, u_long, struct thread *);   
int	(*carp_attach_p)(struct ifaddr *, int);
void	(*carp_detach_p)(struct ifaddr *);
#endif
#ifdef INET
int	(*carp_iamatch_p)(struct ifaddr *, uint8_t **);
#endif
#ifdef INET6
struct ifaddr *(*carp_iamatch6_p)(struct ifnet *ifp, struct in6_addr *taddr6);
caddr_t	(*carp_macmatch6_p)(struct ifnet *ifp, struct mbuf *m,
    const struct in6_addr *taddr);
#endif

struct mbuf *(*tbr_dequeue_ptr)(struct ifaltq *, int) = NULL;

/*
 * XXX: Style; these should be sorted alphabetically, and unprototyped
 * static functions should be prototyped. Currently they are sorted by
 * declaration order.
 */
static void	if_attachdomain(void *);
static void	if_attachdomain1(struct ifnet *);
static int	ifconf(u_long, caddr_t);
static void	if_freemulti(struct ifmultiaddr *);
static void	if_grow(void);
static void	if_input_default(struct ifnet *, struct mbuf *);
static int	if_requestencap_default(struct ifnet *, struct if_encap_req *);
static void	if_route(struct ifnet *, int flag, int fam);
static int	if_setflag(struct ifnet *, int, int, int *, int);
static int	if_transmit(struct ifnet *ifp, struct mbuf *m);
static void	if_unroute(struct ifnet *, int flag, int fam);
static void	link_rtrequest(int, struct rtentry *, struct rt_addrinfo *);
static int	ifhwioctl(u_long, struct ifnet *, caddr_t, struct thread *);
static int	if_delmulti_locked(struct ifnet *, struct ifmultiaddr *, int);
static void	do_link_state_change(void *, int);
static int	if_getgroup(struct ifgroupreq *, struct ifnet *);
static int	if_getgroupmembers(struct ifgroupreq *);
static void	if_delgroups(struct ifnet *);
static void	if_attach_internal(struct ifnet *, int, struct if_clone *);
static int	if_detach_internal(struct ifnet *, int, struct if_clone **);
#ifdef VIMAGE
static void	if_vmove(struct ifnet *, struct vnet *);
#endif

#ifdef INET6
/*
 * XXX: declare here to avoid to include many inet6 related files..
 * should be more generalized?
 */
extern void	nd6_setmtu(struct ifnet *);
#endif

/* ipsec helper hooks */
VNET_DEFINE(struct hhook_head *, ipsec_hhh_in[HHOOK_IPSEC_COUNT]);
VNET_DEFINE(struct hhook_head *, ipsec_hhh_out[HHOOK_IPSEC_COUNT]);

VNET_DEFINE(int, if_index);
int	ifqmaxlen = IFQ_MAXLEN;
VNET_DEFINE(struct ifnethead, ifnet);	/* depend on static init XXX */
VNET_DEFINE(struct ifgrouphead, ifg_head);

static VNET_DEFINE(int, if_indexlim) = 8;

/* Table of ifnet by index. */
VNET_DEFINE(struct ifnet **, ifindex_table);

#define	V_if_indexlim		VNET(if_indexlim)
#define	V_ifindex_table		VNET(ifindex_table)

/*
 * The global network interface list (V_ifnet) and related state (such as
 * if_index, if_indexlim, and ifindex_table) are protected by an sxlock and
 * an rwlock.  Either may be acquired shared to stablize the list, but both
 * must be acquired writable to modify the list.  This model allows us to
 * both stablize the interface list during interrupt thread processing, but
 * also to stablize it over long-running ioctls, without introducing priority
 * inversions and deadlocks.
 */
struct rwlock ifnet_rwlock;
RW_SYSINIT_FLAGS(ifnet_rw, &ifnet_rwlock, "ifnet_rw", RW_RECURSE);
struct sx ifnet_sxlock;
SX_SYSINIT_FLAGS(ifnet_sx, &ifnet_sxlock, "ifnet_sx", SX_RECURSE);

/*
 * The allocation of network interfaces is a rather non-atomic affair; we
 * need to select an index before we are ready to expose the interface for
 * use, so will use this pointer value to indicate reservation.
 */
#define	IFNET_HOLD	(void *)(uintptr_t)(-1)

static	if_com_alloc_t *if_com_alloc[256];
static	if_com_free_t *if_com_free[256];

static MALLOC_DEFINE(M_IFNET, "ifnet", "interface internals");
MALLOC_DEFINE(M_IFADDR, "ifaddr", "interface address");
MALLOC_DEFINE(M_IFMADDR, "ether_multi", "link-level multicast address");

struct ifnet *
ifnet_byindex_locked(u_short idx)
{

	if (idx > V_if_index)
		return (NULL);
	if (V_ifindex_table[idx] == IFNET_HOLD)
		return (NULL);
	return (V_ifindex_table[idx]);
}

struct ifnet *
ifnet_byindex(u_short idx)
{
	struct ifnet *ifp;

	IFNET_RLOCK_NOSLEEP();
	ifp = ifnet_byindex_locked(idx);
	IFNET_RUNLOCK_NOSLEEP();
	return (ifp);
}

struct ifnet *
ifnet_byindex_ref(u_short idx)
{
	struct ifnet *ifp;

	IFNET_RLOCK_NOSLEEP();
	ifp = ifnet_byindex_locked(idx);
	if (ifp == NULL || (ifp->if_flags & IFF_DYING)) {
		IFNET_RUNLOCK_NOSLEEP();
		return (NULL);
	}
	if_ref(ifp);
	IFNET_RUNLOCK_NOSLEEP();
	return (ifp);
}

/*
 * Allocate an ifindex array entry; return 0 on success or an error on
 * failure.
 */
static u_short
ifindex_alloc(void)
{
	u_short idx;

	IFNET_WLOCK_ASSERT();
retry:
	/*
	 * Try to find an empty slot below V_if_index.  If we fail, take the
	 * next slot.
	 */
	for (idx = 1; idx <= V_if_index; idx++) {
		if (V_ifindex_table[idx] == NULL)
			break;
	}

	/* Catch if_index overflow. */
	if (idx >= V_if_indexlim) {
		if_grow();
		goto retry;
	}
	if (idx > V_if_index)
		V_if_index = idx;
	return (idx);
}

static void
ifindex_free_locked(u_short idx)
{

	IFNET_WLOCK_ASSERT();

	V_ifindex_table[idx] = NULL;
	while (V_if_index > 0 &&
	    V_ifindex_table[V_if_index] == NULL)
		V_if_index--;
}

static void
ifindex_free(u_short idx)
{

	IFNET_WLOCK();
	ifindex_free_locked(idx);
	IFNET_WUNLOCK();
}

static void
ifnet_setbyindex_locked(u_short idx, struct ifnet *ifp)
{

	IFNET_WLOCK_ASSERT();

	V_ifindex_table[idx] = ifp;
}

static void
ifnet_setbyindex(u_short idx, struct ifnet *ifp)
{

	IFNET_WLOCK();
	ifnet_setbyindex_locked(idx, ifp);
	IFNET_WUNLOCK();
}

struct ifaddr *
ifaddr_byindex(u_short idx)
{
	struct ifnet *ifp;
	struct ifaddr *ifa = NULL;

	IFNET_RLOCK_NOSLEEP();
	ifp = ifnet_byindex_locked(idx);
	if (ifp != NULL && (ifa = ifp->if_addr) != NULL)
		ifa_ref(ifa);
	IFNET_RUNLOCK_NOSLEEP();
	return (ifa);
}

/*
 * Network interface utility routines.
 *
 * Routines with ifa_ifwith* names take sockaddr *'s as
 * parameters.
 */

static void
vnet_if_init(const void *unused __unused)
{

	TAILQ_INIT(&V_ifnet);
	TAILQ_INIT(&V_ifg_head);
	IFNET_WLOCK();
	if_grow();				/* create initial table */
	IFNET_WUNLOCK();
	vnet_if_clone_init();
}
VNET_SYSINIT(vnet_if_init, SI_SUB_INIT_IF, SI_ORDER_SECOND, vnet_if_init,
    NULL);

#ifdef VIMAGE
static void
vnet_if_uninit(const void *unused __unused)
{

	VNET_ASSERT(TAILQ_EMPTY(&V_ifnet), ("%s:%d tailq &V_ifnet=%p "
	    "not empty", __func__, __LINE__, &V_ifnet));
	VNET_ASSERT(TAILQ_EMPTY(&V_ifg_head), ("%s:%d tailq &V_ifg_head=%p "
	    "not empty", __func__, __LINE__, &V_ifg_head));

	free((caddr_t)V_ifindex_table, M_IFNET);
}
VNET_SYSUNINIT(vnet_if_uninit, SI_SUB_INIT_IF, SI_ORDER_FIRST,
    vnet_if_uninit, NULL);

static void
vnet_if_return(const void *unused __unused)
{
	struct ifnet *ifp, *nifp;

	/* Return all inherited interfaces to their parent vnets. */
	TAILQ_FOREACH_SAFE(ifp, &V_ifnet, if_link, nifp) {
		if (ifp->if_home_vnet != ifp->if_vnet)
			if_vmove(ifp, ifp->if_home_vnet);
	}
}
<<<<<<< HEAD
VNET_SYSUNINIT(vnet_if_return, SI_SUB_INIT_IF, SI_ORDER_ANY,
=======
VNET_SYSUNINIT(vnet_if_return, SI_SUB_VNET_DONE, SI_ORDER_ANY,
>>>>>>> 1195e3c4
    vnet_if_return, NULL);
#endif

static void
if_grow(void)
{
	int oldlim;
	u_int n;
	struct ifnet **e;

	IFNET_WLOCK_ASSERT();
	oldlim = V_if_indexlim;
	IFNET_WUNLOCK();
	n = (oldlim << 1) * sizeof(*e);
	e = malloc(n, M_IFNET, M_WAITOK | M_ZERO);
	IFNET_WLOCK();
	if (V_if_indexlim != oldlim) {
		free(e, M_IFNET);
		return;
	}
	if (V_ifindex_table != NULL) {
		memcpy((caddr_t)e, (caddr_t)V_ifindex_table, n/2);
		free((caddr_t)V_ifindex_table, M_IFNET);
	}
	V_if_indexlim <<= 1;
	V_ifindex_table = e;
}

/*
 * Allocate a struct ifnet and an index for an interface.  A layer 2
 * common structure will also be allocated if an allocation routine is
 * registered for the passed type.
 */
struct ifnet *
if_alloc(u_char type)
{
	struct ifnet *ifp;
	u_short idx;

	ifp = malloc(sizeof(struct ifnet), M_IFNET, M_WAITOK|M_ZERO);
	IFNET_WLOCK();
	idx = ifindex_alloc();
	ifnet_setbyindex_locked(idx, IFNET_HOLD);
	IFNET_WUNLOCK();
	ifp->if_index = idx;
	ifp->if_type = type;
	ifp->if_alloctype = type;
	if (if_com_alloc[type] != NULL) {
		ifp->if_l2com = if_com_alloc[type](type, ifp);
		if (ifp->if_l2com == NULL) {
			free(ifp, M_IFNET);
			ifindex_free(idx);
			return (NULL);
		}
	}

	IF_ADDR_LOCK_INIT(ifp);
	TASK_INIT(&ifp->if_linktask, 0, do_link_state_change, ifp);
	ifp->if_afdata_initialized = 0;
	IF_AFDATA_LOCK_INIT(ifp);
	TAILQ_INIT(&ifp->if_addrhead);
	TAILQ_INIT(&ifp->if_multiaddrs);
	TAILQ_INIT(&ifp->if_groups);
#ifdef MAC
	mac_ifnet_init(ifp);
#endif
	ifq_init(&ifp->if_snd, ifp);

	refcount_init(&ifp->if_refcount, 1);	/* Index reference. */
	for (int i = 0; i < IFCOUNTERS; i++)
		ifp->if_counters[i] = counter_u64_alloc(M_WAITOK);
	ifp->if_get_counter = if_get_counter_default;
	ifnet_setbyindex(ifp->if_index, ifp);
	return (ifp);
}

/*
 * Do the actual work of freeing a struct ifnet, and layer 2 common
 * structure.  This call is made when the last reference to an
 * interface is released.
 */
static void
if_free_internal(struct ifnet *ifp)
{

	KASSERT((ifp->if_flags & IFF_DYING),
	    ("if_free_internal: interface not dying"));

	if (if_com_free[ifp->if_alloctype] != NULL)
		if_com_free[ifp->if_alloctype](ifp->if_l2com,
		    ifp->if_alloctype);

#ifdef MAC
	mac_ifnet_destroy(ifp);
#endif /* MAC */
	if (ifp->if_description != NULL)
		free(ifp->if_description, M_IFDESCR);
	IF_AFDATA_DESTROY(ifp);
	IF_ADDR_LOCK_DESTROY(ifp);
	ifq_delete(&ifp->if_snd);

	for (int i = 0; i < IFCOUNTERS; i++)
		counter_u64_free(ifp->if_counters[i]);

	free(ifp, M_IFNET);
}

/*
 * Deregister an interface and free the associated storage.
 */
void
if_free(struct ifnet *ifp)
{

	ifp->if_flags |= IFF_DYING;			/* XXX: Locking */

	CURVNET_SET_QUIET(ifp->if_vnet);
	IFNET_WLOCK();
	KASSERT(ifp == ifnet_byindex_locked(ifp->if_index),
	    ("%s: freeing unallocated ifnet", ifp->if_xname));

	ifindex_free_locked(ifp->if_index);
	IFNET_WUNLOCK();

	if (refcount_release(&ifp->if_refcount))
		if_free_internal(ifp);
	CURVNET_RESTORE();
}

/*
 * Interfaces to keep an ifnet type-stable despite the possibility of the
 * driver calling if_free().  If there are additional references, we defer
 * freeing the underlying data structure.
 */
void
if_ref(struct ifnet *ifp)
{

	/* We don't assert the ifnet list lock here, but arguably should. */
	refcount_acquire(&ifp->if_refcount);
}

void
if_rele(struct ifnet *ifp)
{

	if (!refcount_release(&ifp->if_refcount))
		return;
	if_free_internal(ifp);
}

void
ifq_init(struct ifaltq *ifq, struct ifnet *ifp)
{
	
	mtx_init(&ifq->ifq_mtx, ifp->if_xname, "if send queue", MTX_DEF);

	if (ifq->ifq_maxlen == 0) 
		ifq->ifq_maxlen = ifqmaxlen;

	ifq->altq_type = 0;
	ifq->altq_disc = NULL;
	ifq->altq_flags &= ALTQF_CANTCHANGE;
	ifq->altq_tbr  = NULL;
	ifq->altq_ifp  = ifp;
}

void
ifq_delete(struct ifaltq *ifq)
{
	mtx_destroy(&ifq->ifq_mtx);
}

/*
 * Perform generic interface initialization tasks and attach the interface
 * to the list of "active" interfaces.  If vmove flag is set on entry
 * to if_attach_internal(), perform only a limited subset of initialization
 * tasks, given that we are moving from one vnet to another an ifnet which
 * has already been fully initialized.
 *
 * Note that if_detach_internal() removes group membership unconditionally
 * even when vmove flag is set, and if_attach_internal() adds only IFG_ALL.
 * Thus, when if_vmove() is applied to a cloned interface, group membership
 * is lost while a cloned one always joins a group whose name is
 * ifc->ifc_name.  To recover this after if_detach_internal() and
 * if_attach_internal(), the cloner should be specified to
 * if_attach_internal() via ifc.  If it is non-NULL, if_attach_internal()
 * attempts to join a group whose name is ifc->ifc_name.
 *
 * XXX:
 *  - The decision to return void and thus require this function to
 *    succeed is questionable.
 *  - We should probably do more sanity checking.  For instance we don't
 *    do anything to insure if_xname is unique or non-empty.
 */
void
if_attach(struct ifnet *ifp)
{

	if_attach_internal(ifp, 0, NULL);
}

/*
 * Compute the least common TSO limit.
 */
void
if_hw_tsomax_common(if_t ifp, struct ifnet_hw_tsomax *pmax)
{
	/*
	 * 1) If there is no limit currently, take the limit from
	 * the network adapter.
	 *
	 * 2) If the network adapter has a limit below the current
	 * limit, apply it.
	 */
	if (pmax->tsomaxbytes == 0 || (ifp->if_hw_tsomax != 0 &&
	    ifp->if_hw_tsomax < pmax->tsomaxbytes)) {
		pmax->tsomaxbytes = ifp->if_hw_tsomax;
	}
	if (pmax->tsomaxsegcount == 0 || (ifp->if_hw_tsomaxsegcount != 0 &&
	    ifp->if_hw_tsomaxsegcount < pmax->tsomaxsegcount)) {
		pmax->tsomaxsegcount = ifp->if_hw_tsomaxsegcount;
	}
	if (pmax->tsomaxsegsize == 0 || (ifp->if_hw_tsomaxsegsize != 0 &&
	    ifp->if_hw_tsomaxsegsize < pmax->tsomaxsegsize)) {
		pmax->tsomaxsegsize = ifp->if_hw_tsomaxsegsize;
	}
}

/*
 * Update TSO limit of a network adapter.
 *
 * Returns zero if no change. Else non-zero.
 */
int
if_hw_tsomax_update(if_t ifp, struct ifnet_hw_tsomax *pmax)
{
	int retval = 0;
	if (ifp->if_hw_tsomax != pmax->tsomaxbytes) {
		ifp->if_hw_tsomax = pmax->tsomaxbytes;
		retval++;
	}
	if (ifp->if_hw_tsomaxsegsize != pmax->tsomaxsegsize) {
		ifp->if_hw_tsomaxsegsize = pmax->tsomaxsegsize;
		retval++;
	}
	if (ifp->if_hw_tsomaxsegcount != pmax->tsomaxsegcount) {
		ifp->if_hw_tsomaxsegcount = pmax->tsomaxsegcount;
		retval++;
	}
	return (retval);
}

static void
if_attach_internal(struct ifnet *ifp, int vmove, struct if_clone *ifc)
{
	unsigned socksize, ifasize;
	int namelen, masklen;
	struct sockaddr_dl *sdl;
	struct ifaddr *ifa;

	if (ifp->if_index == 0 || ifp != ifnet_byindex(ifp->if_index))
		panic ("%s: BUG: if_attach called without if_alloc'd input()\n",
		    ifp->if_xname);

#ifdef VIMAGE
	ifp->if_vnet = curvnet;
	if (ifp->if_home_vnet == NULL)
		ifp->if_home_vnet = curvnet;
#endif

	if_addgroup(ifp, IFG_ALL);

	/* Restore group membership for cloned interfaces. */
	if (vmove && ifc != NULL)
		if_clone_addgroup(ifp, ifc);

	getmicrotime(&ifp->if_lastchange);
	ifp->if_epoch = time_uptime;

	KASSERT((ifp->if_transmit == NULL && ifp->if_qflush == NULL) ||
	    (ifp->if_transmit != NULL && ifp->if_qflush != NULL),
	    ("transmit and qflush must both either be set or both be NULL"));
	if (ifp->if_transmit == NULL) {
		ifp->if_transmit = if_transmit;
		ifp->if_qflush = if_qflush;
	}
	if (ifp->if_input == NULL)
		ifp->if_input = if_input_default;

	if (ifp->if_requestencap == NULL)
		ifp->if_requestencap = if_requestencap_default;

	if (!vmove) {
#ifdef MAC
		mac_ifnet_create(ifp);
#endif

		/*
		 * Create a Link Level name for this device.
		 */
		namelen = strlen(ifp->if_xname);
		/*
		 * Always save enough space for any possiable name so we
		 * can do a rename in place later.
		 */
		masklen = offsetof(struct sockaddr_dl, sdl_data[0]) + IFNAMSIZ;
		socksize = masklen + ifp->if_addrlen;
		if (socksize < sizeof(*sdl))
			socksize = sizeof(*sdl);
		socksize = roundup2(socksize, sizeof(long));
		ifasize = sizeof(*ifa) + 2 * socksize;
		ifa = ifa_alloc(ifasize, M_WAITOK);
		sdl = (struct sockaddr_dl *)(ifa + 1);
		sdl->sdl_len = socksize;
		sdl->sdl_family = AF_LINK;
		bcopy(ifp->if_xname, sdl->sdl_data, namelen);
		sdl->sdl_nlen = namelen;
		sdl->sdl_index = ifp->if_index;
		sdl->sdl_type = ifp->if_type;
		ifp->if_addr = ifa;
		ifa->ifa_ifp = ifp;
		ifa->ifa_rtrequest = link_rtrequest;
		ifa->ifa_addr = (struct sockaddr *)sdl;
		sdl = (struct sockaddr_dl *)(socksize + (caddr_t)sdl);
		ifa->ifa_netmask = (struct sockaddr *)sdl;
		sdl->sdl_len = masklen;
		while (namelen != 0)
			sdl->sdl_data[--namelen] = 0xff;
		TAILQ_INSERT_HEAD(&ifp->if_addrhead, ifa, ifa_link);
		/* Reliably crash if used uninitialized. */
		ifp->if_broadcastaddr = NULL;

#if defined(INET) || defined(INET6)
		/* Use defaults for TSO, if nothing is set */
		if (ifp->if_hw_tsomax == 0 &&
		    ifp->if_hw_tsomaxsegcount == 0 &&
		    ifp->if_hw_tsomaxsegsize == 0) {
			/*
			 * The TSO defaults needs to be such that an
			 * NFS mbuf list of 35 mbufs totalling just
			 * below 64K works and that a chain of mbufs
			 * can be defragged into at most 32 segments:
			 */
			ifp->if_hw_tsomax = min(IP_MAXPACKET, (32 * MCLBYTES) -
			    (ETHER_HDR_LEN + ETHER_VLAN_ENCAP_LEN));
			ifp->if_hw_tsomaxsegcount = 35;
			ifp->if_hw_tsomaxsegsize = 2048;	/* 2K */

			/* XXX some drivers set IFCAP_TSO after ethernet attach */
			if (ifp->if_capabilities & IFCAP_TSO) {
				if_printf(ifp, "Using defaults for TSO: %u/%u/%u\n",
				    ifp->if_hw_tsomax,
				    ifp->if_hw_tsomaxsegcount,
				    ifp->if_hw_tsomaxsegsize);
			}
		}
#endif
	}
#ifdef VIMAGE
	else {
		/*
		 * Update the interface index in the link layer address
		 * of the interface.
		 */
		for (ifa = ifp->if_addr; ifa != NULL;
		    ifa = TAILQ_NEXT(ifa, ifa_link)) {
			if (ifa->ifa_addr->sa_family == AF_LINK) {
				sdl = (struct sockaddr_dl *)ifa->ifa_addr;
				sdl->sdl_index = ifp->if_index;
			}
		}
	}
#endif

	IFNET_WLOCK();
	TAILQ_INSERT_TAIL(&V_ifnet, ifp, if_link);
#ifdef VIMAGE
	curvnet->vnet_ifcnt++;
#endif
	IFNET_WUNLOCK();

	if (domain_init_status >= 2)
		if_attachdomain1(ifp);

	EVENTHANDLER_INVOKE(ifnet_arrival_event, ifp);
	if (IS_DEFAULT_VNET(curvnet))
		devctl_notify("IFNET", ifp->if_xname, "ATTACH", NULL);

	/* Announce the interface. */
	rt_ifannouncemsg(ifp, IFAN_ARRIVAL);
}

static void
if_attachdomain(void *dummy)
{
	struct ifnet *ifp;

	TAILQ_FOREACH(ifp, &V_ifnet, if_link)
		if_attachdomain1(ifp);
}
SYSINIT(domainifattach, SI_SUB_PROTO_IFATTACHDOMAIN, SI_ORDER_SECOND,
    if_attachdomain, NULL);

static void
if_attachdomain1(struct ifnet *ifp)
{
	struct domain *dp;

	/*
	 * Since dp->dom_ifattach calls malloc() with M_WAITOK, we
	 * cannot lock ifp->if_afdata initialization, entirely.
	 */
	IF_AFDATA_LOCK(ifp);
	if (ifp->if_afdata_initialized >= domain_init_status) {
		IF_AFDATA_UNLOCK(ifp);
		log(LOG_WARNING, "%s called more than once on %s\n",
		    __func__, ifp->if_xname);
		return;
	}
	IF_AFDATA_UNLOCK(ifp);

	/* address family dependent data region */
	bzero(ifp->if_afdata, sizeof(ifp->if_afdata));
	for (dp = domains; dp; dp = dp->dom_next) {
		if (dp->dom_ifattach)
			ifp->if_afdata[dp->dom_family] =
			    (*dp->dom_ifattach)(ifp);
	}

	IF_AFDATA_LOCK(ifp);
	ifp->if_afdata_initialized = domain_init_status;
	IF_AFDATA_UNLOCK(ifp);
}

/*
 * Remove any unicast or broadcast network addresses from an interface.
 */
void
if_purgeaddrs(struct ifnet *ifp)
{
	struct ifaddr *ifa, *next;

	/* XXX IF_ADDR_R/WLOCK */
	TAILQ_FOREACH_SAFE(ifa, &ifp->if_addrhead, ifa_link, next) {
		if (ifa->ifa_addr->sa_family == AF_LINK)
			continue;
#ifdef INET
		/* XXX: Ugly!! ad hoc just for INET */
		if (ifa->ifa_addr->sa_family == AF_INET) {
			struct ifaliasreq ifr;

			bzero(&ifr, sizeof(ifr));
			ifr.ifra_addr = *ifa->ifa_addr;
			if (ifa->ifa_dstaddr)
				ifr.ifra_broadaddr = *ifa->ifa_dstaddr;
			if (in_control(NULL, SIOCDIFADDR, (caddr_t)&ifr, ifp,
			    NULL) == 0)
				continue;
		}
#endif /* INET */
#ifdef INET6
		if (ifa->ifa_addr->sa_family == AF_INET6) {
			in6_purgeaddr(ifa);
			/* ifp_addrhead is already updated */
			continue;
		}
#endif /* INET6 */
		IF_ADDR_WLOCK(ifp);
		TAILQ_REMOVE(&ifp->if_addrhead, ifa, ifa_link);
		IF_ADDR_WUNLOCK(ifp);
		ifa_free(ifa);
	}
}

/*
 * Remove any multicast network addresses from an interface when an ifnet
 * is going away.
 */
static void
if_purgemaddrs(struct ifnet *ifp)
{
	struct ifmultiaddr *ifma;
	struct ifmultiaddr *next;

	IF_ADDR_WLOCK(ifp);
	TAILQ_FOREACH_SAFE(ifma, &ifp->if_multiaddrs, ifma_link, next)
		if_delmulti_locked(ifp, ifma, 1);
	IF_ADDR_WUNLOCK(ifp);
}

/*
 * Detach an interface, removing it from the list of "active" interfaces.
 * If vmove flag is set on entry to if_detach_internal(), perform only a
 * limited subset of cleanup tasks, given that we are moving an ifnet from
 * one vnet to another, where it must be fully operational.
 *
 * XXXRW: There are some significant questions about event ordering, and
 * how to prevent things from starting to use the interface during detach.
 */
void
if_detach(struct ifnet *ifp)
{

	CURVNET_SET_QUIET(ifp->if_vnet);
	if_detach_internal(ifp, 0, NULL);
	CURVNET_RESTORE();
}

/*
 * The vmove, if set, flag indicates that we are called from a callpath
 * that is moving an interface to a different vnet instance.
 *
 * The shutdown flag, if set, indicates that we are called in the
 * progress of shutting down a vnet instance.  Currently only the
 * vnet_if_return SYSUNINIT function sets it.  Note: we can be called
 * on a vnet instance shutdown without this flag being set, e.g., when
 * the cloned interfaces are destoyed as first thing of teardown.
 */
static int
if_detach_internal(struct ifnet *ifp, int vmove, struct if_clone **ifcp)
{
	struct ifaddr *ifa;
	int i;
	struct domain *dp;
 	struct ifnet *iter;
 	int found = 0, shutdown;

	shutdown = (ifp->if_vnet->vnet_state > SI_SUB_VNET &&
		 ifp->if_vnet->vnet_state < SI_SUB_VNET_DONE) ? 1 : 0;
	IFNET_WLOCK();
	TAILQ_FOREACH(iter, &V_ifnet, if_link)
		if (iter == ifp) {
			TAILQ_REMOVE(&V_ifnet, ifp, if_link);
			found = 1;
			break;
		}
	IFNET_WUNLOCK();
	if (!found) {
		/*
		 * While we would want to panic here, we cannot
		 * guarantee that the interface is indeed still on
		 * the list given we don't hold locks all the way.
		 */
		return (ENOENT);
#if 0
		if (vmove)
			panic("%s: ifp=%p not on the ifnet tailq %p",
			    __func__, ifp, &V_ifnet);
		else
			return; /* XXX this should panic as well? */
#endif
	}

	/*
	 * At this point we know the interface still was on the ifnet list
	 * and we removed it so we are in a stable state.
	 */
#ifdef VIMAGE
	curvnet->vnet_ifcnt--;
#endif

	/*
	 * In any case (destroy or vmove) detach us from the groups
	 * and remove/wait for pending events on the taskq.
	 * XXX-BZ in theory an interface could still enqueue a taskq change?
	 */
	if_delgroups(ifp);

	taskqueue_drain(taskqueue_swi, &ifp->if_linktask);

	/*
	 * Check if this is a cloned interface or not. Must do even if
	 * shutting down as a if_vmove_reclaim() would move the ifp and
	 * the if_clone_addgroup() will have a corrupted string overwise
	 * from a gibberish pointer.
	 */
	if (vmove && ifcp != NULL)
		*ifcp = if_clone_findifc(ifp);

	if_down(ifp);

	/*
	 * On VNET shutdown abort here as the stack teardown will do all
	 * the work top-down for us.
	 */
	if (shutdown) {
		/*
		 * In case of a vmove we are done here without error.
		 * If we would signal an error it would lead to the same
		 * abort as if we did not find the ifnet anymore.
		 * if_detach() calls us in void context and does not care
		 * about an early abort notification, so life is splendid :)
		 */
		goto finish_vnet_shutdown;
	}

	/*
	 * At this point we are not tearing down a VNET and are either
	 * going to destroy or vmove the interface and have to cleanup
	 * accordingly.
	 */

	/*
	 * Remove routes and flush queues.
	 */
#ifdef ALTQ
	if (ALTQ_IS_ENABLED(&ifp->if_snd))
		altq_disable(&ifp->if_snd);
	if (ALTQ_IS_ATTACHED(&ifp->if_snd))
		altq_detach(&ifp->if_snd);
#endif

	if_purgeaddrs(ifp);

#ifdef INET
	in_ifdetach(ifp, 1);
#endif

#ifdef INET6
	/*
	 * Remove all IPv6 kernel structs related to ifp.  This should be done
	 * before removing routing entries below, since IPv6 interface direct
	 * routes are expected to be removed by the IPv6-specific kernel API.
	 * Otherwise, the kernel will detect some inconsistency and bark it.
	 */
	in6_ifdetach(ifp, 1);
#endif
	if_purgemaddrs(ifp);

	/* Announce that the interface is gone. */
	rt_ifannouncemsg(ifp, IFAN_DEPARTURE);
	EVENTHANDLER_INVOKE(ifnet_departure_event, ifp);
	if (IS_DEFAULT_VNET(curvnet))
		devctl_notify("IFNET", ifp->if_xname, "DETACH", NULL);

	if (!vmove) {
		/*
		 * Prevent further calls into the device driver via ifnet.
		 */
		if_dead(ifp);

		/*
		 * Remove link ifaddr pointer and maybe decrement if_index.
		 * Clean up all addresses.
		 */
		ifp->if_addr = NULL;

		/* We can now free link ifaddr. */
		if (!TAILQ_EMPTY(&ifp->if_addrhead)) {
			ifa = TAILQ_FIRST(&ifp->if_addrhead);
			IF_ADDR_WLOCK(ifp);
			TAILQ_REMOVE(&ifp->if_addrhead, ifa, ifa_link);
			IF_ADDR_WUNLOCK(ifp);
			ifa_free(ifa);
		}
	}

	rt_flushifroutes(ifp);

finish_vnet_shutdown:
	/*
	 * We cannot hold the lock over dom_ifdetach calls as they might
	 * sleep, for example trying to drain a callout, thus open up the
	 * theoretical race with re-attaching.
	 */
	IF_AFDATA_LOCK(ifp);
	i = ifp->if_afdata_initialized;
	ifp->if_afdata_initialized = 0;
	IF_AFDATA_UNLOCK(ifp);
	for (dp = domains; i > 0 && dp; dp = dp->dom_next) {
		if (dp->dom_ifdetach && ifp->if_afdata[dp->dom_family]) {
			(*dp->dom_ifdetach)(ifp,
			    ifp->if_afdata[dp->dom_family]);
			ifp->if_afdata[dp->dom_family] = NULL;
		}
	}

	return (0);
}

#ifdef VIMAGE
/*
 * if_vmove() performs a limited version of if_detach() in current
 * vnet and if_attach()es the ifnet to the vnet specified as 2nd arg.
 * An attempt is made to shrink if_index in current vnet, find an
 * unused if_index in target vnet and calls if_grow() if necessary,
 * and finally find an unused if_xname for the target vnet.
 */
static void
if_vmove(struct ifnet *ifp, struct vnet *new_vnet)
{
	struct if_clone *ifc;
	int rc;
	u_int bif_dlt, bif_hdrlen;

 	/*
	 * if_detach_internal() will call the eventhandler to notify
	 * interface departure.  That will detach if_bpf.  We need to
	 * safe the dlt and hdrlen so we can re-attach it later.
	 */
	bpf_get_bp_params(ifp->if_bpf, &bif_dlt, &bif_hdrlen);

	/*
	 * Detach from current vnet, but preserve LLADDR info, do not
	 * mark as dead etc. so that the ifnet can be reattached later.
	 * If we cannot find it, we lost the race to someone else.
	 */
	rc = if_detach_internal(ifp, 1, &ifc);
	if (rc != 0)
		return;

	/*
	 * Unlink the ifnet from ifindex_table[] in current vnet, and shrink
	 * the if_index for that vnet if possible.
	 *
	 * NOTE: IFNET_WLOCK/IFNET_WUNLOCK() are assumed to be unvirtualized,
	 * or we'd lock on one vnet and unlock on another.
	 */
	IFNET_WLOCK();
	ifindex_free_locked(ifp->if_index);
	IFNET_WUNLOCK();

	/*
	 * Perform interface-specific reassignment tasks, if provided by
	 * the driver.
	 */
	if (ifp->if_reassign != NULL)
		ifp->if_reassign(ifp, new_vnet, NULL);

	/*
	 * Switch to the context of the target vnet.
	 */
	CURVNET_SET_QUIET(new_vnet);

	IFNET_WLOCK();
	ifp->if_index = ifindex_alloc();
	ifnet_setbyindex_locked(ifp->if_index, ifp);
	IFNET_WUNLOCK();

	if_attach_internal(ifp, 1, ifc);

	if (ifp->if_bpf == NULL)
		bpfattach(ifp, bif_dlt, bif_hdrlen);

	CURVNET_RESTORE();
}

/*
 * Move an ifnet to or from another child prison/vnet, specified by the jail id.
 */
static int
if_vmove_loan(struct thread *td, struct ifnet *ifp, char *ifname, int jid)
{
	struct prison *pr;
	struct ifnet *difp;
	int shutdown;

	/* Try to find the prison within our visibility. */
	sx_slock(&allprison_lock);
	pr = prison_find_child(td->td_ucred->cr_prison, jid);
	sx_sunlock(&allprison_lock);
	if (pr == NULL)
		return (ENXIO);
	prison_hold_locked(pr);
	mtx_unlock(&pr->pr_mtx);

	/* Do not try to move the iface from and to the same prison. */
	if (pr->pr_vnet == ifp->if_vnet) {
		prison_free(pr);
		return (EEXIST);
	}

	/* Make sure the named iface does not exists in the dst. prison/vnet. */
	/* XXX Lock interfaces to avoid races. */
	CURVNET_SET_QUIET(pr->pr_vnet);
	difp = ifunit(ifname);
	if (difp != NULL) {
		CURVNET_RESTORE();
		prison_free(pr);
		return (EEXIST);
	}

	/* Make sure the VNET is stable. */
	shutdown = (ifp->if_vnet->vnet_state > SI_SUB_VNET &&
		 ifp->if_vnet->vnet_state < SI_SUB_VNET_DONE) ? 1 : 0;
	if (shutdown) {
		CURVNET_RESTORE();
		prison_free(pr);
		return (EBUSY);
	}
	CURVNET_RESTORE();

	/* Move the interface into the child jail/vnet. */
	if_vmove(ifp, pr->pr_vnet);

	/* Report the new if_xname back to the userland. */
	sprintf(ifname, "%s", ifp->if_xname);

	prison_free(pr);
	return (0);
}

static int
if_vmove_reclaim(struct thread *td, char *ifname, int jid)
{
	struct prison *pr;
	struct vnet *vnet_dst;
	struct ifnet *ifp;
 	int shutdown;

	/* Try to find the prison within our visibility. */
	sx_slock(&allprison_lock);
	pr = prison_find_child(td->td_ucred->cr_prison, jid);
	sx_sunlock(&allprison_lock);
	if (pr == NULL)
		return (ENXIO);
	prison_hold_locked(pr);
	mtx_unlock(&pr->pr_mtx);

	/* Make sure the named iface exists in the source prison/vnet. */
	CURVNET_SET(pr->pr_vnet);
	ifp = ifunit(ifname);		/* XXX Lock to avoid races. */
	if (ifp == NULL) {
		CURVNET_RESTORE();
		prison_free(pr);
		return (ENXIO);
	}

	/* Do not try to move the iface from and to the same prison. */
	vnet_dst = TD_TO_VNET(td);
	if (vnet_dst == ifp->if_vnet) {
		CURVNET_RESTORE();
		prison_free(pr);
		return (EEXIST);
	}

	/* Make sure the VNET is stable. */
	shutdown = (ifp->if_vnet->vnet_state > SI_SUB_VNET &&
		 ifp->if_vnet->vnet_state < SI_SUB_VNET_DONE) ? 1 : 0;
	if (shutdown) {
		CURVNET_RESTORE();
		prison_free(pr);
		return (EBUSY);
	}

	/* Get interface back from child jail/vnet. */
	if_vmove(ifp, vnet_dst);
	CURVNET_RESTORE();

	/* Report the new if_xname back to the userland. */
	sprintf(ifname, "%s", ifp->if_xname);

	prison_free(pr);
	return (0);
}
#endif /* VIMAGE */

/*
 * Add a group to an interface
 */
int
if_addgroup(struct ifnet *ifp, const char *groupname)
{
	struct ifg_list		*ifgl;
	struct ifg_group	*ifg = NULL;
	struct ifg_member	*ifgm;
	int 			 new = 0;

	if (groupname[0] && groupname[strlen(groupname) - 1] >= '0' &&
	    groupname[strlen(groupname) - 1] <= '9')
		return (EINVAL);

	IFNET_WLOCK();
	TAILQ_FOREACH(ifgl, &ifp->if_groups, ifgl_next)
		if (!strcmp(ifgl->ifgl_group->ifg_group, groupname)) {
			IFNET_WUNLOCK();
			return (EEXIST);
		}

	if ((ifgl = (struct ifg_list *)malloc(sizeof(struct ifg_list), M_TEMP,
	    M_NOWAIT)) == NULL) {
	    	IFNET_WUNLOCK();
		return (ENOMEM);
	}

	if ((ifgm = (struct ifg_member *)malloc(sizeof(struct ifg_member),
	    M_TEMP, M_NOWAIT)) == NULL) {
		free(ifgl, M_TEMP);
		IFNET_WUNLOCK();
		return (ENOMEM);
	}

	TAILQ_FOREACH(ifg, &V_ifg_head, ifg_next)
		if (!strcmp(ifg->ifg_group, groupname))
			break;

	if (ifg == NULL) {
		if ((ifg = (struct ifg_group *)malloc(sizeof(struct ifg_group),
		    M_TEMP, M_NOWAIT)) == NULL) {
			free(ifgl, M_TEMP);
			free(ifgm, M_TEMP);
			IFNET_WUNLOCK();
			return (ENOMEM);
		}
		strlcpy(ifg->ifg_group, groupname, sizeof(ifg->ifg_group));
		ifg->ifg_refcnt = 0;
		TAILQ_INIT(&ifg->ifg_members);
		TAILQ_INSERT_TAIL(&V_ifg_head, ifg, ifg_next);
		new = 1;
	}

	ifg->ifg_refcnt++;
	ifgl->ifgl_group = ifg;
	ifgm->ifgm_ifp = ifp;

	IF_ADDR_WLOCK(ifp);
	TAILQ_INSERT_TAIL(&ifg->ifg_members, ifgm, ifgm_next);
	TAILQ_INSERT_TAIL(&ifp->if_groups, ifgl, ifgl_next);
	IF_ADDR_WUNLOCK(ifp);

	IFNET_WUNLOCK();

	if (new)
		EVENTHANDLER_INVOKE(group_attach_event, ifg);
	EVENTHANDLER_INVOKE(group_change_event, groupname);

	return (0);
}

/*
 * Remove a group from an interface
 */
int
if_delgroup(struct ifnet *ifp, const char *groupname)
{
	struct ifg_list		*ifgl;
	struct ifg_member	*ifgm;

	IFNET_WLOCK();
	TAILQ_FOREACH(ifgl, &ifp->if_groups, ifgl_next)
		if (!strcmp(ifgl->ifgl_group->ifg_group, groupname))
			break;
	if (ifgl == NULL) {
		IFNET_WUNLOCK();
		return (ENOENT);
	}

	IF_ADDR_WLOCK(ifp);
	TAILQ_REMOVE(&ifp->if_groups, ifgl, ifgl_next);
	IF_ADDR_WUNLOCK(ifp);

	TAILQ_FOREACH(ifgm, &ifgl->ifgl_group->ifg_members, ifgm_next)
		if (ifgm->ifgm_ifp == ifp)
			break;

	if (ifgm != NULL) {
		TAILQ_REMOVE(&ifgl->ifgl_group->ifg_members, ifgm, ifgm_next);
		free(ifgm, M_TEMP);
	}

	if (--ifgl->ifgl_group->ifg_refcnt == 0) {
		TAILQ_REMOVE(&V_ifg_head, ifgl->ifgl_group, ifg_next);
		IFNET_WUNLOCK();
		EVENTHANDLER_INVOKE(group_detach_event, ifgl->ifgl_group);
		free(ifgl->ifgl_group, M_TEMP);
	} else
		IFNET_WUNLOCK();

	free(ifgl, M_TEMP);

	EVENTHANDLER_INVOKE(group_change_event, groupname);

	return (0);
}

/*
 * Remove an interface from all groups
 */
static void
if_delgroups(struct ifnet *ifp)
{
	struct ifg_list		*ifgl;
	struct ifg_member	*ifgm;
	char groupname[IFNAMSIZ];

	IFNET_WLOCK();
	while (!TAILQ_EMPTY(&ifp->if_groups)) {
		ifgl = TAILQ_FIRST(&ifp->if_groups);

		strlcpy(groupname, ifgl->ifgl_group->ifg_group, IFNAMSIZ);

		IF_ADDR_WLOCK(ifp);
		TAILQ_REMOVE(&ifp->if_groups, ifgl, ifgl_next);
		IF_ADDR_WUNLOCK(ifp);

		TAILQ_FOREACH(ifgm, &ifgl->ifgl_group->ifg_members, ifgm_next)
			if (ifgm->ifgm_ifp == ifp)
				break;

		if (ifgm != NULL) {
			TAILQ_REMOVE(&ifgl->ifgl_group->ifg_members, ifgm,
			    ifgm_next);
			free(ifgm, M_TEMP);
		}

		if (--ifgl->ifgl_group->ifg_refcnt == 0) {
			TAILQ_REMOVE(&V_ifg_head, ifgl->ifgl_group, ifg_next);
			IFNET_WUNLOCK();
			EVENTHANDLER_INVOKE(group_detach_event,
			    ifgl->ifgl_group);
			free(ifgl->ifgl_group, M_TEMP);
		} else
			IFNET_WUNLOCK();

		free(ifgl, M_TEMP);

		EVENTHANDLER_INVOKE(group_change_event, groupname);

		IFNET_WLOCK();
	}
	IFNET_WUNLOCK();
}

/*
 * Stores all groups from an interface in memory pointed
 * to by data
 */
static int
if_getgroup(struct ifgroupreq *data, struct ifnet *ifp)
{
	int			 len, error;
	struct ifg_list		*ifgl;
	struct ifg_req		 ifgrq, *ifgp;
	struct ifgroupreq	*ifgr = data;

	if (ifgr->ifgr_len == 0) {
		IF_ADDR_RLOCK(ifp);
		TAILQ_FOREACH(ifgl, &ifp->if_groups, ifgl_next)
			ifgr->ifgr_len += sizeof(struct ifg_req);
		IF_ADDR_RUNLOCK(ifp);
		return (0);
	}

	len = ifgr->ifgr_len;
	ifgp = ifgr->ifgr_groups;
	/* XXX: wire */
	IF_ADDR_RLOCK(ifp);
	TAILQ_FOREACH(ifgl, &ifp->if_groups, ifgl_next) {
		if (len < sizeof(ifgrq)) {
			IF_ADDR_RUNLOCK(ifp);
			return (EINVAL);
		}
		bzero(&ifgrq, sizeof ifgrq);
		strlcpy(ifgrq.ifgrq_group, ifgl->ifgl_group->ifg_group,
		    sizeof(ifgrq.ifgrq_group));
		if ((error = copyout(&ifgrq, ifgp, sizeof(struct ifg_req)))) {
		    	IF_ADDR_RUNLOCK(ifp);
			return (error);
		}
		len -= sizeof(ifgrq);
		ifgp++;
	}
	IF_ADDR_RUNLOCK(ifp);

	return (0);
}

/*
 * Stores all members of a group in memory pointed to by data
 */
static int
if_getgroupmembers(struct ifgroupreq *data)
{
	struct ifgroupreq	*ifgr = data;
	struct ifg_group	*ifg;
	struct ifg_member	*ifgm;
	struct ifg_req		 ifgrq, *ifgp;
	int			 len, error;

	IFNET_RLOCK();
	TAILQ_FOREACH(ifg, &V_ifg_head, ifg_next)
		if (!strcmp(ifg->ifg_group, ifgr->ifgr_name))
			break;
	if (ifg == NULL) {
		IFNET_RUNLOCK();
		return (ENOENT);
	}

	if (ifgr->ifgr_len == 0) {
		TAILQ_FOREACH(ifgm, &ifg->ifg_members, ifgm_next)
			ifgr->ifgr_len += sizeof(ifgrq);
		IFNET_RUNLOCK();
		return (0);
	}

	len = ifgr->ifgr_len;
	ifgp = ifgr->ifgr_groups;
	TAILQ_FOREACH(ifgm, &ifg->ifg_members, ifgm_next) {
		if (len < sizeof(ifgrq)) {
			IFNET_RUNLOCK();
			return (EINVAL);
		}
		bzero(&ifgrq, sizeof ifgrq);
		strlcpy(ifgrq.ifgrq_member, ifgm->ifgm_ifp->if_xname,
		    sizeof(ifgrq.ifgrq_member));
		if ((error = copyout(&ifgrq, ifgp, sizeof(struct ifg_req)))) {
			IFNET_RUNLOCK();
			return (error);
		}
		len -= sizeof(ifgrq);
		ifgp++;
	}
	IFNET_RUNLOCK();

	return (0);
}

/*
 * Return counter values from counter(9)s stored in ifnet.
 */
uint64_t
if_get_counter_default(struct ifnet *ifp, ift_counter cnt)
{

	KASSERT(cnt < IFCOUNTERS, ("%s: invalid cnt %d", __func__, cnt));

	return (counter_u64_fetch(ifp->if_counters[cnt]));
}

/*
 * Increase an ifnet counter. Usually used for counters shared
 * between the stack and a driver, but function supports them all.
 */
void
if_inc_counter(struct ifnet *ifp, ift_counter cnt, int64_t inc)
{

	KASSERT(cnt < IFCOUNTERS, ("%s: invalid cnt %d", __func__, cnt));

	counter_u64_add(ifp->if_counters[cnt], inc);
}

/*
 * Copy data from ifnet to userland API structure if_data.
 */
void
if_data_copy(struct ifnet *ifp, struct if_data *ifd)
{

	ifd->ifi_type = ifp->if_type;
	ifd->ifi_physical = 0;
	ifd->ifi_addrlen = ifp->if_addrlen;
	ifd->ifi_hdrlen = ifp->if_hdrlen;
	ifd->ifi_link_state = ifp->if_link_state;
	ifd->ifi_vhid = 0;
	ifd->ifi_datalen = sizeof(struct if_data);
	ifd->ifi_mtu = ifp->if_mtu;
	ifd->ifi_metric = ifp->if_metric;
	ifd->ifi_baudrate = ifp->if_baudrate;
	ifd->ifi_hwassist = ifp->if_hwassist;
	ifd->ifi_epoch = ifp->if_epoch;
	ifd->ifi_lastchange = ifp->if_lastchange;

	ifd->ifi_ipackets = ifp->if_get_counter(ifp, IFCOUNTER_IPACKETS);
	ifd->ifi_ierrors = ifp->if_get_counter(ifp, IFCOUNTER_IERRORS);
	ifd->ifi_opackets = ifp->if_get_counter(ifp, IFCOUNTER_OPACKETS);
	ifd->ifi_oerrors = ifp->if_get_counter(ifp, IFCOUNTER_OERRORS);
	ifd->ifi_collisions = ifp->if_get_counter(ifp, IFCOUNTER_COLLISIONS);
	ifd->ifi_ibytes = ifp->if_get_counter(ifp, IFCOUNTER_IBYTES);
	ifd->ifi_obytes = ifp->if_get_counter(ifp, IFCOUNTER_OBYTES);
	ifd->ifi_imcasts = ifp->if_get_counter(ifp, IFCOUNTER_IMCASTS);
	ifd->ifi_omcasts = ifp->if_get_counter(ifp, IFCOUNTER_OMCASTS);
	ifd->ifi_iqdrops = ifp->if_get_counter(ifp, IFCOUNTER_IQDROPS);
	ifd->ifi_oqdrops = ifp->if_get_counter(ifp, IFCOUNTER_OQDROPS);
	ifd->ifi_noproto = ifp->if_get_counter(ifp, IFCOUNTER_NOPROTO);
}

/*
 * Wrapper functions for struct ifnet address list locking macros.  These are
 * used by kernel modules to avoid encoding programming interface or binary
 * interface assumptions that may be violated when kernel-internal locking
 * approaches change.
 */
void
if_addr_rlock(struct ifnet *ifp)
{

	IF_ADDR_RLOCK(ifp);
}

void
if_addr_runlock(struct ifnet *ifp)
{

	IF_ADDR_RUNLOCK(ifp);
}

void
if_maddr_rlock(if_t ifp)
{

	IF_ADDR_RLOCK((struct ifnet *)ifp);
}

void
if_maddr_runlock(if_t ifp)
{

	IF_ADDR_RUNLOCK((struct ifnet *)ifp);
}

/*
 * Initialization, destruction and refcounting functions for ifaddrs.
 */
struct ifaddr *
ifa_alloc(size_t size, int flags)
{
	struct ifaddr *ifa;

	KASSERT(size >= sizeof(struct ifaddr),
	    ("%s: invalid size %zu", __func__, size));

	ifa = malloc(size, M_IFADDR, M_ZERO | flags);
	if (ifa == NULL)
		return (NULL);

	if ((ifa->ifa_opackets = counter_u64_alloc(flags)) == NULL)
		goto fail;
	if ((ifa->ifa_ipackets = counter_u64_alloc(flags)) == NULL)
		goto fail;
	if ((ifa->ifa_obytes = counter_u64_alloc(flags)) == NULL)
		goto fail;
	if ((ifa->ifa_ibytes = counter_u64_alloc(flags)) == NULL)
		goto fail;

	refcount_init(&ifa->ifa_refcnt, 1);

	return (ifa);

fail:
	/* free(NULL) is okay */
	counter_u64_free(ifa->ifa_opackets);
	counter_u64_free(ifa->ifa_ipackets);
	counter_u64_free(ifa->ifa_obytes);
	counter_u64_free(ifa->ifa_ibytes);
	free(ifa, M_IFADDR);

	return (NULL);
}

void
ifa_ref(struct ifaddr *ifa)
{

	refcount_acquire(&ifa->ifa_refcnt);
}

void
ifa_free(struct ifaddr *ifa)
{

	if (refcount_release(&ifa->ifa_refcnt)) {
		counter_u64_free(ifa->ifa_opackets);
		counter_u64_free(ifa->ifa_ipackets);
		counter_u64_free(ifa->ifa_obytes);
		counter_u64_free(ifa->ifa_ibytes);
		free(ifa, M_IFADDR);
	}
}

static int
ifa_maintain_loopback_route(int cmd, const char *otype, struct ifaddr *ifa,
    struct sockaddr *ia)
{
	int error;
	struct rt_addrinfo info;
	struct sockaddr_dl null_sdl;
	struct ifnet *ifp;

	ifp = ifa->ifa_ifp;

	bzero(&info, sizeof(info));
	if (cmd != RTM_DELETE)
		info.rti_ifp = V_loif;
	info.rti_flags = ifa->ifa_flags | RTF_HOST | RTF_STATIC;
	info.rti_info[RTAX_DST] = ia;
	info.rti_info[RTAX_GATEWAY] = (struct sockaddr *)&null_sdl;
	link_init_sdl(ifp, (struct sockaddr *)&null_sdl, ifp->if_type);

	error = rtrequest1_fib(cmd, &info, NULL, ifp->if_fib);

	if (error != 0)
		log(LOG_DEBUG, "%s: %s failed for interface %s: %u\n",
		    __func__, otype, if_name(ifp), error);

	return (error);
}

int
ifa_add_loopback_route(struct ifaddr *ifa, struct sockaddr *ia)
{

	return (ifa_maintain_loopback_route(RTM_ADD, "insertion", ifa, ia));
}

int
ifa_del_loopback_route(struct ifaddr *ifa, struct sockaddr *ia)
{

	return (ifa_maintain_loopback_route(RTM_DELETE, "deletion", ifa, ia));
}

int
ifa_switch_loopback_route(struct ifaddr *ifa, struct sockaddr *ia)
{

	return (ifa_maintain_loopback_route(RTM_CHANGE, "switch", ifa, ia));
}

/*
 * XXX: Because sockaddr_dl has deeper structure than the sockaddr
 * structs used to represent other address families, it is necessary
 * to perform a different comparison.
 */

#define	sa_dl_equal(a1, a2)	\
	((((const struct sockaddr_dl *)(a1))->sdl_len ==		\
	 ((const struct sockaddr_dl *)(a2))->sdl_len) &&		\
	 (bcmp(CLLADDR((const struct sockaddr_dl *)(a1)),		\
	       CLLADDR((const struct sockaddr_dl *)(a2)),		\
	       ((const struct sockaddr_dl *)(a1))->sdl_alen) == 0))

/*
 * Locate an interface based on a complete address.
 */
/*ARGSUSED*/
static struct ifaddr *
ifa_ifwithaddr_internal(const struct sockaddr *addr, int getref)
{
	struct ifnet *ifp;
	struct ifaddr *ifa;

	IFNET_RLOCK_NOSLEEP();
	TAILQ_FOREACH(ifp, &V_ifnet, if_link) {
		IF_ADDR_RLOCK(ifp);
		TAILQ_FOREACH(ifa, &ifp->if_addrhead, ifa_link) {
			if (ifa->ifa_addr->sa_family != addr->sa_family)
				continue;
			if (sa_equal(addr, ifa->ifa_addr)) {
				if (getref)
					ifa_ref(ifa);
				IF_ADDR_RUNLOCK(ifp);
				goto done;
			}
			/* IP6 doesn't have broadcast */
			if ((ifp->if_flags & IFF_BROADCAST) &&
			    ifa->ifa_broadaddr &&
			    ifa->ifa_broadaddr->sa_len != 0 &&
			    sa_equal(ifa->ifa_broadaddr, addr)) {
				if (getref)
					ifa_ref(ifa);
				IF_ADDR_RUNLOCK(ifp);
				goto done;
			}
		}
		IF_ADDR_RUNLOCK(ifp);
	}
	ifa = NULL;
done:
	IFNET_RUNLOCK_NOSLEEP();
	return (ifa);
}

struct ifaddr *
ifa_ifwithaddr(const struct sockaddr *addr)
{

	return (ifa_ifwithaddr_internal(addr, 1));
}

int
ifa_ifwithaddr_check(const struct sockaddr *addr)
{

	return (ifa_ifwithaddr_internal(addr, 0) != NULL);
}

/*
 * Locate an interface based on the broadcast address.
 */
/* ARGSUSED */
struct ifaddr *
ifa_ifwithbroadaddr(const struct sockaddr *addr, int fibnum)
{
	struct ifnet *ifp;
	struct ifaddr *ifa;

	IFNET_RLOCK_NOSLEEP();
	TAILQ_FOREACH(ifp, &V_ifnet, if_link) {
		if ((fibnum != RT_ALL_FIBS) && (ifp->if_fib != fibnum))
			continue;
		IF_ADDR_RLOCK(ifp);
		TAILQ_FOREACH(ifa, &ifp->if_addrhead, ifa_link) {
			if (ifa->ifa_addr->sa_family != addr->sa_family)
				continue;
			if ((ifp->if_flags & IFF_BROADCAST) &&
			    ifa->ifa_broadaddr &&
			    ifa->ifa_broadaddr->sa_len != 0 &&
			    sa_equal(ifa->ifa_broadaddr, addr)) {
				ifa_ref(ifa);
				IF_ADDR_RUNLOCK(ifp);
				goto done;
			}
		}
		IF_ADDR_RUNLOCK(ifp);
	}
	ifa = NULL;
done:
	IFNET_RUNLOCK_NOSLEEP();
	return (ifa);
}

/*
 * Locate the point to point interface with a given destination address.
 */
/*ARGSUSED*/
struct ifaddr *
ifa_ifwithdstaddr(const struct sockaddr *addr, int fibnum)
{
	struct ifnet *ifp;
	struct ifaddr *ifa;

	IFNET_RLOCK_NOSLEEP();
	TAILQ_FOREACH(ifp, &V_ifnet, if_link) {
		if ((ifp->if_flags & IFF_POINTOPOINT) == 0)
			continue;
		if ((fibnum != RT_ALL_FIBS) && (ifp->if_fib != fibnum))
			continue;
		IF_ADDR_RLOCK(ifp);
		TAILQ_FOREACH(ifa, &ifp->if_addrhead, ifa_link) {
			if (ifa->ifa_addr->sa_family != addr->sa_family)
				continue;
			if (ifa->ifa_dstaddr != NULL &&
			    sa_equal(addr, ifa->ifa_dstaddr)) {
				ifa_ref(ifa);
				IF_ADDR_RUNLOCK(ifp);
				goto done;
			}
		}
		IF_ADDR_RUNLOCK(ifp);
	}
	ifa = NULL;
done:
	IFNET_RUNLOCK_NOSLEEP();
	return (ifa);
}

/*
 * Find an interface on a specific network.  If many, choice
 * is most specific found.
 */
struct ifaddr *
ifa_ifwithnet(const struct sockaddr *addr, int ignore_ptp, int fibnum)
{
	struct ifnet *ifp;
	struct ifaddr *ifa;
	struct ifaddr *ifa_maybe = NULL;
	u_int af = addr->sa_family;
	const char *addr_data = addr->sa_data, *cplim;

	/*
	 * AF_LINK addresses can be looked up directly by their index number,
	 * so do that if we can.
	 */
	if (af == AF_LINK) {
	    const struct sockaddr_dl *sdl = (const struct sockaddr_dl *)addr;
	    if (sdl->sdl_index && sdl->sdl_index <= V_if_index)
		return (ifaddr_byindex(sdl->sdl_index));
	}

	/*
	 * Scan though each interface, looking for ones that have addresses
	 * in this address family and the requested fib.  Maintain a reference
	 * on ifa_maybe once we find one, as we release the IF_ADDR_RLOCK() that
	 * kept it stable when we move onto the next interface.
	 */
	IFNET_RLOCK_NOSLEEP();
	TAILQ_FOREACH(ifp, &V_ifnet, if_link) {
		if ((fibnum != RT_ALL_FIBS) && (ifp->if_fib != fibnum))
			continue;
		IF_ADDR_RLOCK(ifp);
		TAILQ_FOREACH(ifa, &ifp->if_addrhead, ifa_link) {
			const char *cp, *cp2, *cp3;

			if (ifa->ifa_addr->sa_family != af)
next:				continue;
			if (af == AF_INET && 
			    ifp->if_flags & IFF_POINTOPOINT && !ignore_ptp) {
				/*
				 * This is a bit broken as it doesn't
				 * take into account that the remote end may
				 * be a single node in the network we are
				 * looking for.
				 * The trouble is that we don't know the
				 * netmask for the remote end.
				 */
				if (ifa->ifa_dstaddr != NULL &&
				    sa_equal(addr, ifa->ifa_dstaddr)) {
					ifa_ref(ifa);
					IF_ADDR_RUNLOCK(ifp);
					goto done;
				}
			} else {
				/*
				 * Scan all the bits in the ifa's address.
				 * If a bit dissagrees with what we are
				 * looking for, mask it with the netmask
				 * to see if it really matters.
				 * (A byte at a time)
				 */
				if (ifa->ifa_netmask == 0)
					continue;
				cp = addr_data;
				cp2 = ifa->ifa_addr->sa_data;
				cp3 = ifa->ifa_netmask->sa_data;
				cplim = ifa->ifa_netmask->sa_len
					+ (char *)ifa->ifa_netmask;
				while (cp3 < cplim)
					if ((*cp++ ^ *cp2++) & *cp3++)
						goto next; /* next address! */
				/*
				 * If the netmask of what we just found
				 * is more specific than what we had before
				 * (if we had one), or if the virtual status
				 * of new prefix is better than of the old one,
				 * then remember the new one before continuing
				 * to search for an even better one.
				 */
				if (ifa_maybe == NULL ||
				    ifa_preferred(ifa_maybe, ifa) ||
				    rn_refines((caddr_t)ifa->ifa_netmask,
				    (caddr_t)ifa_maybe->ifa_netmask)) {
					if (ifa_maybe != NULL)
						ifa_free(ifa_maybe);
					ifa_maybe = ifa;
					ifa_ref(ifa_maybe);
				}
			}
		}
		IF_ADDR_RUNLOCK(ifp);
	}
	ifa = ifa_maybe;
	ifa_maybe = NULL;
done:
	IFNET_RUNLOCK_NOSLEEP();
	if (ifa_maybe != NULL)
		ifa_free(ifa_maybe);
	return (ifa);
}

/*
 * Find an interface address specific to an interface best matching
 * a given address.
 */
struct ifaddr *
ifaof_ifpforaddr(const struct sockaddr *addr, struct ifnet *ifp)
{
	struct ifaddr *ifa;
	const char *cp, *cp2, *cp3;
	char *cplim;
	struct ifaddr *ifa_maybe = NULL;
	u_int af = addr->sa_family;

	if (af >= AF_MAX)
		return (NULL);
	IF_ADDR_RLOCK(ifp);
	TAILQ_FOREACH(ifa, &ifp->if_addrhead, ifa_link) {
		if (ifa->ifa_addr->sa_family != af)
			continue;
		if (ifa_maybe == NULL)
			ifa_maybe = ifa;
		if (ifa->ifa_netmask == 0) {
			if (sa_equal(addr, ifa->ifa_addr) ||
			    (ifa->ifa_dstaddr &&
			    sa_equal(addr, ifa->ifa_dstaddr)))
				goto done;
			continue;
		}
		if (ifp->if_flags & IFF_POINTOPOINT) {
			if (sa_equal(addr, ifa->ifa_dstaddr))
				goto done;
		} else {
			cp = addr->sa_data;
			cp2 = ifa->ifa_addr->sa_data;
			cp3 = ifa->ifa_netmask->sa_data;
			cplim = ifa->ifa_netmask->sa_len + (char *)ifa->ifa_netmask;
			for (; cp3 < cplim; cp3++)
				if ((*cp++ ^ *cp2++) & *cp3)
					break;
			if (cp3 == cplim)
				goto done;
		}
	}
	ifa = ifa_maybe;
done:
	if (ifa != NULL)
		ifa_ref(ifa);
	IF_ADDR_RUNLOCK(ifp);
	return (ifa);
}

/*
 * See whether new ifa is better than current one:
 * 1) A non-virtual one is preferred over virtual.
 * 2) A virtual in master state preferred over any other state.
 *
 * Used in several address selecting functions.
 */
int
ifa_preferred(struct ifaddr *cur, struct ifaddr *next)
{

	return (cur->ifa_carp && (!next->ifa_carp ||
	    ((*carp_master_p)(next) && !(*carp_master_p)(cur))));
}

#include <net/if_llatbl.h>

/*
 * Default action when installing a route with a Link Level gateway.
 * Lookup an appropriate real ifa to point to.
 * This should be moved to /sys/net/link.c eventually.
 */
static void
link_rtrequest(int cmd, struct rtentry *rt, struct rt_addrinfo *info)
{
	struct ifaddr *ifa, *oifa;
	struct sockaddr *dst;
	struct ifnet *ifp;

	if (cmd != RTM_ADD || ((ifa = rt->rt_ifa) == NULL) ||
	    ((ifp = ifa->ifa_ifp) == NULL) || ((dst = rt_key(rt)) == NULL))
		return;
	ifa = ifaof_ifpforaddr(dst, ifp);
	if (ifa) {
		oifa = rt->rt_ifa;
		rt->rt_ifa = ifa;
		ifa_free(oifa);
		if (ifa->ifa_rtrequest && ifa->ifa_rtrequest != link_rtrequest)
			ifa->ifa_rtrequest(cmd, rt, info);
	}
}

struct sockaddr_dl *
link_alloc_sdl(size_t size, int flags)
{

	return (malloc(size, M_TEMP, flags));
}

void
link_free_sdl(struct sockaddr *sa)
{
	free(sa, M_TEMP);
}

/*
 * Fills in given sdl with interface basic info.
 * Returns pointer to filled sdl.
 */
struct sockaddr_dl *
link_init_sdl(struct ifnet *ifp, struct sockaddr *paddr, u_char iftype)
{
	struct sockaddr_dl *sdl;

	sdl = (struct sockaddr_dl *)paddr;
	memset(sdl, 0, sizeof(struct sockaddr_dl));
	sdl->sdl_len = sizeof(struct sockaddr_dl);
	sdl->sdl_family = AF_LINK;
	sdl->sdl_index = ifp->if_index;
	sdl->sdl_type = iftype;

	return (sdl);
}

/*
 * Mark an interface down and notify protocols of
 * the transition.
 */
static void
if_unroute(struct ifnet *ifp, int flag, int fam)
{
	struct ifaddr *ifa;

	KASSERT(flag == IFF_UP, ("if_unroute: flag != IFF_UP"));

	ifp->if_flags &= ~flag;
	getmicrotime(&ifp->if_lastchange);
	TAILQ_FOREACH(ifa, &ifp->if_addrhead, ifa_link)
		if (fam == PF_UNSPEC || (fam == ifa->ifa_addr->sa_family))
			pfctlinput(PRC_IFDOWN, ifa->ifa_addr);
	ifp->if_qflush(ifp);

	if (ifp->if_carp)
		(*carp_linkstate_p)(ifp);
	rt_ifmsg(ifp);
}

/*
 * Mark an interface up and notify protocols of
 * the transition.
 */
static void
if_route(struct ifnet *ifp, int flag, int fam)
{
	struct ifaddr *ifa;

	KASSERT(flag == IFF_UP, ("if_route: flag != IFF_UP"));

	ifp->if_flags |= flag;
	getmicrotime(&ifp->if_lastchange);
	TAILQ_FOREACH(ifa, &ifp->if_addrhead, ifa_link)
		if (fam == PF_UNSPEC || (fam == ifa->ifa_addr->sa_family))
			pfctlinput(PRC_IFUP, ifa->ifa_addr);
	if (ifp->if_carp)
		(*carp_linkstate_p)(ifp);
	rt_ifmsg(ifp);
#ifdef INET6
	in6_if_up(ifp);
#endif
}

void	(*vlan_link_state_p)(struct ifnet *);	/* XXX: private from if_vlan */
void	(*vlan_trunk_cap_p)(struct ifnet *);		/* XXX: private from if_vlan */
struct ifnet *(*vlan_trunkdev_p)(struct ifnet *);
struct	ifnet *(*vlan_devat_p)(struct ifnet *, uint16_t);
int	(*vlan_tag_p)(struct ifnet *, uint16_t *);
int	(*vlan_setcookie_p)(struct ifnet *, void *);
void	*(*vlan_cookie_p)(struct ifnet *);

/*
 * Handle a change in the interface link state. To avoid LORs
 * between driver lock and upper layer locks, as well as possible
 * recursions, we post event to taskqueue, and all job
 * is done in static do_link_state_change().
 */
void
if_link_state_change(struct ifnet *ifp, int link_state)
{
	/* Return if state hasn't changed. */
	if (ifp->if_link_state == link_state)
		return;

	ifp->if_link_state = link_state;

	taskqueue_enqueue(taskqueue_swi, &ifp->if_linktask);
}

static void
do_link_state_change(void *arg, int pending)
{
	struct ifnet *ifp = (struct ifnet *)arg;
	int link_state = ifp->if_link_state;
	CURVNET_SET(ifp->if_vnet);

	/* Notify that the link state has changed. */
	rt_ifmsg(ifp);
	if (ifp->if_vlantrunk != NULL)
		(*vlan_link_state_p)(ifp);

	if ((ifp->if_type == IFT_ETHER || ifp->if_type == IFT_L2VLAN) &&
	    ifp->if_l2com != NULL)
		(*ng_ether_link_state_p)(ifp, link_state);
	if (ifp->if_carp)
		(*carp_linkstate_p)(ifp);
	if (ifp->if_bridge)
		(*bridge_linkstate_p)(ifp);
	if (ifp->if_lagg)
		(*lagg_linkstate_p)(ifp, link_state);

	if (IS_DEFAULT_VNET(curvnet))
		devctl_notify("IFNET", ifp->if_xname,
		    (link_state == LINK_STATE_UP) ? "LINK_UP" : "LINK_DOWN",
		    NULL);
	if (pending > 1)
		if_printf(ifp, "%d link states coalesced\n", pending);
	if (log_link_state_change)
		log(LOG_NOTICE, "%s: link state changed to %s\n", ifp->if_xname,
		    (link_state == LINK_STATE_UP) ? "UP" : "DOWN" );
	EVENTHANDLER_INVOKE(ifnet_link_event, ifp, ifp->if_link_state);
	CURVNET_RESTORE();
}

/*
 * Mark an interface down and notify protocols of
 * the transition.
 */
void
if_down(struct ifnet *ifp)
{

	if_unroute(ifp, IFF_UP, AF_UNSPEC);
}

/*
 * Mark an interface up and notify protocols of
 * the transition.
 */
void
if_up(struct ifnet *ifp)
{

	if_route(ifp, IFF_UP, AF_UNSPEC);
}

/*
 * Flush an interface queue.
 */
void
if_qflush(struct ifnet *ifp)
{
	struct mbuf *m, *n;
	struct ifaltq *ifq;
	
	ifq = &ifp->if_snd;
	IFQ_LOCK(ifq);
#ifdef ALTQ
	if (ALTQ_IS_ENABLED(ifq))
		ALTQ_PURGE(ifq);
#endif
	n = ifq->ifq_head;
	while ((m = n) != NULL) {
		n = m->m_nextpkt;
		m_freem(m);
	}
	ifq->ifq_head = 0;
	ifq->ifq_tail = 0;
	ifq->ifq_len = 0;
	IFQ_UNLOCK(ifq);
}

/*
 * Map interface name to interface structure pointer, with or without
 * returning a reference.
 */
struct ifnet *
ifunit_ref(const char *name)
{
	struct ifnet *ifp;

	IFNET_RLOCK_NOSLEEP();
	TAILQ_FOREACH(ifp, &V_ifnet, if_link) {
		if (strncmp(name, ifp->if_xname, IFNAMSIZ) == 0 &&
		    !(ifp->if_flags & IFF_DYING))
			break;
	}
	if (ifp != NULL)
		if_ref(ifp);
	IFNET_RUNLOCK_NOSLEEP();
	return (ifp);
}

struct ifnet *
ifunit(const char *name)
{
	struct ifnet *ifp;

	IFNET_RLOCK_NOSLEEP();
	TAILQ_FOREACH(ifp, &V_ifnet, if_link) {
		if (strncmp(name, ifp->if_xname, IFNAMSIZ) == 0)
			break;
	}
	IFNET_RUNLOCK_NOSLEEP();
	return (ifp);
}

/*
 * Hardware specific interface ioctls.
 */
static int
ifhwioctl(u_long cmd, struct ifnet *ifp, caddr_t data, struct thread *td)
{
	struct ifreq *ifr;
	int error = 0;
	int new_flags, temp_flags;
	size_t namelen, onamelen;
	size_t descrlen;
	char *descrbuf, *odescrbuf;
	char new_name[IFNAMSIZ];
	struct ifaddr *ifa;
	struct sockaddr_dl *sdl;

	ifr = (struct ifreq *)data;
	switch (cmd) {
	case SIOCGIFINDEX:
		ifr->ifr_index = ifp->if_index;
		break;

	case SIOCGIFFLAGS:
		temp_flags = ifp->if_flags | ifp->if_drv_flags;
		ifr->ifr_flags = temp_flags & 0xffff;
		ifr->ifr_flagshigh = temp_flags >> 16;
		break;

	case SIOCGIFCAP:
		ifr->ifr_reqcap = ifp->if_capabilities;
		ifr->ifr_curcap = ifp->if_capenable;
		break;

#ifdef MAC
	case SIOCGIFMAC:
		error = mac_ifnet_ioctl_get(td->td_ucred, ifr, ifp);
		break;
#endif

	case SIOCGIFMETRIC:
		ifr->ifr_metric = ifp->if_metric;
		break;

	case SIOCGIFMTU:
		ifr->ifr_mtu = ifp->if_mtu;
		break;

	case SIOCGIFPHYS:
		/* XXXGL: did this ever worked? */
		ifr->ifr_phys = 0;
		break;

	case SIOCGIFDESCR:
		error = 0;
		sx_slock(&ifdescr_sx);
		if (ifp->if_description == NULL)
			error = ENOMSG;
		else {
			/* space for terminating nul */
			descrlen = strlen(ifp->if_description) + 1;
			if (ifr->ifr_buffer.length < descrlen)
				ifr->ifr_buffer.buffer = NULL;
			else
				error = copyout(ifp->if_description,
				    ifr->ifr_buffer.buffer, descrlen);
			ifr->ifr_buffer.length = descrlen;
		}
		sx_sunlock(&ifdescr_sx);
		break;

	case SIOCSIFDESCR:
		error = priv_check(td, PRIV_NET_SETIFDESCR);
		if (error)
			return (error);

		/*
		 * Copy only (length-1) bytes to make sure that
		 * if_description is always nul terminated.  The
		 * length parameter is supposed to count the
		 * terminating nul in.
		 */
		if (ifr->ifr_buffer.length > ifdescr_maxlen)
			return (ENAMETOOLONG);
		else if (ifr->ifr_buffer.length == 0)
			descrbuf = NULL;
		else {
			descrbuf = malloc(ifr->ifr_buffer.length, M_IFDESCR,
			    M_WAITOK | M_ZERO);
			error = copyin(ifr->ifr_buffer.buffer, descrbuf,
			    ifr->ifr_buffer.length - 1);
			if (error) {
				free(descrbuf, M_IFDESCR);
				break;
			}
		}

		sx_xlock(&ifdescr_sx);
		odescrbuf = ifp->if_description;
		ifp->if_description = descrbuf;
		sx_xunlock(&ifdescr_sx);

		getmicrotime(&ifp->if_lastchange);
		free(odescrbuf, M_IFDESCR);
		break;

	case SIOCGIFFIB:
		ifr->ifr_fib = ifp->if_fib;
		break;

	case SIOCSIFFIB:
		error = priv_check(td, PRIV_NET_SETIFFIB);
		if (error)
			return (error);
		if (ifr->ifr_fib >= rt_numfibs)
			return (EINVAL);

		ifp->if_fib = ifr->ifr_fib;
		break;

	case SIOCSIFFLAGS:
		error = priv_check(td, PRIV_NET_SETIFFLAGS);
		if (error)
			return (error);
		/*
		 * Currently, no driver owned flags pass the IFF_CANTCHANGE
		 * check, so we don't need special handling here yet.
		 */
		new_flags = (ifr->ifr_flags & 0xffff) |
		    (ifr->ifr_flagshigh << 16);
		if (ifp->if_flags & IFF_UP &&
		    (new_flags & IFF_UP) == 0) {
			if_down(ifp);
		} else if (new_flags & IFF_UP &&
		    (ifp->if_flags & IFF_UP) == 0) {
			if_up(ifp);
		}
		/* See if permanently promiscuous mode bit is about to flip */
		if ((ifp->if_flags ^ new_flags) & IFF_PPROMISC) {
			if (new_flags & IFF_PPROMISC)
				ifp->if_flags |= IFF_PROMISC;
			else if (ifp->if_pcount == 0)
				ifp->if_flags &= ~IFF_PROMISC;
			if (log_promisc_mode_change)
                                log(LOG_INFO, "%s: permanently promiscuous mode %s\n",
                                    ifp->if_xname,
                                    ((new_flags & IFF_PPROMISC) ?
                                     "enabled" : "disabled"));
		}
		ifp->if_flags = (ifp->if_flags & IFF_CANTCHANGE) |
			(new_flags &~ IFF_CANTCHANGE);
		if (ifp->if_ioctl) {
			(void) (*ifp->if_ioctl)(ifp, cmd, data);
		}
		getmicrotime(&ifp->if_lastchange);
		break;

	case SIOCSIFCAP:
		error = priv_check(td, PRIV_NET_SETIFCAP);
		if (error)
			return (error);
		if (ifp->if_ioctl == NULL)
			return (EOPNOTSUPP);
		if (ifr->ifr_reqcap & ~ifp->if_capabilities)
			return (EINVAL);
		error = (*ifp->if_ioctl)(ifp, cmd, data);
		if (error == 0)
			getmicrotime(&ifp->if_lastchange);
		break;

#ifdef MAC
	case SIOCSIFMAC:
		error = mac_ifnet_ioctl_set(td->td_ucred, ifr, ifp);
		break;
#endif

	case SIOCSIFNAME:
		error = priv_check(td, PRIV_NET_SETIFNAME);
		if (error)
			return (error);
		error = copyinstr(ifr->ifr_data, new_name, IFNAMSIZ, NULL);
		if (error != 0)
			return (error);
		if (new_name[0] == '\0')
			return (EINVAL);
		if (new_name[IFNAMSIZ-1] != '\0') {
			new_name[IFNAMSIZ-1] = '\0';
			if (strlen(new_name) == IFNAMSIZ-1)
				return (EINVAL);
		}
		if (ifunit(new_name) != NULL)
			return (EEXIST);

		/*
		 * XXX: Locking.  Nothing else seems to lock if_flags,
		 * and there are numerous other races with the
		 * ifunit() checks not being atomic with namespace
		 * changes (renames, vmoves, if_attach, etc).
		 */
		ifp->if_flags |= IFF_RENAMING;
		
		/* Announce the departure of the interface. */
		rt_ifannouncemsg(ifp, IFAN_DEPARTURE);
		EVENTHANDLER_INVOKE(ifnet_departure_event, ifp);

		log(LOG_INFO, "%s: changing name to '%s'\n",
		    ifp->if_xname, new_name);

		IF_ADDR_WLOCK(ifp);
		strlcpy(ifp->if_xname, new_name, sizeof(ifp->if_xname));
		ifa = ifp->if_addr;
		sdl = (struct sockaddr_dl *)ifa->ifa_addr;
		namelen = strlen(new_name);
		onamelen = sdl->sdl_nlen;
		/*
		 * Move the address if needed.  This is safe because we
		 * allocate space for a name of length IFNAMSIZ when we
		 * create this in if_attach().
		 */
		if (namelen != onamelen) {
			bcopy(sdl->sdl_data + onamelen,
			    sdl->sdl_data + namelen, sdl->sdl_alen);
		}
		bcopy(new_name, sdl->sdl_data, namelen);
		sdl->sdl_nlen = namelen;
		sdl = (struct sockaddr_dl *)ifa->ifa_netmask;
		bzero(sdl->sdl_data, onamelen);
		while (namelen != 0)
			sdl->sdl_data[--namelen] = 0xff;
		IF_ADDR_WUNLOCK(ifp);

		EVENTHANDLER_INVOKE(ifnet_arrival_event, ifp);
		/* Announce the return of the interface. */
		rt_ifannouncemsg(ifp, IFAN_ARRIVAL);

		ifp->if_flags &= ~IFF_RENAMING;
		break;

#ifdef VIMAGE
	case SIOCSIFVNET:
		error = priv_check(td, PRIV_NET_SETIFVNET);
		if (error)
			return (error);
		error = if_vmove_loan(td, ifp, ifr->ifr_name, ifr->ifr_jid);
		break;
#endif

	case SIOCSIFMETRIC:
		error = priv_check(td, PRIV_NET_SETIFMETRIC);
		if (error)
			return (error);
		ifp->if_metric = ifr->ifr_metric;
		getmicrotime(&ifp->if_lastchange);
		break;

	case SIOCSIFPHYS:
		error = priv_check(td, PRIV_NET_SETIFPHYS);
		if (error)
			return (error);
		if (ifp->if_ioctl == NULL)
			return (EOPNOTSUPP);
		error = (*ifp->if_ioctl)(ifp, cmd, data);
		if (error == 0)
			getmicrotime(&ifp->if_lastchange);
		break;

	case SIOCSIFMTU:
	{
		u_long oldmtu = ifp->if_mtu;

		error = priv_check(td, PRIV_NET_SETIFMTU);
		if (error)
			return (error);
		if (ifr->ifr_mtu < IF_MINMTU || ifr->ifr_mtu > IF_MAXMTU)
			return (EINVAL);
		if (ifp->if_ioctl == NULL)
			return (EOPNOTSUPP);
		error = (*ifp->if_ioctl)(ifp, cmd, data);
		if (error == 0) {
			getmicrotime(&ifp->if_lastchange);
			rt_ifmsg(ifp);
		}
		/*
		 * If the link MTU changed, do network layer specific procedure.
		 */
		if (ifp->if_mtu != oldmtu) {
#ifdef INET6
			nd6_setmtu(ifp);
#endif
			rt_updatemtu(ifp);
		}
		break;
	}

	case SIOCADDMULTI:
	case SIOCDELMULTI:
		if (cmd == SIOCADDMULTI)
			error = priv_check(td, PRIV_NET_ADDMULTI);
		else
			error = priv_check(td, PRIV_NET_DELMULTI);
		if (error)
			return (error);

		/* Don't allow group membership on non-multicast interfaces. */
		if ((ifp->if_flags & IFF_MULTICAST) == 0)
			return (EOPNOTSUPP);

		/* Don't let users screw up protocols' entries. */
		if (ifr->ifr_addr.sa_family != AF_LINK)
			return (EINVAL);

		if (cmd == SIOCADDMULTI) {
			struct ifmultiaddr *ifma;

			/*
			 * Userland is only permitted to join groups once
			 * via the if_addmulti() KPI, because it cannot hold
			 * struct ifmultiaddr * between calls. It may also
			 * lose a race while we check if the membership
			 * already exists.
			 */
			IF_ADDR_RLOCK(ifp);
			ifma = if_findmulti(ifp, &ifr->ifr_addr);
			IF_ADDR_RUNLOCK(ifp);
			if (ifma != NULL)
				error = EADDRINUSE;
			else
				error = if_addmulti(ifp, &ifr->ifr_addr, &ifma);
		} else {
			error = if_delmulti(ifp, &ifr->ifr_addr);
		}
		if (error == 0)
			getmicrotime(&ifp->if_lastchange);
		break;

	case SIOCSIFPHYADDR:
	case SIOCDIFPHYADDR:
#ifdef INET6
	case SIOCSIFPHYADDR_IN6:
#endif
	case SIOCSIFMEDIA:
	case SIOCSIFGENERIC:
		error = priv_check(td, PRIV_NET_HWIOCTL);
		if (error)
			return (error);
		if (ifp->if_ioctl == NULL)
			return (EOPNOTSUPP);
		error = (*ifp->if_ioctl)(ifp, cmd, data);
		if (error == 0)
			getmicrotime(&ifp->if_lastchange);
		break;

	case SIOCGIFSTATUS:
	case SIOCGIFPSRCADDR:
	case SIOCGIFPDSTADDR:
	case SIOCGIFMEDIA:
	case SIOCGIFXMEDIA:
	case SIOCGIFGENERIC:
		if (ifp->if_ioctl == NULL)
			return (EOPNOTSUPP);
		error = (*ifp->if_ioctl)(ifp, cmd, data);
		break;

	case SIOCSIFLLADDR:
		error = priv_check(td, PRIV_NET_SETLLADDR);
		if (error)
			return (error);
		error = if_setlladdr(ifp,
		    ifr->ifr_addr.sa_data, ifr->ifr_addr.sa_len);
		break;

	case SIOCAIFGROUP:
	{
		struct ifgroupreq *ifgr = (struct ifgroupreq *)ifr;

		error = priv_check(td, PRIV_NET_ADDIFGROUP);
		if (error)
			return (error);
		if ((error = if_addgroup(ifp, ifgr->ifgr_group)))
			return (error);
		break;
	}

	case SIOCGIFGROUP:
		if ((error = if_getgroup((struct ifgroupreq *)ifr, ifp)))
			return (error);
		break;

	case SIOCDIFGROUP:
	{
		struct ifgroupreq *ifgr = (struct ifgroupreq *)ifr;

		error = priv_check(td, PRIV_NET_DELIFGROUP);
		if (error)
			return (error);
		if ((error = if_delgroup(ifp, ifgr->ifgr_group)))
			return (error);
		break;
	}

	default:
		error = ENOIOCTL;
		break;
	}
	return (error);
}

#ifdef COMPAT_FREEBSD32
struct ifconf32 {
	int32_t	ifc_len;
	union {
		uint32_t	ifcu_buf;
		uint32_t	ifcu_req;
	} ifc_ifcu;
};
#define	SIOCGIFCONF32	_IOWR('i', 36, struct ifconf32)
#endif

/*
 * Interface ioctls.
 */
int
ifioctl(struct socket *so, u_long cmd, caddr_t data, struct thread *td)
{
	struct ifnet *ifp;
	struct ifreq *ifr;
	int error;
	int oif_flags;
#ifdef VIMAGE
	int shutdown;
#endif

	CURVNET_SET(so->so_vnet);
#ifdef VIMAGE
	/* Make sure the VNET is stable. */
	shutdown = (so->so_vnet->vnet_state > SI_SUB_VNET &&
		 so->so_vnet->vnet_state < SI_SUB_VNET_DONE) ? 1 : 0;
	if (shutdown) {
		CURVNET_RESTORE();
		return (EBUSY);
	}
#endif


	switch (cmd) {
	case SIOCGIFCONF:
		error = ifconf(cmd, data);
		CURVNET_RESTORE();
		return (error);

#ifdef COMPAT_FREEBSD32
	case SIOCGIFCONF32:
		{
			struct ifconf32 *ifc32;
			struct ifconf ifc;

			ifc32 = (struct ifconf32 *)data;
			ifc.ifc_len = ifc32->ifc_len;
			ifc.ifc_buf = PTRIN(ifc32->ifc_buf);

			error = ifconf(SIOCGIFCONF, (void *)&ifc);
			CURVNET_RESTORE();
			if (error == 0)
				ifc32->ifc_len = ifc.ifc_len;
			return (error);
		}
#endif
	}
	ifr = (struct ifreq *)data;

	switch (cmd) {
#ifdef VIMAGE
	case SIOCSIFRVNET:
		error = priv_check(td, PRIV_NET_SETIFVNET);
		if (error == 0)
			error = if_vmove_reclaim(td, ifr->ifr_name,
			    ifr->ifr_jid);
		CURVNET_RESTORE();
		return (error);
#endif
	case SIOCIFCREATE:
	case SIOCIFCREATE2:
		error = priv_check(td, PRIV_NET_IFCREATE);
		if (error == 0)
			error = if_clone_create(ifr->ifr_name,
			    sizeof(ifr->ifr_name),
			    cmd == SIOCIFCREATE2 ? ifr->ifr_data : NULL);
		CURVNET_RESTORE();
		return (error);
	case SIOCIFDESTROY:
		error = priv_check(td, PRIV_NET_IFDESTROY);
		if (error == 0)
			error = if_clone_destroy(ifr->ifr_name);
		CURVNET_RESTORE();
		return (error);

	case SIOCIFGCLONERS:
		error = if_clone_list((struct if_clonereq *)data);
		CURVNET_RESTORE();
		return (error);
	case SIOCGIFGMEMB:
		error = if_getgroupmembers((struct ifgroupreq *)data);
		CURVNET_RESTORE();
		return (error);
#if defined(INET) || defined(INET6)
	case SIOCSVH:
	case SIOCGVH:
		if (carp_ioctl_p == NULL)
			error = EPROTONOSUPPORT;
		else
			error = (*carp_ioctl_p)(ifr, cmd, td);
		CURVNET_RESTORE();
		return (error);
#endif
	}

	ifp = ifunit_ref(ifr->ifr_name);
	if (ifp == NULL) {
		CURVNET_RESTORE();
		return (ENXIO);
	}

	error = ifhwioctl(cmd, ifp, data, td);
	if (error != ENOIOCTL) {
		if_rele(ifp);
		CURVNET_RESTORE();
		return (error);
	}

	oif_flags = ifp->if_flags;
	if (so->so_proto == NULL) {
		if_rele(ifp);
		CURVNET_RESTORE();
		return (EOPNOTSUPP);
	}

	/*
	 * Pass the request on to the socket control method, and if the
	 * latter returns EOPNOTSUPP, directly to the interface.
	 *
	 * Make an exception for the legacy SIOCSIF* requests.  Drivers
	 * trust SIOCSIFADDR et al to come from an already privileged
	 * layer, and do not perform any credentials checks or input
	 * validation.
	 */
	error = ((*so->so_proto->pr_usrreqs->pru_control)(so, cmd, data,
	    ifp, td));
	if (error == EOPNOTSUPP && ifp != NULL && ifp->if_ioctl != NULL &&
	    cmd != SIOCSIFADDR && cmd != SIOCSIFBRDADDR &&
	    cmd != SIOCSIFDSTADDR && cmd != SIOCSIFNETMASK)
		error = (*ifp->if_ioctl)(ifp, cmd, data);

	if ((oif_flags ^ ifp->if_flags) & IFF_UP) {
#ifdef INET6
		if (ifp->if_flags & IFF_UP)
			in6_if_up(ifp);
#endif
	}
	if_rele(ifp);
	CURVNET_RESTORE();
	return (error);
}

/*
 * The code common to handling reference counted flags,
 * e.g., in ifpromisc() and if_allmulti().
 * The "pflag" argument can specify a permanent mode flag to check,
 * such as IFF_PPROMISC for promiscuous mode; should be 0 if none.
 *
 * Only to be used on stack-owned flags, not driver-owned flags.
 */
static int
if_setflag(struct ifnet *ifp, int flag, int pflag, int *refcount, int onswitch)
{
	struct ifreq ifr;
	int error;
	int oldflags, oldcount;

	/* Sanity checks to catch programming errors */
	KASSERT((flag & (IFF_DRV_OACTIVE|IFF_DRV_RUNNING)) == 0,
	    ("%s: setting driver-owned flag %d", __func__, flag));

	if (onswitch)
		KASSERT(*refcount >= 0,
		    ("%s: increment negative refcount %d for flag %d",
		    __func__, *refcount, flag));
	else
		KASSERT(*refcount > 0,
		    ("%s: decrement non-positive refcount %d for flag %d",
		    __func__, *refcount, flag));

	/* In case this mode is permanent, just touch refcount */
	if (ifp->if_flags & pflag) {
		*refcount += onswitch ? 1 : -1;
		return (0);
	}

	/* Save ifnet parameters for if_ioctl() may fail */
	oldcount = *refcount;
	oldflags = ifp->if_flags;
	
	/*
	 * See if we aren't the only and touching refcount is enough.
	 * Actually toggle interface flag if we are the first or last.
	 */
	if (onswitch) {
		if ((*refcount)++)
			return (0);
		ifp->if_flags |= flag;
	} else {
		if (--(*refcount))
			return (0);
		ifp->if_flags &= ~flag;
	}

	/* Call down the driver since we've changed interface flags */
	if (ifp->if_ioctl == NULL) {
		error = EOPNOTSUPP;
		goto recover;
	}
	ifr.ifr_flags = ifp->if_flags & 0xffff;
	ifr.ifr_flagshigh = ifp->if_flags >> 16;
	error = (*ifp->if_ioctl)(ifp, SIOCSIFFLAGS, (caddr_t)&ifr);
	if (error)
		goto recover;
	/* Notify userland that interface flags have changed */
	rt_ifmsg(ifp);
	return (0);

recover:
	/* Recover after driver error */
	*refcount = oldcount;
	ifp->if_flags = oldflags;
	return (error);
}

/*
 * Set/clear promiscuous mode on interface ifp based on the truth value
 * of pswitch.  The calls are reference counted so that only the first
 * "on" request actually has an effect, as does the final "off" request.
 * Results are undefined if the "off" and "on" requests are not matched.
 */
int
ifpromisc(struct ifnet *ifp, int pswitch)
{
	int error;
	int oldflags = ifp->if_flags;

	error = if_setflag(ifp, IFF_PROMISC, IFF_PPROMISC,
			   &ifp->if_pcount, pswitch);
	/* If promiscuous mode status has changed, log a message */
	if (error == 0 && ((ifp->if_flags ^ oldflags) & IFF_PROMISC) &&
            log_promisc_mode_change)
		log(LOG_INFO, "%s: promiscuous mode %s\n",
		    ifp->if_xname,
		    (ifp->if_flags & IFF_PROMISC) ? "enabled" : "disabled");
	return (error);
}

/*
 * Return interface configuration
 * of system.  List may be used
 * in later ioctl's (above) to get
 * other information.
 */
/*ARGSUSED*/
static int
ifconf(u_long cmd, caddr_t data)
{
	struct ifconf *ifc = (struct ifconf *)data;
	struct ifnet *ifp;
	struct ifaddr *ifa;
	struct ifreq ifr;
	struct sbuf *sb;
	int error, full = 0, valid_len, max_len;

	/* Limit initial buffer size to MAXPHYS to avoid DoS from userspace. */
	max_len = MAXPHYS - 1;

	/* Prevent hostile input from being able to crash the system */
	if (ifc->ifc_len <= 0)
		return (EINVAL);

again:
	if (ifc->ifc_len <= max_len) {
		max_len = ifc->ifc_len;
		full = 1;
	}
	sb = sbuf_new(NULL, NULL, max_len + 1, SBUF_FIXEDLEN);
	max_len = 0;
	valid_len = 0;

	IFNET_RLOCK();
	TAILQ_FOREACH(ifp, &V_ifnet, if_link) {
		int addrs;

		/*
		 * Zero the ifr_name buffer to make sure we don't
		 * disclose the contents of the stack.
		 */
		memset(ifr.ifr_name, 0, sizeof(ifr.ifr_name));

		if (strlcpy(ifr.ifr_name, ifp->if_xname, sizeof(ifr.ifr_name))
		    >= sizeof(ifr.ifr_name)) {
			sbuf_delete(sb);
			IFNET_RUNLOCK();
			return (ENAMETOOLONG);
		}

		addrs = 0;
		IF_ADDR_RLOCK(ifp);
		TAILQ_FOREACH(ifa, &ifp->if_addrhead, ifa_link) {
			struct sockaddr *sa = ifa->ifa_addr;

			if (prison_if(curthread->td_ucred, sa) != 0)
				continue;
			addrs++;
			if (sa->sa_len <= sizeof(*sa)) {
				ifr.ifr_addr = *sa;
				sbuf_bcat(sb, &ifr, sizeof(ifr));
				max_len += sizeof(ifr);
			} else {
				sbuf_bcat(sb, &ifr,
				    offsetof(struct ifreq, ifr_addr));
				max_len += offsetof(struct ifreq, ifr_addr);
				sbuf_bcat(sb, sa, sa->sa_len);
				max_len += sa->sa_len;
			}

			if (sbuf_error(sb) == 0)
				valid_len = sbuf_len(sb);
		}
		IF_ADDR_RUNLOCK(ifp);
		if (addrs == 0) {
			bzero((caddr_t)&ifr.ifr_addr, sizeof(ifr.ifr_addr));
			sbuf_bcat(sb, &ifr, sizeof(ifr));
			max_len += sizeof(ifr);

			if (sbuf_error(sb) == 0)
				valid_len = sbuf_len(sb);
		}
	}
	IFNET_RUNLOCK();

	/*
	 * If we didn't allocate enough space (uncommon), try again.  If
	 * we have already allocated as much space as we are allowed,
	 * return what we've got.
	 */
	if (valid_len != max_len && !full) {
		sbuf_delete(sb);
		goto again;
	}

	ifc->ifc_len = valid_len;
	sbuf_finish(sb);
	error = copyout(sbuf_data(sb), ifc->ifc_req, ifc->ifc_len);
	sbuf_delete(sb);
	return (error);
}

/*
 * Just like ifpromisc(), but for all-multicast-reception mode.
 */
int
if_allmulti(struct ifnet *ifp, int onswitch)
{

	return (if_setflag(ifp, IFF_ALLMULTI, 0, &ifp->if_amcount, onswitch));
}

struct ifmultiaddr *
if_findmulti(struct ifnet *ifp, const struct sockaddr *sa)
{
	struct ifmultiaddr *ifma;

	IF_ADDR_LOCK_ASSERT(ifp);

	TAILQ_FOREACH(ifma, &ifp->if_multiaddrs, ifma_link) {
		if (sa->sa_family == AF_LINK) {
			if (sa_dl_equal(ifma->ifma_addr, sa))
				break;
		} else {
			if (sa_equal(ifma->ifma_addr, sa))
				break;
		}
	}

	return ifma;
}

/*
 * Allocate a new ifmultiaddr and initialize based on passed arguments.  We
 * make copies of passed sockaddrs.  The ifmultiaddr will not be added to
 * the ifnet multicast address list here, so the caller must do that and
 * other setup work (such as notifying the device driver).  The reference
 * count is initialized to 1.
 */
static struct ifmultiaddr *
if_allocmulti(struct ifnet *ifp, struct sockaddr *sa, struct sockaddr *llsa,
    int mflags)
{
	struct ifmultiaddr *ifma;
	struct sockaddr *dupsa;

	ifma = malloc(sizeof *ifma, M_IFMADDR, mflags |
	    M_ZERO);
	if (ifma == NULL)
		return (NULL);

	dupsa = malloc(sa->sa_len, M_IFMADDR, mflags);
	if (dupsa == NULL) {
		free(ifma, M_IFMADDR);
		return (NULL);
	}
	bcopy(sa, dupsa, sa->sa_len);
	ifma->ifma_addr = dupsa;

	ifma->ifma_ifp = ifp;
	ifma->ifma_refcount = 1;
	ifma->ifma_protospec = NULL;

	if (llsa == NULL) {
		ifma->ifma_lladdr = NULL;
		return (ifma);
	}

	dupsa = malloc(llsa->sa_len, M_IFMADDR, mflags);
	if (dupsa == NULL) {
		free(ifma->ifma_addr, M_IFMADDR);
		free(ifma, M_IFMADDR);
		return (NULL);
	}
	bcopy(llsa, dupsa, llsa->sa_len);
	ifma->ifma_lladdr = dupsa;

	return (ifma);
}

/*
 * if_freemulti: free ifmultiaddr structure and possibly attached related
 * addresses.  The caller is responsible for implementing reference
 * counting, notifying the driver, handling routing messages, and releasing
 * any dependent link layer state.
 */
static void
if_freemulti(struct ifmultiaddr *ifma)
{

	KASSERT(ifma->ifma_refcount == 0, ("if_freemulti: refcount %d",
	    ifma->ifma_refcount));

	if (ifma->ifma_lladdr != NULL)
		free(ifma->ifma_lladdr, M_IFMADDR);
	free(ifma->ifma_addr, M_IFMADDR);
	free(ifma, M_IFMADDR);
}

/*
 * Register an additional multicast address with a network interface.
 *
 * - If the address is already present, bump the reference count on the
 *   address and return.
 * - If the address is not link-layer, look up a link layer address.
 * - Allocate address structures for one or both addresses, and attach to the
 *   multicast address list on the interface.  If automatically adding a link
 *   layer address, the protocol address will own a reference to the link
 *   layer address, to be freed when it is freed.
 * - Notify the network device driver of an addition to the multicast address
 *   list.
 *
 * 'sa' points to caller-owned memory with the desired multicast address.
 *
 * 'retifma' will be used to return a pointer to the resulting multicast
 * address reference, if desired.
 */
int
if_addmulti(struct ifnet *ifp, struct sockaddr *sa,
    struct ifmultiaddr **retifma)
{
	struct ifmultiaddr *ifma, *ll_ifma;
	struct sockaddr *llsa;
	struct sockaddr_dl sdl;
	int error;

	/*
	 * If the address is already present, return a new reference to it;
	 * otherwise, allocate storage and set up a new address.
	 */
	IF_ADDR_WLOCK(ifp);
	ifma = if_findmulti(ifp, sa);
	if (ifma != NULL) {
		ifma->ifma_refcount++;
		if (retifma != NULL)
			*retifma = ifma;
		IF_ADDR_WUNLOCK(ifp);
		return (0);
	}

	/*
	 * The address isn't already present; resolve the protocol address
	 * into a link layer address, and then look that up, bump its
	 * refcount or allocate an ifma for that also.
	 * Most link layer resolving functions returns address data which
	 * fits inside default sockaddr_dl structure. However callback
	 * can allocate another sockaddr structure, in that case we need to
	 * free it later.
	 */
	llsa = NULL;
	ll_ifma = NULL;
	if (ifp->if_resolvemulti != NULL) {
		/* Provide called function with buffer size information */
		sdl.sdl_len = sizeof(sdl);
		llsa = (struct sockaddr *)&sdl;
		error = ifp->if_resolvemulti(ifp, &llsa, sa);
		if (error)
			goto unlock_out;
	}

	/*
	 * Allocate the new address.  Don't hook it up yet, as we may also
	 * need to allocate a link layer multicast address.
	 */
	ifma = if_allocmulti(ifp, sa, llsa, M_NOWAIT);
	if (ifma == NULL) {
		error = ENOMEM;
		goto free_llsa_out;
	}

	/*
	 * If a link layer address is found, we'll need to see if it's
	 * already present in the address list, or allocate is as well.
	 * When this block finishes, the link layer address will be on the
	 * list.
	 */
	if (llsa != NULL) {
		ll_ifma = if_findmulti(ifp, llsa);
		if (ll_ifma == NULL) {
			ll_ifma = if_allocmulti(ifp, llsa, NULL, M_NOWAIT);
			if (ll_ifma == NULL) {
				--ifma->ifma_refcount;
				if_freemulti(ifma);
				error = ENOMEM;
				goto free_llsa_out;
			}
			TAILQ_INSERT_HEAD(&ifp->if_multiaddrs, ll_ifma,
			    ifma_link);
		} else
			ll_ifma->ifma_refcount++;
		ifma->ifma_llifma = ll_ifma;
	}

	/*
	 * We now have a new multicast address, ifma, and possibly a new or
	 * referenced link layer address.  Add the primary address to the
	 * ifnet address list.
	 */
	TAILQ_INSERT_HEAD(&ifp->if_multiaddrs, ifma, ifma_link);

	if (retifma != NULL)
		*retifma = ifma;

	/*
	 * Must generate the message while holding the lock so that 'ifma'
	 * pointer is still valid.
	 */
	rt_newmaddrmsg(RTM_NEWMADDR, ifma);
	IF_ADDR_WUNLOCK(ifp);

	/*
	 * We are certain we have added something, so call down to the
	 * interface to let them know about it.
	 */
	if (ifp->if_ioctl != NULL) {
		(void) (*ifp->if_ioctl)(ifp, SIOCADDMULTI, 0);
	}

	if ((llsa != NULL) && (llsa != (struct sockaddr *)&sdl))
		link_free_sdl(llsa);

	return (0);

free_llsa_out:
	if ((llsa != NULL) && (llsa != (struct sockaddr *)&sdl))
		link_free_sdl(llsa);

unlock_out:
	IF_ADDR_WUNLOCK(ifp);
	return (error);
}

/*
 * Delete a multicast group membership by network-layer group address.
 *
 * Returns ENOENT if the entry could not be found. If ifp no longer
 * exists, results are undefined. This entry point should only be used
 * from subsystems which do appropriate locking to hold ifp for the
 * duration of the call.
 * Network-layer protocol domains must use if_delmulti_ifma().
 */
int
if_delmulti(struct ifnet *ifp, struct sockaddr *sa)
{
	struct ifmultiaddr *ifma;
	int lastref;
#ifdef INVARIANTS
	struct ifnet *oifp;

	IFNET_RLOCK_NOSLEEP();
	TAILQ_FOREACH(oifp, &V_ifnet, if_link)
		if (ifp == oifp)
			break;
	if (ifp != oifp)
		ifp = NULL;
	IFNET_RUNLOCK_NOSLEEP();

	KASSERT(ifp != NULL, ("%s: ifnet went away", __func__));
#endif
	if (ifp == NULL)
		return (ENOENT);

	IF_ADDR_WLOCK(ifp);
	lastref = 0;
	ifma = if_findmulti(ifp, sa);
	if (ifma != NULL)
		lastref = if_delmulti_locked(ifp, ifma, 0);
	IF_ADDR_WUNLOCK(ifp);

	if (ifma == NULL)
		return (ENOENT);

	if (lastref && ifp->if_ioctl != NULL) {
		(void)(*ifp->if_ioctl)(ifp, SIOCDELMULTI, 0);
	}

	return (0);
}

/*
 * Delete all multicast group membership for an interface.
 * Should be used to quickly flush all multicast filters.
 */
void
if_delallmulti(struct ifnet *ifp)
{
	struct ifmultiaddr *ifma;
	struct ifmultiaddr *next;

	IF_ADDR_WLOCK(ifp);
	TAILQ_FOREACH_SAFE(ifma, &ifp->if_multiaddrs, ifma_link, next)
		if_delmulti_locked(ifp, ifma, 0);
	IF_ADDR_WUNLOCK(ifp);
}

/*
 * Delete a multicast group membership by group membership pointer.
 * Network-layer protocol domains must use this routine.
 *
 * It is safe to call this routine if the ifp disappeared.
 */
void
if_delmulti_ifma(struct ifmultiaddr *ifma)
{
	struct ifnet *ifp;
	int lastref;

	ifp = ifma->ifma_ifp;
#ifdef DIAGNOSTIC
	if (ifp == NULL) {
		printf("%s: ifma_ifp seems to be detached\n", __func__);
	} else {
		struct ifnet *oifp;

		IFNET_RLOCK_NOSLEEP();
		TAILQ_FOREACH(oifp, &V_ifnet, if_link)
			if (ifp == oifp)
				break;
		if (ifp != oifp) {
			printf("%s: ifnet %p disappeared\n", __func__, ifp);
			ifp = NULL;
		}
		IFNET_RUNLOCK_NOSLEEP();
	}
#endif
	/*
	 * If and only if the ifnet instance exists: Acquire the address lock.
	 */
	if (ifp != NULL)
		IF_ADDR_WLOCK(ifp);

	lastref = if_delmulti_locked(ifp, ifma, 0);

	if (ifp != NULL) {
		/*
		 * If and only if the ifnet instance exists:
		 *  Release the address lock.
		 *  If the group was left: update the hardware hash filter.
		 */
		IF_ADDR_WUNLOCK(ifp);
		if (lastref && ifp->if_ioctl != NULL) {
			(void)(*ifp->if_ioctl)(ifp, SIOCDELMULTI, 0);
		}
	}
}

/*
 * Perform deletion of network-layer and/or link-layer multicast address.
 *
 * Return 0 if the reference count was decremented.
 * Return 1 if the final reference was released, indicating that the
 * hardware hash filter should be reprogrammed.
 */
static int
if_delmulti_locked(struct ifnet *ifp, struct ifmultiaddr *ifma, int detaching)
{
	struct ifmultiaddr *ll_ifma;

	if (ifp != NULL && ifma->ifma_ifp != NULL) {
		KASSERT(ifma->ifma_ifp == ifp,
		    ("%s: inconsistent ifp %p", __func__, ifp));
		IF_ADDR_WLOCK_ASSERT(ifp);
	}

	ifp = ifma->ifma_ifp;

	/*
	 * If the ifnet is detaching, null out references to ifnet,
	 * so that upper protocol layers will notice, and not attempt
	 * to obtain locks for an ifnet which no longer exists. The
	 * routing socket announcement must happen before the ifnet
	 * instance is detached from the system.
	 */
	if (detaching) {
#ifdef DIAGNOSTIC
		printf("%s: detaching ifnet instance %p\n", __func__, ifp);
#endif
		/*
		 * ifp may already be nulled out if we are being reentered
		 * to delete the ll_ifma.
		 */
		if (ifp != NULL) {
			rt_newmaddrmsg(RTM_DELMADDR, ifma);
			ifma->ifma_ifp = NULL;
		}
	}

	if (--ifma->ifma_refcount > 0)
		return 0;

	/*
	 * If this ifma is a network-layer ifma, a link-layer ifma may
	 * have been associated with it. Release it first if so.
	 */
	ll_ifma = ifma->ifma_llifma;
	if (ll_ifma != NULL) {
		KASSERT(ifma->ifma_lladdr != NULL,
		    ("%s: llifma w/o lladdr", __func__));
		if (detaching)
			ll_ifma->ifma_ifp = NULL;	/* XXX */
		if (--ll_ifma->ifma_refcount == 0) {
			if (ifp != NULL) {
				TAILQ_REMOVE(&ifp->if_multiaddrs, ll_ifma,
				    ifma_link);
			}
			if_freemulti(ll_ifma);
		}
	}

	if (ifp != NULL)
		TAILQ_REMOVE(&ifp->if_multiaddrs, ifma, ifma_link);

	if_freemulti(ifma);

	/*
	 * The last reference to this instance of struct ifmultiaddr
	 * was released; the hardware should be notified of this change.
	 */
	return 1;
}

/*
 * Set the link layer address on an interface.
 *
 * At this time we only support certain types of interfaces,
 * and we don't allow the length of the address to change.
 *
 * Set noinline to be dtrace-friendly
 */
__noinline int
if_setlladdr(struct ifnet *ifp, const u_char *lladdr, int len)
{
	struct sockaddr_dl *sdl;
	struct ifaddr *ifa;
	struct ifreq ifr;

	IF_ADDR_RLOCK(ifp);
	ifa = ifp->if_addr;
	if (ifa == NULL) {
		IF_ADDR_RUNLOCK(ifp);
		return (EINVAL);
	}
	ifa_ref(ifa);
	IF_ADDR_RUNLOCK(ifp);
	sdl = (struct sockaddr_dl *)ifa->ifa_addr;
	if (sdl == NULL) {
		ifa_free(ifa);
		return (EINVAL);
	}
	if (len != sdl->sdl_alen) {	/* don't allow length to change */
		ifa_free(ifa);
		return (EINVAL);
	}
	switch (ifp->if_type) {
	case IFT_ETHER:
	case IFT_FDDI:
	case IFT_XETHER:
	case IFT_ISO88025:
	case IFT_L2VLAN:
	case IFT_BRIDGE:
	case IFT_ARCNET:
	case IFT_IEEE8023ADLAG:
	case IFT_IEEE80211:
		bcopy(lladdr, LLADDR(sdl), len);
		ifa_free(ifa);
		break;
	default:
		ifa_free(ifa);
		return (ENODEV);
	}

	/*
	 * If the interface is already up, we need
	 * to re-init it in order to reprogram its
	 * address filter.
	 */
	if ((ifp->if_flags & IFF_UP) != 0) {
		if (ifp->if_ioctl) {
			ifp->if_flags &= ~IFF_UP;
			ifr.ifr_flags = ifp->if_flags & 0xffff;
			ifr.ifr_flagshigh = ifp->if_flags >> 16;
			(*ifp->if_ioctl)(ifp, SIOCSIFFLAGS, (caddr_t)&ifr);
			ifp->if_flags |= IFF_UP;
			ifr.ifr_flags = ifp->if_flags & 0xffff;
			ifr.ifr_flagshigh = ifp->if_flags >> 16;
			(*ifp->if_ioctl)(ifp, SIOCSIFFLAGS, (caddr_t)&ifr);
		}
	}
	EVENTHANDLER_INVOKE(iflladdr_event, ifp);
	return (0);
}

/*
 * Compat function for handling basic encapsulation requests.
 * Not converted stacks (FDDI, IB, ..) supports traditional
 * output model: ARP (and other similar L2 protocols) are handled
 * inside output routine, arpresolve/nd6_resolve() returns MAC
 * address instead of full prepend.
 *
 * This function creates calculated header==MAC for IPv4/IPv6 and
 * returns EAFNOSUPPORT (which is then handled in ARP code) for other
 * address families.
 */
static int
if_requestencap_default(struct ifnet *ifp, struct if_encap_req *req)
{

	if (req->rtype != IFENCAP_LL)
		return (EOPNOTSUPP);

	if (req->bufsize < req->lladdr_len)
		return (ENOMEM);

	switch (req->family) {
	case AF_INET:
	case AF_INET6:
		break;
	default:
		return (EAFNOSUPPORT);
	}

	/* Copy lladdr to storage as is */
	memmove(req->buf, req->lladdr, req->lladdr_len);
	req->bufsize = req->lladdr_len;
	req->lladdr_off = 0;

	return (0);
}

/*
 * The name argument must be a pointer to storage which will last as
 * long as the interface does.  For physical devices, the result of
 * device_get_name(dev) is a good choice and for pseudo-devices a
 * static string works well.
 */
void
if_initname(struct ifnet *ifp, const char *name, int unit)
{
	ifp->if_dname = name;
	ifp->if_dunit = unit;
	if (unit != IF_DUNIT_NONE)
		snprintf(ifp->if_xname, IFNAMSIZ, "%s%d", name, unit);
	else
		strlcpy(ifp->if_xname, name, IFNAMSIZ);
}

int
if_printf(struct ifnet *ifp, const char * fmt, ...)
{
	va_list ap;
	int retval;

	retval = printf("%s: ", ifp->if_xname);
	va_start(ap, fmt);
	retval += vprintf(fmt, ap);
	va_end(ap);
	return (retval);
}

void
if_start(struct ifnet *ifp)
{

	(*(ifp)->if_start)(ifp);
}

/*
 * Backwards compatibility interface for drivers 
 * that have not implemented it
 */
static int
if_transmit(struct ifnet *ifp, struct mbuf *m)
{
	int error;

	IFQ_HANDOFF(ifp, m, error);
	return (error);
}

static void
if_input_default(struct ifnet *ifp __unused, struct mbuf *m)
{

	m_freem(m);
}

int
if_handoff(struct ifqueue *ifq, struct mbuf *m, struct ifnet *ifp, int adjust)
{
	int active = 0;

	IF_LOCK(ifq);
	if (_IF_QFULL(ifq)) {
		IF_UNLOCK(ifq);
		if_inc_counter(ifp, IFCOUNTER_OQDROPS, 1);
		m_freem(m);
		return (0);
	}
	if (ifp != NULL) {
		if_inc_counter(ifp, IFCOUNTER_OBYTES, m->m_pkthdr.len + adjust);
		if (m->m_flags & (M_BCAST|M_MCAST))
			if_inc_counter(ifp, IFCOUNTER_OMCASTS, 1);
		active = ifp->if_drv_flags & IFF_DRV_OACTIVE;
	}
	_IF_ENQUEUE(ifq, m);
	IF_UNLOCK(ifq);
	if (ifp != NULL && !active)
		(*(ifp)->if_start)(ifp);
	return (1);
}

void
if_register_com_alloc(u_char type,
    if_com_alloc_t *a, if_com_free_t *f)
{
	
	KASSERT(if_com_alloc[type] == NULL,
	    ("if_register_com_alloc: %d already registered", type));
	KASSERT(if_com_free[type] == NULL,
	    ("if_register_com_alloc: %d free already registered", type));

	if_com_alloc[type] = a;
	if_com_free[type] = f;
}

void
if_deregister_com_alloc(u_char type)
{
	
	KASSERT(if_com_alloc[type] != NULL,
	    ("if_deregister_com_alloc: %d not registered", type));
	KASSERT(if_com_free[type] != NULL,
	    ("if_deregister_com_alloc: %d free not registered", type));
	if_com_alloc[type] = NULL;
	if_com_free[type] = NULL;
}

/* API for driver access to network stack owned ifnet.*/
uint64_t
if_setbaudrate(struct ifnet *ifp, uint64_t baudrate)
{
	uint64_t oldbrate;

	oldbrate = ifp->if_baudrate;
	ifp->if_baudrate = baudrate;
	return (oldbrate);
}

uint64_t
if_getbaudrate(if_t ifp)
{

	return (((struct ifnet *)ifp)->if_baudrate);
}

int
if_setcapabilities(if_t ifp, int capabilities)
{
	((struct ifnet *)ifp)->if_capabilities = capabilities;
	return (0);
}

int
if_setcapabilitiesbit(if_t ifp, int setbit, int clearbit)
{
	((struct ifnet *)ifp)->if_capabilities |= setbit;
	((struct ifnet *)ifp)->if_capabilities &= ~clearbit;

	return (0);
}

int
if_getcapabilities(if_t ifp)
{
	return ((struct ifnet *)ifp)->if_capabilities;
}

int 
if_setcapenable(if_t ifp, int capabilities)
{
	((struct ifnet *)ifp)->if_capenable = capabilities;
	return (0);
}

int 
if_setcapenablebit(if_t ifp, int setcap, int clearcap)
{
	if(setcap) 
		((struct ifnet *)ifp)->if_capenable |= setcap;
	if(clearcap)
		((struct ifnet *)ifp)->if_capenable &= ~clearcap;

	return (0);
}

const char *
if_getdname(if_t ifp)
{
	return ((struct ifnet *)ifp)->if_dname;
}

int 
if_togglecapenable(if_t ifp, int togglecap)
{
	((struct ifnet *)ifp)->if_capenable ^= togglecap;
	return (0);
}

int
if_getcapenable(if_t ifp)
{
	return ((struct ifnet *)ifp)->if_capenable;
}

/*
 * This is largely undesirable because it ties ifnet to a device, but does
 * provide flexiblity for an embedded product vendor. Should be used with
 * the understanding that it violates the interface boundaries, and should be
 * a last resort only.
 */
int
if_setdev(if_t ifp, void *dev)
{
	return (0);
}

int
if_setdrvflagbits(if_t ifp, int set_flags, int clear_flags)
{
	((struct ifnet *)ifp)->if_drv_flags |= set_flags;
	((struct ifnet *)ifp)->if_drv_flags &= ~clear_flags;

	return (0);
}

int
if_getdrvflags(if_t ifp)
{
	return ((struct ifnet *)ifp)->if_drv_flags;
}
 
int
if_setdrvflags(if_t ifp, int flags)
{
	((struct ifnet *)ifp)->if_drv_flags = flags;
	return (0);
}


int
if_setflags(if_t ifp, int flags)
{
	((struct ifnet *)ifp)->if_flags = flags;
	return (0);
}

int
if_setflagbits(if_t ifp, int set, int clear)
{
	((struct ifnet *)ifp)->if_flags |= set;
	((struct ifnet *)ifp)->if_flags &= ~clear;

	return (0);
}

int
if_getflags(if_t ifp)
{
	return ((struct ifnet *)ifp)->if_flags;
}

int
if_clearhwassist(if_t ifp)
{
	((struct ifnet *)ifp)->if_hwassist = 0;
	return (0);
}

int
if_sethwassistbits(if_t ifp, int toset, int toclear)
{
	((struct ifnet *)ifp)->if_hwassist |= toset;
	((struct ifnet *)ifp)->if_hwassist &= ~toclear;

	return (0);
}

int
if_sethwassist(if_t ifp, int hwassist_bit)
{
	((struct ifnet *)ifp)->if_hwassist = hwassist_bit;
	return (0);
}

int
if_gethwassist(if_t ifp)
{
	return ((struct ifnet *)ifp)->if_hwassist;
}

int
if_setmtu(if_t ifp, int mtu)
{
	((struct ifnet *)ifp)->if_mtu = mtu;
	return (0);
}

int
if_getmtu(if_t ifp)
{
	return ((struct ifnet *)ifp)->if_mtu;
}

int
if_getmtu_family(if_t ifp, int family)
{
	struct domain *dp;

	for (dp = domains; dp; dp = dp->dom_next) {
		if (dp->dom_family == family && dp->dom_ifmtu != NULL)
			return (dp->dom_ifmtu((struct ifnet *)ifp));
	}

	return (((struct ifnet *)ifp)->if_mtu);
}

int
if_setsoftc(if_t ifp, void *softc)
{
	((struct ifnet *)ifp)->if_softc = softc;
	return (0);
}

void *
if_getsoftc(if_t ifp)
{
	return ((struct ifnet *)ifp)->if_softc;
}

void 
if_setrcvif(struct mbuf *m, if_t ifp)
{
	m->m_pkthdr.rcvif = (struct ifnet *)ifp;
}

void 
if_setvtag(struct mbuf *m, uint16_t tag)
{
	m->m_pkthdr.ether_vtag = tag;	
}

uint16_t
if_getvtag(struct mbuf *m)
{

	return (m->m_pkthdr.ether_vtag);
}

int
if_sendq_empty(if_t ifp)
{
	return IFQ_DRV_IS_EMPTY(&((struct ifnet *)ifp)->if_snd);
}

struct ifaddr *
if_getifaddr(if_t ifp)
{
	return ((struct ifnet *)ifp)->if_addr;
}

int
if_getamcount(if_t ifp)
{
	return ((struct ifnet *)ifp)->if_amcount;
}


int
if_setsendqready(if_t ifp)
{
	IFQ_SET_READY(&((struct ifnet *)ifp)->if_snd);
	return (0);
}

int
if_setsendqlen(if_t ifp, int tx_desc_count)
{
	IFQ_SET_MAXLEN(&((struct ifnet *)ifp)->if_snd, tx_desc_count);
	((struct ifnet *)ifp)->if_snd.ifq_drv_maxlen = tx_desc_count;

	return (0);
}

int
if_vlantrunkinuse(if_t ifp)
{
	return ((struct ifnet *)ifp)->if_vlantrunk != NULL?1:0;
}

int
if_input(if_t ifp, struct mbuf* sendmp)
{
	(*((struct ifnet *)ifp)->if_input)((struct ifnet *)ifp, sendmp);
	return (0);

}

/* XXX */
#ifndef ETH_ADDR_LEN
#define ETH_ADDR_LEN 6
#endif

int 
if_setupmultiaddr(if_t ifp, void *mta, int *cnt, int max)
{
	struct ifmultiaddr *ifma;
	uint8_t *lmta = (uint8_t *)mta;
	int mcnt = 0;

	TAILQ_FOREACH(ifma, &((struct ifnet *)ifp)->if_multiaddrs, ifma_link) {
		if (ifma->ifma_addr->sa_family != AF_LINK)
			continue;

		if (mcnt == max)
			break;

		bcopy(LLADDR((struct sockaddr_dl *)ifma->ifma_addr),
		    &lmta[mcnt * ETH_ADDR_LEN], ETH_ADDR_LEN);
		mcnt++;
	}
	*cnt = mcnt;

	return (0);
}

int
if_multiaddr_array(if_t ifp, void *mta, int *cnt, int max)
{
	int error;

	if_maddr_rlock(ifp);
	error = if_setupmultiaddr(ifp, mta, cnt, max);
	if_maddr_runlock(ifp);
	return (error);
}

int
if_multiaddr_count(if_t ifp, int max)
{
	struct ifmultiaddr *ifma;
	int count;

	count = 0;
	if_maddr_rlock(ifp);
	TAILQ_FOREACH(ifma, &((struct ifnet *)ifp)->if_multiaddrs, ifma_link) {
		if (ifma->ifma_addr->sa_family != AF_LINK)
			continue;
		count++;
		if (count == max)
			break;
	}
	if_maddr_runlock(ifp);
	return (count);
}

int
if_multi_apply(struct ifnet *ifp, int (*filter)(void *, struct ifmultiaddr *, int), void *arg)
{
	struct ifmultiaddr *ifma;
	int cnt = 0;

	if_maddr_rlock(ifp);
	TAILQ_FOREACH(ifma, &ifp->if_multiaddrs, ifma_link)
		cnt += filter(arg, ifma, cnt);
	if_maddr_runlock(ifp);
	return (cnt);
}

struct mbuf *
if_dequeue(if_t ifp)
{
	struct mbuf *m;
	IFQ_DRV_DEQUEUE(&((struct ifnet *)ifp)->if_snd, m);

	return (m);
}

int
if_sendq_prepend(if_t ifp, struct mbuf *m)
{
	IFQ_DRV_PREPEND(&((struct ifnet *)ifp)->if_snd, m);
	return (0);
}

int
if_setifheaderlen(if_t ifp, int len)
{
	((struct ifnet *)ifp)->if_hdrlen = len;
	return (0);
}

caddr_t
if_getlladdr(if_t ifp)
{
	return (IF_LLADDR((struct ifnet *)ifp));
}

void *
if_gethandle(u_char type)
{
	return (if_alloc(type));
}

void
if_bpfmtap(if_t ifh, struct mbuf *m)
{
	struct ifnet *ifp = (struct ifnet *)ifh;

	BPF_MTAP(ifp, m);
}

void
if_etherbpfmtap(if_t ifh, struct mbuf *m)
{
	struct ifnet *ifp = (struct ifnet *)ifh;

	ETHER_BPF_MTAP(ifp, m);
}

void
if_vlancap(if_t ifh)
{
	struct ifnet *ifp = (struct ifnet *)ifh;
	VLAN_CAPABILITIES(ifp);
}

void
if_setinitfn(if_t ifp, void (*init_fn)(void *))
{
	((struct ifnet *)ifp)->if_init = init_fn;
}

void
if_setioctlfn(if_t ifp, int (*ioctl_fn)(if_t, u_long, caddr_t))
{
	((struct ifnet *)ifp)->if_ioctl = (void *)ioctl_fn;
}

void
if_setstartfn(if_t ifp, void (*start_fn)(if_t))
{
	((struct ifnet *)ifp)->if_start = (void *)start_fn;
}

void
if_settransmitfn(if_t ifp, if_transmit_fn_t start_fn)
{
	((struct ifnet *)ifp)->if_transmit = start_fn;
}

void if_setqflushfn(if_t ifp, if_qflush_fn_t flush_fn)
{
	((struct ifnet *)ifp)->if_qflush = flush_fn;
	
}

void
if_setgetcounterfn(if_t ifp, if_get_counter_t fn)
{

	ifp->if_get_counter = fn;
}

/* Revisit these - These are inline functions originally. */
int
drbr_inuse_drv(if_t ifh, struct buf_ring *br)
{
	return drbr_inuse(ifh, br);
}

struct mbuf*
drbr_dequeue_drv(if_t ifh, struct buf_ring *br)
{
	return drbr_dequeue(ifh, br);
}

int
drbr_needs_enqueue_drv(if_t ifh, struct buf_ring *br)
{
	return drbr_needs_enqueue(ifh, br);
}

int
drbr_enqueue_drv(if_t ifh, struct buf_ring *br, struct mbuf *m)
{
	return drbr_enqueue(ifh, br, m);

}<|MERGE_RESOLUTION|>--- conflicted
+++ resolved
@@ -407,11 +407,7 @@
 			if_vmove(ifp, ifp->if_home_vnet);
 	}
 }
-<<<<<<< HEAD
-VNET_SYSUNINIT(vnet_if_return, SI_SUB_INIT_IF, SI_ORDER_ANY,
-=======
 VNET_SYSUNINIT(vnet_if_return, SI_SUB_VNET_DONE, SI_ORDER_ANY,
->>>>>>> 1195e3c4
     vnet_if_return, NULL);
 #endif
 

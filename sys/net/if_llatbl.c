--- conflicted
+++ resolved
@@ -587,25 +587,6 @@
 	LLTABLE_RUNLOCK();
 	KASSERT(llt != NULL, ("Yep, ugly hacks are bad\n"));
 
-<<<<<<< HEAD
-	if (flags & LLE_CREATE)
-		flags |= LLE_EXCLUSIVE;
-
-	IF_AFDATA_LOCK(ifp);
-	lle = lla_lookup(llt, flags, dst);
-	IF_AFDATA_UNLOCK(ifp);
-	if (LLE_IS_VALID(lle)) {
-		if (flags & LLE_CREATE) {
-			/*
-			 * If we delay the delete, then a subsequent
-			 * "arp add" should look up this entry, reset the
-			 * LLE_DELETED flag, and reset the expiration timer
-			 */
-			bcopy(LLADDR(dl), &lle->ll_addr, if_addrlen(ifp));
-			lle->la_flags |= (flags & LLE_PUB);
-			lle->la_flags |= LLE_VALID;
-			lle->la_flags &= ~LLE_DELETED;
-=======
 	error = 0;
 
 	switch (rtm->rtm_type) {
@@ -615,11 +596,10 @@
 		if (lle == NULL)
 			return (ENOMEM);
 
-		bcopy(LLADDR(dl), &lle->ll_addr, ifp->if_addrlen);
+		bcopy(LLADDR(dl), &lle->ll_addr, if_addrlen(ifp));
 		if ((rtm->rtm_flags & RTF_ANNOUNCE))
 			lle->la_flags |= LLE_PUB;
 		lle->la_flags |= LLE_VALID;
->>>>>>> 4015a832
 #ifdef INET6
 		/*
 		 * ND6

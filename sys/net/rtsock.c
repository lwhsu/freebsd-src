--- conflicted
+++ resolved
@@ -1574,17 +1574,8 @@
 		ifm->ifm_data_off = offsetof(struct if_msghdrl, ifm_data);
 		ifd = &ifm->ifm_data;
 	}
-<<<<<<< HEAD
-
-	*ifd = ifp->if_data;
-
-	/* Fixup if_data carp(4) vhid. */
-	if (carp_get_vhid_p != NULL)
-		ifd->ifi_vhid = (*carp_get_vhid_p)(ifp->if_addr);
-=======
 
 	if_data_copy(ifp, ifd);
->>>>>>> 21974f83
 
 	return (SYSCTL_OUT(w->w_req, (caddr_t)ifm, len));
 }
@@ -1616,14 +1607,7 @@
 		ifd = &ifm->ifm_data;
 	}
 
-<<<<<<< HEAD
-	*ifd = ifp->if_data;
-	/* Fixup if_data carp(4) vhid. */
-	if (carp_get_vhid_p != NULL)
-		ifd->ifi_vhid = (*carp_get_vhid_p)(ifp->if_addr);
-=======
 	if_data_copy(ifp, ifd);
->>>>>>> 21974f83
 
 	return (SYSCTL_OUT(w->w_req, (caddr_t)ifm, len));
 }
@@ -1649,11 +1633,7 @@
 		ifam32->ifam_len = sizeof(*ifam32);
 		ifam32->ifam_data_off =
 		    offsetof(struct ifa_msghdrl32, ifam_data);
-<<<<<<< HEAD
-		ifam32->ifam_metric = ifa->ifa_metric;
-=======
 		ifam32->ifam_metric = ifa->ifa_ifp->if_metric;
->>>>>>> 21974f83
 		ifd = &ifam32->ifam_data;
 	} else
 #endif
@@ -1664,11 +1644,7 @@
 		ifam->_ifam_spare1 = 0;
 		ifam->ifam_len = sizeof(*ifam);
 		ifam->ifam_data_off = offsetof(struct ifa_msghdrl, ifam_data);
-<<<<<<< HEAD
-		ifam->ifam_metric = ifa->ifa_metric;
-=======
 		ifam->ifam_metric = ifa->ifa_ifp->if_metric;
->>>>>>> 21974f83
 		ifd = &ifam->ifam_data;
 	}
 

/*-
 * Copyright (c) 2002 Poul-Henning Kamp
 * Copyright (c) 2002 Networks Associates Technology, Inc.
 * All rights reserved.
 *
 * This software was developed for the FreeBSD Project by Poul-Henning Kamp
 * and NAI Labs, the Security Research Division of Network Associates, Inc.
 * under DARPA/SPAWAR contract N66001-01-C-8035 ("CBOSS"), as part of the
 * DARPA CHATS research program.
 *
 * Redistribution and use in source and binary forms, with or without
 * modification, are permitted provided that the following conditions
 * are met:
 * 1. Redistributions of source code must retain the above copyright
 *    notice, this list of conditions and the following disclaimer.
 * 2. Redistributions in binary form must reproduce the above copyright
 *    notice, this list of conditions and the following disclaimer in the
 *    documentation and/or other materials provided with the distribution.
 * 3. The names of the authors may not be used to endorse or promote
 *    products derived from this software without specific prior written
 *    permission.
 *
 * THIS SOFTWARE IS PROVIDED BY THE AUTHOR AND CONTRIBUTORS ``AS IS'' AND
 * ANY EXPRESS OR IMPLIED WARRANTIES, INCLUDING, BUT NOT LIMITED TO, THE
 * IMPLIED WARRANTIES OF MERCHANTABILITY AND FITNESS FOR A PARTICULAR PURPOSE
 * ARE DISCLAIMED.  IN NO EVENT SHALL THE AUTHOR OR CONTRIBUTORS BE LIABLE
 * FOR ANY DIRECT, INDIRECT, INCIDENTAL, SPECIAL, EXEMPLARY, OR CONSEQUENTIAL
 * DAMAGES (INCLUDING, BUT NOT LIMITED TO, PROCUREMENT OF SUBSTITUTE GOODS
 * OR SERVICES; LOSS OF USE, DATA, OR PROFITS; OR BUSINESS INTERRUPTION)
 * HOWEVER CAUSED AND ON ANY THEORY OF LIABILITY, WHETHER IN CONTRACT, STRICT
 * LIABILITY, OR TORT (INCLUDING NEGLIGENCE OR OTHERWISE) ARISING IN ANY WAY
 * OUT OF THE USE OF THIS SOFTWARE, EVEN IF ADVISED OF THE POSSIBILITY OF
 * SUCH DAMAGE.
 */

#include <sys/cdefs.h>
__FBSDID("$FreeBSD$");

#include "opt_geom.h"

#include <sys/param.h>
#include <sys/systm.h>
#include <sys/kernel.h>
#include <sys/sysctl.h>
#include <sys/bio.h>
#include <sys/ctype.h>
#include <sys/fcntl.h>
#include <sys/malloc.h>
#include <sys/sbuf.h>
#include <sys/sysctl.h>
#include <sys/taskqueue.h>
#include <sys/devicestat.h>
#include <machine/md_var.h>

#include <sys/lock.h>
#include <sys/mutex.h>
#include <geom/geom.h>
#include <geom/geom_disk.h>
#include <geom/geom_int.h>

#include <dev/led/led.h>

struct g_disk_softc {
	struct disk		*dp;
	struct sysctl_ctx_list	sysctl_ctx;
	struct sysctl_oid	*sysctl_tree;
	char			led[64];
	uint32_t		state;
	struct task		resize_task;
};

static struct mtx g_disk_done_mtx;

static g_access_t g_disk_access;
static g_init_t g_disk_init;
static g_fini_t g_disk_fini;
static g_start_t g_disk_start;
static g_ioctl_t g_disk_ioctl;
static g_dumpconf_t g_disk_dumpconf;
static g_provgone_t g_disk_providergone;

static struct g_class g_disk_class = {
	.name = "DISK",
	.version = G_VERSION,
	.init = g_disk_init,
	.fini = g_disk_fini,
	.start = g_disk_start,
	.access = g_disk_access,
	.ioctl = g_disk_ioctl,
	.providergone = g_disk_providergone,
	.dumpconf = g_disk_dumpconf,
};

SYSCTL_DECL(_kern_geom);
static SYSCTL_NODE(_kern_geom, OID_AUTO, disk, CTLFLAG_RW, 0,
    "GEOM_DISK stuff");

static void
g_disk_init(struct g_class *mp __unused)
{

	mtx_init(&g_disk_done_mtx, "g_disk_done", NULL, MTX_DEF);
}

static void
g_disk_fini(struct g_class *mp __unused)
{

	mtx_destroy(&g_disk_done_mtx);
}

DECLARE_GEOM_CLASS(g_disk_class, g_disk);

static void __inline
g_disk_lock_giant(struct disk *dp)
{

	if (dp->d_flags & DISKFLAG_NEEDSGIANT)
		mtx_lock(&Giant);
}

static void __inline
g_disk_unlock_giant(struct disk *dp)
{

	if (dp->d_flags & DISKFLAG_NEEDSGIANT)
		mtx_unlock(&Giant);
}

static int
g_disk_access(struct g_provider *pp, int r, int w, int e)
{
	struct disk *dp;
	struct g_disk_softc *sc;
	int error;

	g_trace(G_T_ACCESS, "g_disk_access(%s, %d, %d, %d)",
	    pp->name, r, w, e);
	g_topology_assert();
	sc = pp->geom->softc;
	if (sc == NULL || (dp = sc->dp) == NULL || dp->d_destroyed) {
		/*
		 * Allow decreasing access count even if disk is not
		 * avaliable anymore.
		 */
		if (r <= 0 && w <= 0 && e <= 0)
			return (0);
		return (ENXIO);
	}
	r += pp->acr;
	w += pp->acw;
	e += pp->ace;
	error = 0;
	if ((pp->acr + pp->acw + pp->ace) == 0 && (r + w + e) > 0) {
		if (dp->d_open != NULL) {
			g_disk_lock_giant(dp);
			error = dp->d_open(dp);
			if (bootverbose && error != 0)
				printf("Opened disk %s -> %d\n",
				    pp->name, error);
			g_disk_unlock_giant(dp);
		}
		pp->mediasize = dp->d_mediasize;
		pp->sectorsize = dp->d_sectorsize;
		pp->stripeoffset = dp->d_stripeoffset;
		pp->stripesize = dp->d_stripesize;
		dp->d_flags |= DISKFLAG_OPEN;
		if (dp->d_maxsize == 0) {
			printf("WARNING: Disk drive %s%d has no d_maxsize\n",
			    dp->d_name, dp->d_unit);
			dp->d_maxsize = DFLTPHYS;
		}
	} else if ((pp->acr + pp->acw + pp->ace) > 0 && (r + w + e) == 0) {
		if (dp->d_close != NULL) {
			g_disk_lock_giant(dp);
			error = dp->d_close(dp);
			if (error != 0)
				printf("Closed disk %s -> %d\n",
				    pp->name, error);
			g_disk_unlock_giant(dp);
		}
		sc->state = G_STATE_ACTIVE;
		if (sc->led[0] != 0)
			led_set(sc->led, "0");
		dp->d_flags &= ~DISKFLAG_OPEN;
	}
	return (error);
}

static void
g_disk_kerneldump(struct bio *bp, struct disk *dp)
{
	struct g_kerneldump *gkd;
	struct g_geom *gp;

	gkd = (struct g_kerneldump*)bp->bio_data;
	gp = bp->bio_to->geom;
	g_trace(G_T_TOPOLOGY, "g_disk_kernedump(%s, %jd, %jd)",
		gp->name, (intmax_t)gkd->offset, (intmax_t)gkd->length);
	if (dp->d_dump == NULL) {
		g_io_deliver(bp, ENODEV);
		return;
	}
	gkd->di.dumper = dp->d_dump;
	gkd->di.priv = dp;
	gkd->di.blocksize = dp->d_sectorsize;
	gkd->di.maxiosize = dp->d_maxsize;
	gkd->di.mediaoffset = gkd->offset;
	if ((gkd->offset + gkd->length) > dp->d_mediasize)
		gkd->length = dp->d_mediasize - gkd->offset;
	gkd->di.mediasize = gkd->length;
	g_io_deliver(bp, 0);
}

static void
g_disk_setstate(struct bio *bp, struct g_disk_softc *sc)
{
	const char *cmd;

	memcpy(&sc->state, bp->bio_data, sizeof(sc->state));
	if (sc->led[0] != 0) {
		switch (sc->state) {
		case G_STATE_FAILED:
			cmd = "1";
			break;
		case G_STATE_REBUILD:
			cmd = "f5";
			break;
		case G_STATE_RESYNC:
			cmd = "f1";
			break;
		default:
			cmd = "0";
			break;
		}
		led_set(sc->led, cmd);
	}
	g_io_deliver(bp, 0);
}

static void
g_disk_done(struct bio *bp)
{
	struct bio *bp2;
	struct disk *dp;
	struct g_disk_softc *sc;

	/* See "notes" for why we need a mutex here */
	/* XXX: will witness accept a mix of Giant/unGiant drivers here ? */
	mtx_lock(&g_disk_done_mtx);
	bp->bio_completed = bp->bio_length - bp->bio_resid;

	bp2 = bp->bio_parent;
	if (bp2->bio_error == 0)
		bp2->bio_error = bp->bio_error;
	bp2->bio_completed += bp->bio_completed;
	if ((bp->bio_cmd & (BIO_READ|BIO_WRITE|BIO_DELETE)) != 0 &&
	    (sc = bp2->bio_to->geom->softc) != NULL &&
	    (dp = sc->dp) != NULL) {
		devstat_end_transaction_bio(dp->d_devstat, bp);
	}
	g_destroy_bio(bp);
	bp2->bio_inbed++;
	if (bp2->bio_children == bp2->bio_inbed) {
		bp2->bio_resid = bp2->bio_bcount - bp2->bio_completed;
		g_io_deliver(bp2, bp2->bio_error);
	}
	mtx_unlock(&g_disk_done_mtx);
}

static int
g_disk_ioctl(struct g_provider *pp, u_long cmd, void * data, int fflag, struct thread *td)
{
	struct g_geom *gp;
	struct disk *dp;
	struct g_disk_softc *sc;
	int error;

	gp = pp->geom;
	sc = gp->softc;
	dp = sc->dp;

	if (dp->d_ioctl == NULL)
		return (ENOIOCTL);
	g_disk_lock_giant(dp);
	error = dp->d_ioctl(dp, cmd, data, fflag, td);
	g_disk_unlock_giant(dp);
	return (error);
}

static void
g_disk_start(struct bio *bp)
{
	struct bio *bp2, *bp3;
	struct disk *dp;
	struct g_disk_softc *sc;
	int error;
	off_t off;

	sc = bp->bio_to->geom->softc;
	if (sc == NULL || (dp = sc->dp) == NULL || dp->d_destroyed) {
		g_io_deliver(bp, ENXIO);
		return;
	}
	error = EJUSTRETURN;
	switch(bp->bio_cmd) {
	case BIO_DELETE:
		if (!(dp->d_flags & DISKFLAG_CANDELETE)) {
			error = EOPNOTSUPP;
			break;
		}
		/* fall-through */
	case BIO_READ:
	case BIO_WRITE:
		off = 0;
		bp3 = NULL;
		bp2 = g_clone_bio(bp);
		if (bp2 == NULL) {
			error = ENOMEM;
			break;
		}
		do {
			bp2->bio_offset += off;
			bp2->bio_length -= off;
			bp2->bio_data += off;
			if (bp2->bio_length > dp->d_maxsize) {
				/*
				 * XXX: If we have a stripesize we should really
				 * use it here.
				 */
				bp2->bio_length = dp->d_maxsize;
				off += dp->d_maxsize;
				/*
				 * To avoid a race, we need to grab the next bio
				 * before we schedule this one.  See "notes".
				 */
				bp3 = g_clone_bio(bp);
				if (bp3 == NULL)
					bp->bio_error = ENOMEM;
			}
			bp2->bio_done = g_disk_done;
			bp2->bio_pblkno = bp2->bio_offset / dp->d_sectorsize;
			bp2->bio_bcount = bp2->bio_length;
			bp2->bio_disk = dp;
			devstat_start_transaction_bio(dp->d_devstat, bp2);
			g_disk_lock_giant(dp);
			dp->d_strategy(bp2);
			g_disk_unlock_giant(dp);
			bp2 = bp3;
			bp3 = NULL;
		} while (bp2 != NULL);
		break;
	case BIO_GETATTR:
		/* Give the driver a chance to override */
		if (dp->d_getattr != NULL) {
			if (bp->bio_disk == NULL)
				bp->bio_disk = dp;
			error = dp->d_getattr(bp);
			if (error != -1)
				break;
			error = EJUSTRETURN;
		}
		if (g_handleattr_int(bp, "GEOM::candelete",
		    (dp->d_flags & DISKFLAG_CANDELETE) != 0))
			break;
		else if (g_handleattr_int(bp, "GEOM::fwsectors",
		    dp->d_fwsectors))
			break;
		else if (g_handleattr_int(bp, "GEOM::fwheads", dp->d_fwheads))
			break;
		else if (g_handleattr_off_t(bp, "GEOM::frontstuff", 0))
			break;
		else if (g_handleattr_str(bp, "GEOM::ident", dp->d_ident))
			break;
		else if (g_handleattr(bp, "GEOM::hba_vendor",
		    &dp->d_hba_vendor, 2))
			break;
		else if (g_handleattr(bp, "GEOM::hba_device",
		    &dp->d_hba_device, 2))
			break;
		else if (g_handleattr(bp, "GEOM::hba_subvendor",
		    &dp->d_hba_subvendor, 2))
			break;
		else if (g_handleattr(bp, "GEOM::hba_subdevice",
		    &dp->d_hba_subdevice, 2))
			break;
		else if (!strcmp(bp->bio_attribute, "GEOM::kerneldump"))
			g_disk_kerneldump(bp, dp);
		else if (!strcmp(bp->bio_attribute, "GEOM::setstate"))
			g_disk_setstate(bp, sc);
		else 
			error = ENOIOCTL;
		break;
	case BIO_FLUSH:
		g_trace(G_T_TOPOLOGY, "g_disk_flushcache(%s)",
		    bp->bio_to->name);
		if (!(dp->d_flags & DISKFLAG_CANFLUSHCACHE)) {
			error = EOPNOTSUPP;
			break;
		}
		bp2 = g_clone_bio(bp);
		if (bp2 == NULL) {
			g_io_deliver(bp, ENOMEM);
			return;
		}
		bp2->bio_done = g_disk_done;
		bp2->bio_disk = dp;
		g_disk_lock_giant(dp);
		dp->d_strategy(bp2);
		g_disk_unlock_giant(dp);
		break;
	default:
		error = EOPNOTSUPP;
		break;
	}
	if (error != EJUSTRETURN)
		g_io_deliver(bp, error);
	return;
}

static void
g_disk_dumpconf(struct sbuf *sb, const char *indent, struct g_geom *gp, struct g_consumer *cp, struct g_provider *pp)
{
	struct disk *dp;
	struct g_disk_softc *sc;

	sc = gp->softc;
	if (sc == NULL || (dp = sc->dp) == NULL)
		return;
	if (indent == NULL) {
		sbuf_printf(sb, " hd %u", dp->d_fwheads);
		sbuf_printf(sb, " sc %u", dp->d_fwsectors);
		return;
	}
	if (pp != NULL) {
		sbuf_printf(sb, "%s<fwheads>%u</fwheads>\n",
		    indent, dp->d_fwheads);
		sbuf_printf(sb, "%s<fwsectors>%u</fwsectors>\n",
		    indent, dp->d_fwsectors);
		sbuf_printf(sb, "%s<ident>%s</ident>\n", indent, dp->d_ident);
		sbuf_printf(sb, "%s<descr>%s</descr>\n", indent, dp->d_descr);
	}
}

static void
g_disk_resize_task(void *context, int pending)
{
	struct g_geom *gp;
	struct g_provider *pp;
	struct disk *dp;
	struct g_disk_softc *sc;

	sc = (struct g_disk_softc *)context;
	dp = sc->dp;
	gp = dp->d_geom;

	LIST_FOREACH(pp, &gp->provider, provider) {
		if (pp->sectorsize != 0 &&
		    pp->sectorsize != dp->d_sectorsize)
			g_wither_provider(pp, ENXIO);
		else
			g_resize_provider(pp, dp->d_mediasize);
	}
}

static void
g_disk_create(void *arg, int flag)
{
	struct g_geom *gp;
	struct g_provider *pp;
	struct disk *dp;
	struct g_disk_softc *sc;
	char tmpstr[80];

	if (flag == EV_CANCEL)
		return;
	g_topology_assert();
	dp = arg;
	sc = g_malloc(sizeof(*sc), M_WAITOK | M_ZERO);
	sc->dp = dp;
	gp = g_new_geomf(&g_disk_class, "%s%d", dp->d_name, dp->d_unit);
	gp->softc = sc;
	pp = g_new_providerf(gp, "%s", gp->name);
	pp->mediasize = dp->d_mediasize;
	pp->sectorsize = dp->d_sectorsize;
	pp->stripeoffset = dp->d_stripeoffset;
	pp->stripesize = dp->d_stripesize;
	if (bootverbose)
		printf("GEOM: new disk %s\n", gp->name);
	sysctl_ctx_init(&sc->sysctl_ctx);
	snprintf(tmpstr, sizeof(tmpstr), "GEOM disk %s", gp->name);
	sc->sysctl_tree = SYSCTL_ADD_NODE(&sc->sysctl_ctx,
		SYSCTL_STATIC_CHILDREN(_kern_geom_disk), OID_AUTO, gp->name,
		CTLFLAG_RD, 0, tmpstr);
	if (sc->sysctl_tree != NULL) {
		snprintf(tmpstr, sizeof(tmpstr),
		    "kern.geom.disk.%s.led", gp->name);
		TUNABLE_STR_FETCH(tmpstr, sc->led, sizeof(sc->led));
		SYSCTL_ADD_STRING(&sc->sysctl_ctx,
		    SYSCTL_CHILDREN(sc->sysctl_tree), OID_AUTO, "led",
		    CTLFLAG_RW | CTLFLAG_TUN, sc->led, sizeof(sc->led),
		    "LED name");
	}
	TASK_INIT(&sc->resize_task, 0, g_disk_resize_task, sc);
	pp->private = sc;
	dp->d_geom = gp;
	g_error_provider(pp, 0);
}

/*
 * We get this callback after all of the consumers have gone away, and just
 * before the provider is freed.  If the disk driver provided a d_gone
 * callback, let them know that it is okay to free resources -- they won't
 * be getting any more accesses from GEOM.
 */
static void
g_disk_providergone(struct g_provider *pp)
{
	struct disk *dp;
	struct g_disk_softc *sc;

	sc = (struct g_disk_softc *)pp->geom->softc;

	/*
	 * If the softc is already NULL, then we've probably been through
	 * g_disk_destroy already; there is nothing for us to do anyway.
	 */
	if (sc == NULL)
		return;

	dp = sc->dp;

	if (dp->d_gone != NULL)
		dp->d_gone(dp);
}

static void
g_disk_destroy(void *ptr, int flag)
{
	struct disk *dp;
	struct g_geom *gp;
	struct g_disk_softc *sc;

	g_topology_assert();
	dp = ptr;
	gp = dp->d_geom;
	if (gp != NULL) {
		sc = gp->softc;
		if (sc->sysctl_tree != NULL) {
			sysctl_ctx_free(&sc->sysctl_ctx);
			sc->sysctl_tree = NULL;
		}
		if (sc->led[0] != 0) {
			led_set(sc->led, "0");
			sc->led[0] = 0;
		}
		g_free(sc);
		gp->softc = NULL;
		g_wither_geom(gp, ENXIO);
	}
	g_free(dp);
}

/*
 * We only allow printable characters in disk ident,
 * the rest is converted to 'x<HH>'.
 */
static void
g_disk_ident_adjust(char *ident, size_t size)
{
	char *p, tmp[4], newid[DISK_IDENT_SIZE];

	newid[0] = '\0';
	for (p = ident; *p != '\0'; p++) {
		if (isprint(*p)) {
			tmp[0] = *p;
			tmp[1] = '\0';
		} else {
			snprintf(tmp, sizeof(tmp), "x%02hhx",
			    *(unsigned char *)p);
		}
		if (strlcat(newid, tmp, sizeof(newid)) >= sizeof(newid))
			break;
	}
	bzero(ident, size);
	strlcpy(ident, newid, size);
}

struct disk *
disk_alloc(void)
{

	return (g_malloc(sizeof(struct disk), M_WAITOK | M_ZERO));
}

void
disk_create(struct disk *dp, int version)
{

	if (version != DISK_VERSION_02) {
		printf("WARNING: Attempt to add disk %s%d %s",
		    dp->d_name, dp->d_unit,
		    " using incompatible ABI version of disk(9)\n");
		printf("WARNING: Ignoring disk %s%d\n",
		    dp->d_name, dp->d_unit);
		return;
	}
	KASSERT(dp->d_strategy != NULL, ("disk_create need d_strategy"));
	KASSERT(dp->d_name != NULL, ("disk_create need d_name"));
	KASSERT(*dp->d_name != 0, ("disk_create need d_name"));
	KASSERT(strlen(dp->d_name) < SPECNAMELEN - 4, ("disk name too long"));
	if (dp->d_devstat == NULL)
		dp->d_devstat = devstat_new_entry(dp->d_name, dp->d_unit,
		    dp->d_sectorsize, DEVSTAT_ALL_SUPPORTED,
		    DEVSTAT_TYPE_DIRECT, DEVSTAT_PRIORITY_MAX);
	dp->d_geom = NULL;
	g_disk_ident_adjust(dp->d_ident, sizeof(dp->d_ident));
	g_post_event(g_disk_create, dp, M_WAITOK, dp, NULL);
}

void
disk_destroy(struct disk *dp)
{

	g_cancel_event(dp);
	dp->d_destroyed = 1;
	if (dp->d_devstat != NULL)
		devstat_remove_entry(dp->d_devstat);
	g_post_event(g_disk_destroy, dp, M_WAITOK, NULL);
}

void
disk_gone(struct disk *dp)
{
	struct g_geom *gp;
	struct g_provider *pp;

	gp = dp->d_geom;
	if (gp != NULL)
		LIST_FOREACH(pp, &gp->provider, provider)
			g_wither_provider(pp, ENXIO);
}

void
disk_attr_changed(struct disk *dp, const char *attr, int flag)
{
	struct g_geom *gp;
	struct g_provider *pp;

	gp = dp->d_geom;
	if (gp != NULL)
		LIST_FOREACH(pp, &gp->provider, provider)
			(void)g_attr_changed(pp, attr, flag);
}

void
<<<<<<< HEAD
=======
disk_media_changed(struct disk *dp, int flag)
{
	struct g_geom *gp;
	struct g_provider *pp;

	gp = dp->d_geom;
	if (gp != NULL) {
		LIST_FOREACH(pp, &gp->provider, provider)
			g_media_changed(pp, flag);
	}
}

void
disk_media_gone(struct disk *dp, int flag)
{
	struct g_geom *gp;
	struct g_provider *pp;

	gp = dp->d_geom;
	if (gp != NULL) {
		LIST_FOREACH(pp, &gp->provider, provider)
			g_media_gone(pp, flag);
	}
}

void
>>>>>>> 9a1f5102
disk_resize(struct disk *dp)
{
	struct g_geom *gp;
	struct g_disk_softc *sc;
	int error;

	gp = dp->d_geom;

	if (gp == NULL)
		return;

	sc = gp->softc;

	error = taskqueue_enqueue(taskqueue_thread, &sc->resize_task);
	KASSERT(error == 0, ("taskqueue_enqueue(9) failed."));
}

static void
g_kern_disks(void *p, int flag __unused)
{
	struct sbuf *sb;
	struct g_geom *gp;
	char *sp;

	sb = p;
	sp = "";
	g_topology_assert();
	LIST_FOREACH(gp, &g_disk_class.geom, geom) {
		sbuf_printf(sb, "%s%s", sp, gp->name);
		sp = " ";
	}
	sbuf_finish(sb);
}

static int
sysctl_disks(SYSCTL_HANDLER_ARGS)
{
	int error;
	struct sbuf *sb;

	sb = sbuf_new_auto();
	g_waitfor_event(g_kern_disks, sb, M_WAITOK, NULL);
	error = SYSCTL_OUT(req, sbuf_data(sb), sbuf_len(sb) + 1);
	sbuf_delete(sb);
	return error;
}
 
SYSCTL_PROC(_kern, OID_AUTO, disks,
    CTLTYPE_STRING | CTLFLAG_RD | CTLFLAG_MPSAFE, NULL, 0,
    sysctl_disks, "A", "names of available disks");<|MERGE_RESOLUTION|>--- conflicted
+++ resolved
@@ -654,8 +654,6 @@
 }
 
 void
-<<<<<<< HEAD
-=======
 disk_media_changed(struct disk *dp, int flag)
 {
 	struct g_geom *gp;
@@ -682,7 +680,6 @@
 }
 
 void
->>>>>>> 9a1f5102
 disk_resize(struct disk *dp)
 {
 	struct g_geom *gp;

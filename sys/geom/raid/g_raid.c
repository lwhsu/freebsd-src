/*-
 * Copyright (c) 2010 Alexander Motin <mav@FreeBSD.org>
 * All rights reserved.
 *
 * Redistribution and use in source and binary forms, with or without
 * modification, are permitted provided that the following conditions
 * are met:
 * 1. Redistributions of source code must retain the above copyright
 *    notice, this list of conditions and the following disclaimer.
 * 2. Redistributions in binary form must reproduce the above copyright
 *    notice, this list of conditions and the following disclaimer in the
 *    documentation and/or other materials provided with the distribution.
 *
 * THIS SOFTWARE IS PROVIDED BY THE AUTHORS AND CONTRIBUTORS ``AS IS'' AND
 * ANY EXPRESS OR IMPLIED WARRANTIES, INCLUDING, BUT NOT LIMITED TO, THE
 * IMPLIED WARRANTIES OF MERCHANTABILITY AND FITNESS FOR A PARTICULAR PURPOSE
 * ARE DISCLAIMED.  IN NO EVENT SHALL THE AUTHORS OR CONTRIBUTORS BE LIABLE
 * FOR ANY DIRECT, INDIRECT, INCIDENTAL, SPECIAL, EXEMPLARY, OR CONSEQUENTIAL
 * DAMAGES (INCLUDING, BUT NOT LIMITED TO, PROCUREMENT OF SUBSTITUTE GOODS
 * OR SERVICES; LOSS OF USE, DATA, OR PROFITS; OR BUSINESS INTERRUPTION)
 * HOWEVER CAUSED AND ON ANY THEORY OF LIABILITY, WHETHER IN CONTRACT, STRICT
 * LIABILITY, OR TORT (INCLUDING NEGLIGENCE OR OTHERWISE) ARISING IN ANY WAY
 * OUT OF THE USE OF THIS SOFTWARE, EVEN IF ADVISED OF THE POSSIBILITY OF
 * SUCH DAMAGE.
 */

#include <sys/cdefs.h>
__FBSDID("$FreeBSD$");

#include <sys/param.h>
#include <sys/systm.h>
#include <sys/kernel.h>
#include <sys/module.h>
#include <sys/limits.h>
#include <sys/lock.h>
#include <sys/mutex.h>
#include <sys/bio.h>
#include <sys/sysctl.h>
#include <sys/malloc.h>
#include <sys/eventhandler.h>
#include <vm/uma.h>
#include <geom/geom.h>
#include <sys/proc.h>
#include <sys/kthread.h>
#include <sys/sched.h>
#include <geom/raid/g_raid.h>
#include "g_raid_md_if.h"
#include "g_raid_tr_if.h"

static MALLOC_DEFINE(M_RAID, "raid_data", "GEOM_RAID Data");

SYSCTL_DECL(_kern_geom);
SYSCTL_NODE(_kern_geom, OID_AUTO, raid, CTLFLAG_RW, 0, "GEOM_RAID stuff");
u_int g_raid_aggressive_spare = 0;
TUNABLE_INT("kern.geom.raid.aggressive_spare", &g_raid_aggressive_spare);
SYSCTL_UINT(_kern_geom_raid, OID_AUTO, aggressive_spare, CTLFLAG_RW,
    &g_raid_aggressive_spare, 0, "Use disks without metadata as spare");
u_int g_raid_debug = 2;
TUNABLE_INT("kern.geom.raid.debug", &g_raid_debug);
SYSCTL_UINT(_kern_geom_raid, OID_AUTO, debug, CTLFLAG_RW, &g_raid_debug, 0,
    "Debug level");
int g_raid_read_err_thresh = 10;
TUNABLE_INT("kern.geom.raid.read_err_thresh", &g_raid_read_err_thresh);
SYSCTL_UINT(_kern_geom_raid, OID_AUTO, read_err_thresh, CTLFLAG_RW,
    &g_raid_read_err_thresh, 0,
    "Number of read errors equated to disk failure");
u_int g_raid_start_timeout = 15;
TUNABLE_INT("kern.geom.raid.start_timeout", &g_raid_start_timeout);
SYSCTL_UINT(_kern_geom_raid, OID_AUTO, start_timeout, CTLFLAG_RW,
    &g_raid_start_timeout, 0,
    "Time to wait for all array components");
static u_int g_raid_clean_time = 5;
TUNABLE_INT("kern.geom.raid.clean_time", &g_raid_clean_time);
SYSCTL_UINT(_kern_geom_raid, OID_AUTO, clean_time, CTLFLAG_RW,
    &g_raid_clean_time, 0, "Mark volume as clean when idling");
static u_int g_raid_disconnect_on_failure = 1;
TUNABLE_INT("kern.geom.raid.disconnect_on_failure",
    &g_raid_disconnect_on_failure);
SYSCTL_UINT(_kern_geom_raid, OID_AUTO, disconnect_on_failure, CTLFLAG_RW,
    &g_raid_disconnect_on_failure, 0, "Disconnect component on I/O failure.");
static u_int g_raid_name_format = 0;
TUNABLE_INT("kern.geom.raid.name_format", &g_raid_name_format);
SYSCTL_UINT(_kern_geom_raid, OID_AUTO, name_format, CTLFLAG_RW,
    &g_raid_name_format, 0, "Providers name format.");
static u_int g_raid_idle_threshold = 1000000;
TUNABLE_INT("kern.geom.raid.idle_threshold", &g_raid_idle_threshold);
SYSCTL_UINT(_kern_geom_raid, OID_AUTO, idle_threshold, CTLFLAG_RW,
    &g_raid_idle_threshold, 1000000,
    "Time in microseconds to consider a volume idle.");

#define	MSLEEP(rv, ident, mtx, priority, wmesg, timeout)	do {	\
	G_RAID_DEBUG(4, "%s: Sleeping %p.", __func__, (ident));		\
	rv = msleep((ident), (mtx), (priority), (wmesg), (timeout));	\
	G_RAID_DEBUG(4, "%s: Woken up %p.", __func__, (ident));		\
} while (0)

LIST_HEAD(, g_raid_md_class) g_raid_md_classes =
    LIST_HEAD_INITIALIZER(g_raid_md_classes);

LIST_HEAD(, g_raid_tr_class) g_raid_tr_classes =
    LIST_HEAD_INITIALIZER(g_raid_tr_classes);

LIST_HEAD(, g_raid_volume) g_raid_volumes =
    LIST_HEAD_INITIALIZER(g_raid_volumes);

static eventhandler_tag g_raid_pre_sync = NULL;
static int g_raid_started = 0;

static int g_raid_destroy_geom(struct gctl_req *req, struct g_class *mp,
    struct g_geom *gp);
static g_taste_t g_raid_taste;
static void g_raid_init(struct g_class *mp);
static void g_raid_fini(struct g_class *mp);

struct g_class g_raid_class = {
	.name = G_RAID_CLASS_NAME,
	.version = G_VERSION,
	.ctlreq = g_raid_ctl,
	.taste = g_raid_taste,
	.destroy_geom = g_raid_destroy_geom,
	.init = g_raid_init,
	.fini = g_raid_fini
};

static void g_raid_destroy_provider(struct g_raid_volume *vol);
static int g_raid_update_disk(struct g_raid_disk *disk, u_int event);
static int g_raid_update_subdisk(struct g_raid_subdisk *subdisk, u_int event);
static int g_raid_update_volume(struct g_raid_volume *vol, u_int event);
static int g_raid_update_node(struct g_raid_softc *sc, u_int event);
static void g_raid_dumpconf(struct sbuf *sb, const char *indent,
    struct g_geom *gp, struct g_consumer *cp, struct g_provider *pp);
static void g_raid_start(struct bio *bp);
static void g_raid_start_request(struct bio *bp);
static void g_raid_disk_done(struct bio *bp);
static void g_raid_poll(struct g_raid_softc *sc);

static const char *
g_raid_node_event2str(int event)
{

	switch (event) {
	case G_RAID_NODE_E_WAKE:
		return ("WAKE");
	case G_RAID_NODE_E_START:
		return ("START");
	default:
		return ("INVALID");
	}
}

const char *
g_raid_disk_state2str(int state)
{

	switch (state) {
	case G_RAID_DISK_S_NONE:
		return ("NONE");
	case G_RAID_DISK_S_OFFLINE:
		return ("OFFLINE");
	case G_RAID_DISK_S_FAILED:
		return ("FAILED");
	case G_RAID_DISK_S_STALE_FAILED:
		return ("STALE_FAILED");
	case G_RAID_DISK_S_SPARE:
		return ("SPARE");
	case G_RAID_DISK_S_STALE:
		return ("STALE");
	case G_RAID_DISK_S_ACTIVE:
		return ("ACTIVE");
	default:
		return ("INVALID");
	}
}

static const char *
g_raid_disk_event2str(int event)
{

	switch (event) {
	case G_RAID_DISK_E_DISCONNECTED:
		return ("DISCONNECTED");
	default:
		return ("INVALID");
	}
}

const char *
g_raid_subdisk_state2str(int state)
{

	switch (state) {
	case G_RAID_SUBDISK_S_NONE:
		return ("NONE");
	case G_RAID_SUBDISK_S_FAILED:
		return ("FAILED");
	case G_RAID_SUBDISK_S_NEW:
		return ("NEW");
	case G_RAID_SUBDISK_S_REBUILD:
		return ("REBUILD");
	case G_RAID_SUBDISK_S_UNINITIALIZED:
		return ("UNINITIALIZED");
	case G_RAID_SUBDISK_S_STALE:
		return ("STALE");
	case G_RAID_SUBDISK_S_RESYNC:
		return ("RESYNC");
	case G_RAID_SUBDISK_S_ACTIVE:
		return ("ACTIVE");
	default:
		return ("INVALID");
	}
}

static const char *
g_raid_subdisk_event2str(int event)
{

	switch (event) {
	case G_RAID_SUBDISK_E_NEW:
		return ("NEW");
	case G_RAID_SUBDISK_E_DISCONNECTED:
		return ("DISCONNECTED");
	default:
		return ("INVALID");
	}
}

const char *
g_raid_volume_state2str(int state)
{

	switch (state) {
	case G_RAID_VOLUME_S_STARTING:
		return ("STARTING");
	case G_RAID_VOLUME_S_BROKEN:
		return ("BROKEN");
	case G_RAID_VOLUME_S_DEGRADED:
		return ("DEGRADED");
	case G_RAID_VOLUME_S_SUBOPTIMAL:
		return ("SUBOPTIMAL");
	case G_RAID_VOLUME_S_OPTIMAL:
		return ("OPTIMAL");
	case G_RAID_VOLUME_S_UNSUPPORTED:
		return ("UNSUPPORTED");
	case G_RAID_VOLUME_S_STOPPED:
		return ("STOPPED");
	default:
		return ("INVALID");
	}
}

static const char *
g_raid_volume_event2str(int event)
{

	switch (event) {
	case G_RAID_VOLUME_E_UP:
		return ("UP");
	case G_RAID_VOLUME_E_DOWN:
		return ("DOWN");
	case G_RAID_VOLUME_E_START:
		return ("START");
	default:
		return ("INVALID");
	}
}

const char *
g_raid_volume_level2str(int level, int qual)
{

	switch (level) {
	case G_RAID_VOLUME_RL_RAID0:
		return ("RAID0");
	case G_RAID_VOLUME_RL_RAID1:
		return ("RAID1");
	case G_RAID_VOLUME_RL_RAID3:
		return ("RAID3");
	case G_RAID_VOLUME_RL_RAID4:
		return ("RAID4");
	case G_RAID_VOLUME_RL_RAID5:
		return ("RAID5");
	case G_RAID_VOLUME_RL_RAID6:
		return ("RAID6");
	case G_RAID_VOLUME_RL_RAID1E:
		return ("RAID1E");
	case G_RAID_VOLUME_RL_SINGLE:
		return ("SINGLE");
	case G_RAID_VOLUME_RL_CONCAT:
		return ("CONCAT");
	case G_RAID_VOLUME_RL_RAID5E:
		return ("RAID5E");
	case G_RAID_VOLUME_RL_RAID5EE:
		return ("RAID5EE");
	default:
		return ("UNKNOWN");
	}
}

int
g_raid_volume_str2level(const char *str, int *level, int *qual)
{

	*level = G_RAID_VOLUME_RL_UNKNOWN;
	*qual = G_RAID_VOLUME_RLQ_NONE;
	if (strcasecmp(str, "RAID0") == 0)
		*level = G_RAID_VOLUME_RL_RAID0;
	else if (strcasecmp(str, "RAID1") == 0)
		*level = G_RAID_VOLUME_RL_RAID1;
	else if (strcasecmp(str, "RAID3") == 0)
		*level = G_RAID_VOLUME_RL_RAID3;
	else if (strcasecmp(str, "RAID4") == 0)
		*level = G_RAID_VOLUME_RL_RAID4;
	else if (strcasecmp(str, "RAID5") == 0)
		*level = G_RAID_VOLUME_RL_RAID5;
	else if (strcasecmp(str, "RAID6") == 0)
		*level = G_RAID_VOLUME_RL_RAID6;
	else if (strcasecmp(str, "RAID10") == 0 ||
		 strcasecmp(str, "RAID1E") == 0)
		*level = G_RAID_VOLUME_RL_RAID1E;
	else if (strcasecmp(str, "SINGLE") == 0)
		*level = G_RAID_VOLUME_RL_SINGLE;
	else if (strcasecmp(str, "CONCAT") == 0)
		*level = G_RAID_VOLUME_RL_CONCAT;
	else if (strcasecmp(str, "RAID5E") == 0)
		*level = G_RAID_VOLUME_RL_RAID5E;
	else if (strcasecmp(str, "RAID5EE") == 0)
		*level = G_RAID_VOLUME_RL_RAID5EE;
	else
		return (-1);
	return (0);
}

const char *
g_raid_get_diskname(struct g_raid_disk *disk)
{

	if (disk->d_consumer == NULL || disk->d_consumer->provider == NULL)
		return ("[unknown]");
	return (disk->d_consumer->provider->name);
}

void
g_raid_report_disk_state(struct g_raid_disk *disk)
{
	struct g_raid_subdisk *sd;
	int len, state;
	uint32_t s;

	if (disk->d_consumer == NULL)
		return;
	if (disk->d_state == G_RAID_DISK_S_FAILED ||
	    disk->d_state == G_RAID_DISK_S_STALE_FAILED) {
		s = G_STATE_FAILED;
	} else {
		state = G_RAID_SUBDISK_S_ACTIVE;
		TAILQ_FOREACH(sd, &disk->d_subdisks, sd_next) {
			if (sd->sd_state < state)
				state = sd->sd_state;
		}
		if (state == G_RAID_SUBDISK_S_FAILED)
			s = G_STATE_FAILED;
		else if (state == G_RAID_SUBDISK_S_NEW ||
		    state == G_RAID_SUBDISK_S_REBUILD)
			s = G_STATE_REBUILD;
		else if (state == G_RAID_SUBDISK_S_STALE ||
		    state == G_RAID_SUBDISK_S_RESYNC)
			s = G_STATE_RESYNC;
		else
			s = G_STATE_ACTIVE;
	}
	len = sizeof(s);
	g_io_getattr("GEOM::setstate", disk->d_consumer, &len, &s);
	G_RAID_DEBUG1(2, disk->d_softc, "Disk %s state reported as %d.",
	    g_raid_get_diskname(disk), s);
}

void
g_raid_change_disk_state(struct g_raid_disk *disk, int state)
{

	G_RAID_DEBUG1(0, disk->d_softc, "Disk %s state changed from %s to %s.",
	    g_raid_get_diskname(disk),
	    g_raid_disk_state2str(disk->d_state),
	    g_raid_disk_state2str(state));
	disk->d_state = state;
	g_raid_report_disk_state(disk);
}

void
g_raid_change_subdisk_state(struct g_raid_subdisk *sd, int state)
{

	G_RAID_DEBUG1(0, sd->sd_softc,
	    "Subdisk %s:%d-%s state changed from %s to %s.",
	    sd->sd_volume->v_name, sd->sd_pos,
	    sd->sd_disk ? g_raid_get_diskname(sd->sd_disk) : "[none]",
	    g_raid_subdisk_state2str(sd->sd_state),
	    g_raid_subdisk_state2str(state));
	sd->sd_state = state;
	if (sd->sd_disk)
		g_raid_report_disk_state(sd->sd_disk);
}

void
g_raid_change_volume_state(struct g_raid_volume *vol, int state)
{

	G_RAID_DEBUG1(0, vol->v_softc,
	    "Volume %s state changed from %s to %s.",
	    vol->v_name,
	    g_raid_volume_state2str(vol->v_state),
	    g_raid_volume_state2str(state));
	vol->v_state = state;
}

/*
 * --- Events handling functions ---
 * Events in geom_raid are used to maintain subdisks and volumes status
 * from one thread to simplify locking.
 */
static void
g_raid_event_free(struct g_raid_event *ep)
{

	free(ep, M_RAID);
}

int
g_raid_event_send(void *arg, int event, int flags)
{
	struct g_raid_softc *sc;
	struct g_raid_event *ep;
	int error;

	ep = malloc(sizeof(*ep), M_RAID, M_WAITOK);
	if ((flags & G_RAID_EVENT_VOLUME) != 0) {
		sc = ((struct g_raid_volume *)arg)->v_softc;
	} else if ((flags & G_RAID_EVENT_DISK) != 0) {
		sc = ((struct g_raid_disk *)arg)->d_softc;
	} else if ((flags & G_RAID_EVENT_SUBDISK) != 0) {
		sc = ((struct g_raid_subdisk *)arg)->sd_softc;
	} else {
		sc = arg;
	}
	ep->e_tgt = arg;
	ep->e_event = event;
	ep->e_flags = flags;
	ep->e_error = 0;
	G_RAID_DEBUG1(4, sc, "Sending event %p. Waking up %p.", ep, sc);
	mtx_lock(&sc->sc_queue_mtx);
	TAILQ_INSERT_TAIL(&sc->sc_events, ep, e_next);
	mtx_unlock(&sc->sc_queue_mtx);
	wakeup(sc);

	if ((flags & G_RAID_EVENT_WAIT) == 0)
		return (0);

	sx_assert(&sc->sc_lock, SX_XLOCKED);
	G_RAID_DEBUG1(4, sc, "Sleeping on %p.", ep);
	sx_xunlock(&sc->sc_lock);
	while ((ep->e_flags & G_RAID_EVENT_DONE) == 0) {
		mtx_lock(&sc->sc_queue_mtx);
		MSLEEP(error, ep, &sc->sc_queue_mtx, PRIBIO | PDROP, "m:event",
		    hz * 5);
	}
	error = ep->e_error;
	g_raid_event_free(ep);
	sx_xlock(&sc->sc_lock);
	return (error);
}

#if 0
static void
g_raid_event_cancel(struct g_raid_disk *disk)
{
	struct g_raid_softc *sc;
	struct g_raid_event *ep, *tmpep;

	sc = disk->d_softc;
	sx_assert(&sc->sc_lock, SX_XLOCKED);

	mtx_lock(&sc->sc_queue_mtx);
	TAILQ_FOREACH_SAFE(ep, &sc->sc_events, e_next, tmpep) {
		if ((ep->e_flags & G_RAID_EVENT_VOLUME) != 0)
			continue;
		if (ep->e_tgt != disk)
			continue;
		TAILQ_REMOVE(&sc->sc_events, ep, e_next);
		if ((ep->e_flags & G_RAID_EVENT_WAIT) == 0)
			g_raid_event_free(ep);
		else {
			ep->e_error = ECANCELED;
			wakeup(ep);
		}
	}
	mtx_unlock(&sc->sc_queue_mtx);
}
#endif

static int
g_raid_event_check(struct g_raid_softc *sc, void *tgt)
{
	struct g_raid_event *ep;
	int	res = 0;

	sx_assert(&sc->sc_lock, SX_XLOCKED);

	mtx_lock(&sc->sc_queue_mtx);
	TAILQ_FOREACH(ep, &sc->sc_events, e_next) {
		if (ep->e_tgt != tgt)
			continue;
		res = 1;
		break;
	}
	mtx_unlock(&sc->sc_queue_mtx);
	return (res);
}

/*
 * Return the number of disks in given state.
 * If state is equal to -1, count all connected disks.
 */
u_int
g_raid_ndisks(struct g_raid_softc *sc, int state)
{
	struct g_raid_disk *disk;
	u_int n;

	sx_assert(&sc->sc_lock, SX_LOCKED);

	n = 0;
	TAILQ_FOREACH(disk, &sc->sc_disks, d_next) {
		if (disk->d_state == state || state == -1)
			n++;
	}
	return (n);
}

/*
 * Return the number of subdisks in given state.
 * If state is equal to -1, count all connected disks.
 */
u_int
g_raid_nsubdisks(struct g_raid_volume *vol, int state)
{
	struct g_raid_subdisk *subdisk;
	struct g_raid_softc *sc;
	u_int i, n ;

	sc = vol->v_softc;
	sx_assert(&sc->sc_lock, SX_LOCKED);

	n = 0;
	for (i = 0; i < vol->v_disks_count; i++) {
		subdisk = &vol->v_subdisks[i];
		if ((state == -1 &&
		     subdisk->sd_state != G_RAID_SUBDISK_S_NONE) ||
		    subdisk->sd_state == state)
			n++;
	}
	return (n);
}

/*
 * Return the first subdisk in given state.
 * If state is equal to -1, then the first connected disks.
 */
struct g_raid_subdisk *
g_raid_get_subdisk(struct g_raid_volume *vol, int state)
{
	struct g_raid_subdisk *sd;
	struct g_raid_softc *sc;
	u_int i;

	sc = vol->v_softc;
	sx_assert(&sc->sc_lock, SX_LOCKED);

	for (i = 0; i < vol->v_disks_count; i++) {
		sd = &vol->v_subdisks[i];
		if ((state == -1 &&
		     sd->sd_state != G_RAID_SUBDISK_S_NONE) ||
		    sd->sd_state == state)
			return (sd);
	}
	return (NULL);
}

static u_int
g_raid_nrequests(struct g_raid_softc *sc, struct g_consumer *cp)
{
	struct bio *bp;
	u_int nreqs = 0;

	mtx_lock(&sc->sc_queue_mtx);
	TAILQ_FOREACH(bp, &sc->sc_queue.queue, bio_queue) {
		if (bp->bio_from == cp)
			nreqs++;
	}
	mtx_unlock(&sc->sc_queue_mtx);
	return (nreqs);
}

u_int
g_raid_nopens(struct g_raid_softc *sc)
{
	struct g_raid_volume *vol;
	u_int opens;

	opens = 0;
	TAILQ_FOREACH(vol, &sc->sc_volumes, v_next) {
		if (vol->v_provider_open != 0)
			opens++;
	}
	return (opens);
}

static int
g_raid_consumer_is_busy(struct g_raid_softc *sc, struct g_consumer *cp)
{

	if (cp->index > 0) {
		G_RAID_DEBUG1(2, sc,
		    "I/O requests for %s exist, can't destroy it now.",
		    cp->provider->name);
		return (1);
	}
	if (g_raid_nrequests(sc, cp) > 0) {
		G_RAID_DEBUG1(2, sc,
		    "I/O requests for %s in queue, can't destroy it now.",
		    cp->provider->name);
		return (1);
	}
	return (0);
}

static void
g_raid_destroy_consumer(void *arg, int flags __unused)
{
	struct g_consumer *cp;

	g_topology_assert();

	cp = arg;
	G_RAID_DEBUG(1, "Consumer %s destroyed.", cp->provider->name);
	g_detach(cp);
	g_destroy_consumer(cp);
}

void
g_raid_kill_consumer(struct g_raid_softc *sc, struct g_consumer *cp)
{
	struct g_provider *pp;
	int retaste_wait;

	g_topology_assert();

	cp->private = NULL;
	if (g_raid_consumer_is_busy(sc, cp))
		return;
	pp = cp->provider;
	retaste_wait = 0;
	if (cp->acw == 1) {
		if ((pp->geom->flags & G_GEOM_WITHER) == 0)
			retaste_wait = 1;
	}
	if (cp->acr > 0 || cp->acw > 0 || cp->ace > 0)
		g_access(cp, -cp->acr, -cp->acw, -cp->ace);
	if (retaste_wait) {
		/*
		 * After retaste event was send (inside g_access()), we can send
		 * event to detach and destroy consumer.
		 * A class, which has consumer to the given provider connected
		 * will not receive retaste event for the provider.
		 * This is the way how I ignore retaste events when I close
		 * consumers opened for write: I detach and destroy consumer
		 * after retaste event is sent.
		 */
		g_post_event(g_raid_destroy_consumer, cp, M_WAITOK, NULL);
		return;
	}
	G_RAID_DEBUG(1, "Consumer %s destroyed.", pp->name);
	g_detach(cp);
	g_destroy_consumer(cp);
}

static void
g_raid_orphan(struct g_consumer *cp)
{
	struct g_raid_disk *disk;

	g_topology_assert();

	disk = cp->private;
	if (disk == NULL)
		return;
	g_raid_event_send(disk, G_RAID_DISK_E_DISCONNECTED,
	    G_RAID_EVENT_DISK);
}

static int
g_raid_clean(struct g_raid_volume *vol, int acw)
{
	struct g_raid_softc *sc;
	int timeout;

	sc = vol->v_softc;
	g_topology_assert_not();
	sx_assert(&sc->sc_lock, SX_XLOCKED);

//	if ((sc->sc_flags & G_RAID_DEVICE_FLAG_NOFAILSYNC) != 0)
//		return (0);
	if (!vol->v_dirty)
		return (0);
	if (vol->v_writes > 0)
		return (0);
	if (acw > 0 || (acw == -1 &&
	    vol->v_provider != NULL && vol->v_provider->acw > 0)) {
		timeout = g_raid_clean_time - (time_uptime - vol->v_last_write);
		if (timeout > 0)
			return (timeout);
	}
	vol->v_dirty = 0;
	G_RAID_DEBUG1(1, sc, "Volume %s marked as clean.",
	    vol->v_name);
	g_raid_write_metadata(sc, vol, NULL, NULL);
	return (0);
}

static void
g_raid_dirty(struct g_raid_volume *vol)
{
	struct g_raid_softc *sc;

	sc = vol->v_softc;
	g_topology_assert_not();
	sx_assert(&sc->sc_lock, SX_XLOCKED);

//	if ((sc->sc_flags & G_RAID_DEVICE_FLAG_NOFAILSYNC) != 0)
//		return;
	vol->v_dirty = 1;
	G_RAID_DEBUG1(1, sc, "Volume %s marked as dirty.",
	    vol->v_name);
	g_raid_write_metadata(sc, vol, NULL, NULL);
}

void
g_raid_tr_flush_common(struct g_raid_tr_object *tr, struct bio *bp)
{
	struct g_raid_softc *sc;
	struct g_raid_volume *vol;
	struct g_raid_subdisk *sd;
	struct bio_queue_head queue;
	struct bio *cbp;
	int i;

	vol = tr->tro_volume;
	sc = vol->v_softc;

	/*
	 * Allocate all bios before sending any request, so we can return
	 * ENOMEM in nice and clean way.
	 */
	bioq_init(&queue);
	for (i = 0; i < vol->v_disks_count; i++) {
		sd = &vol->v_subdisks[i];
		if (sd->sd_state == G_RAID_SUBDISK_S_NONE ||
		    sd->sd_state == G_RAID_SUBDISK_S_FAILED)
			continue;
		cbp = g_clone_bio(bp);
		if (cbp == NULL)
			goto failure;
		cbp->bio_caller1 = sd;
		bioq_insert_tail(&queue, cbp);
	}
	for (cbp = bioq_first(&queue); cbp != NULL;
	    cbp = bioq_first(&queue)) {
		bioq_remove(&queue, cbp);
		sd = cbp->bio_caller1;
		cbp->bio_caller1 = NULL;
		g_raid_subdisk_iostart(sd, cbp);
	}
	return;
failure:
	for (cbp = bioq_first(&queue); cbp != NULL;
	    cbp = bioq_first(&queue)) {
		bioq_remove(&queue, cbp);
		g_destroy_bio(cbp);
	}
	if (bp->bio_error == 0)
		bp->bio_error = ENOMEM;
	g_raid_iodone(bp, bp->bio_error);
}

static void
g_raid_tr_kerneldump_common_done(struct bio *bp)
{

	bp->bio_flags |= BIO_DONE;
}

int
g_raid_tr_kerneldump_common(struct g_raid_tr_object *tr,
    void *virtual, vm_offset_t physical, off_t offset, size_t length)
{
	struct g_raid_softc *sc;
	struct g_raid_volume *vol;
	struct bio bp;

	vol = tr->tro_volume;
	sc = vol->v_softc;

	bzero(&bp, sizeof(bp));
	bp.bio_cmd = BIO_WRITE;
	bp.bio_done = g_raid_tr_kerneldump_common_done;
	bp.bio_attribute = NULL;
	bp.bio_offset = offset;
	bp.bio_length = length;
	bp.bio_data = virtual;
	bp.bio_to = vol->v_provider;

	g_raid_start(&bp);
	while (!(bp.bio_flags & BIO_DONE)) {
		G_RAID_DEBUG1(4, sc, "Poll...");
		g_raid_poll(sc);
		DELAY(10);
	}

	return (bp.bio_error != 0 ? EIO : 0);
}

static int
g_raid_dump(void *arg,
    void *virtual, vm_offset_t physical, off_t offset, size_t length)
{
	struct g_raid_volume *vol;
	int error;

	vol = (struct g_raid_volume *)arg;
	G_RAID_DEBUG1(3, vol->v_softc, "Dumping at off %llu len %llu.",
	    (long long unsigned)offset, (long long unsigned)length);

	error = G_RAID_TR_KERNELDUMP(vol->v_tr,
	    virtual, physical, offset, length);
	return (error);
}

static void
g_raid_kerneldump(struct g_raid_softc *sc, struct bio *bp)
{
	struct g_kerneldump *gkd;
	struct g_provider *pp;
	struct g_raid_volume *vol;

	gkd = (struct g_kerneldump*)bp->bio_data;
	pp = bp->bio_to;
	vol = pp->private;
	g_trace(G_T_TOPOLOGY, "g_raid_kerneldump(%s, %jd, %jd)",
		pp->name, (intmax_t)gkd->offset, (intmax_t)gkd->length);
	gkd->di.dumper = g_raid_dump;
	gkd->di.priv = vol;
	gkd->di.blocksize = vol->v_sectorsize;
	gkd->di.maxiosize = DFLTPHYS;
	gkd->di.mediaoffset = gkd->offset;
	if ((gkd->offset + gkd->length) > vol->v_mediasize)
		gkd->length = vol->v_mediasize - gkd->offset;
	gkd->di.mediasize = gkd->length;
	g_io_deliver(bp, 0);
}

static void
g_raid_start(struct bio *bp)
{
	struct g_raid_softc *sc;

	sc = bp->bio_to->geom->softc;
	/*
	 * If sc == NULL or there are no valid disks, provider's error
	 * should be set and g_raid_start() should not be called at all.
	 */
//	KASSERT(sc != NULL && sc->sc_state == G_RAID_VOLUME_S_RUNNING,
//	    ("Provider's error should be set (error=%d)(mirror=%s).",
//	    bp->bio_to->error, bp->bio_to->name));
	G_RAID_LOGREQ(3, bp, "Request received.");

	switch (bp->bio_cmd) {
	case BIO_READ:
	case BIO_WRITE:
	case BIO_DELETE:
	case BIO_FLUSH:
		break;
	case BIO_GETATTR:
		if (!strcmp(bp->bio_attribute, "GEOM::kerneldump"))
			g_raid_kerneldump(sc, bp);
		else
			g_io_deliver(bp, EOPNOTSUPP);
		return;
	default:
		g_io_deliver(bp, EOPNOTSUPP);
		return;
	}
	mtx_lock(&sc->sc_queue_mtx);
	bioq_disksort(&sc->sc_queue, bp);
	mtx_unlock(&sc->sc_queue_mtx);
	if (!dumping) {
		G_RAID_DEBUG1(4, sc, "Waking up %p.", sc);
		wakeup(sc);
	}
}

static int
g_raid_bio_overlaps(const struct bio *bp, off_t lstart, off_t len)
{
	/*
	 * 5 cases:
	 * (1) bp entirely below NO
	 * (2) bp entirely above NO
	 * (3) bp start below, but end in range YES
	 * (4) bp entirely within YES
	 * (5) bp starts within, ends above YES
	 *
	 * lock range 10-19 (offset 10 length 10)
	 * (1) 1-5: first if kicks it out
	 * (2) 30-35: second if kicks it out
	 * (3) 5-15: passes both ifs
	 * (4) 12-14: passes both ifs
	 * (5) 19-20: passes both
	 */
	off_t lend = lstart + len - 1;
	off_t bstart = bp->bio_offset;
	off_t bend = bp->bio_offset + bp->bio_length - 1;

	if (bend < lstart)
		return (0);
	if (lend < bstart)
		return (0);
	return (1);
}

static int
g_raid_is_in_locked_range(struct g_raid_volume *vol, const struct bio *bp)
{
	struct g_raid_lock *lp;

	sx_assert(&vol->v_softc->sc_lock, SX_LOCKED);

	LIST_FOREACH(lp, &vol->v_locks, l_next) {
		if (g_raid_bio_overlaps(bp, lp->l_offset, lp->l_length))
			return (1);
	}
	return (0);
}

static void
g_raid_start_request(struct bio *bp)
{
	struct g_raid_softc *sc;
	struct g_raid_volume *vol;

	sc = bp->bio_to->geom->softc;
	sx_assert(&sc->sc_lock, SX_LOCKED);
	vol = bp->bio_to->private;

	/*
	 * Check to see if this item is in a locked range.  If so,
	 * queue it to our locked queue and return.  We'll requeue
	 * it when the range is unlocked.  Internal I/O for the
	 * rebuild/rescan/recovery process is excluded from this
	 * check so we can actually do the recovery.
	 */
	if (!(bp->bio_cflags & G_RAID_BIO_FLAG_SPECIAL) &&
	    g_raid_is_in_locked_range(vol, bp)) {
		G_RAID_LOGREQ(3, bp, "Defer request.");
		bioq_insert_tail(&vol->v_locked, bp);
		return;
	}

	/*
	 * If we're actually going to do the write/delete, then
	 * update the idle stats for the volume.
	 */
	if (bp->bio_cmd == BIO_WRITE || bp->bio_cmd == BIO_DELETE) {
		if (!vol->v_dirty)
			g_raid_dirty(vol);
		vol->v_writes++;
	}

	/*
	 * Put request onto inflight queue, so we can check if new
	 * synchronization requests don't collide with it.  Then tell
	 * the transformation layer to start the I/O.
	 */
	bioq_insert_tail(&vol->v_inflight, bp);
	G_RAID_LOGREQ(4, bp, "Request started");
	G_RAID_TR_IOSTART(vol->v_tr, bp);
}

static void
g_raid_finish_with_locked_ranges(struct g_raid_volume *vol, struct bio *bp)
{
	off_t off, len;
	struct bio *nbp;
	struct g_raid_lock *lp;

	vol->v_pending_lock = 0;
	LIST_FOREACH(lp, &vol->v_locks, l_next) {
		if (lp->l_pending) {
			off = lp->l_offset;
			len = lp->l_length;
			lp->l_pending = 0;
			TAILQ_FOREACH(nbp, &vol->v_inflight.queue, bio_queue) {
				if (g_raid_bio_overlaps(nbp, off, len))
					lp->l_pending++;
			}
			if (lp->l_pending) {
				vol->v_pending_lock = 1;
				G_RAID_DEBUG1(4, vol->v_softc,
				    "Deferred lock(%jd, %jd) has %d pending",
				    (intmax_t)off, (intmax_t)(off + len),
				    lp->l_pending);
				continue;
			}
			G_RAID_DEBUG1(4, vol->v_softc,
			    "Deferred lock of %jd to %jd completed",
			    (intmax_t)off, (intmax_t)(off + len));
			G_RAID_TR_LOCKED(vol->v_tr, lp->l_callback_arg);
		}
	}
}

void
g_raid_iodone(struct bio *bp, int error)
{
	struct g_raid_softc *sc;
	struct g_raid_volume *vol;

	sc = bp->bio_to->geom->softc;
	sx_assert(&sc->sc_lock, SX_LOCKED);
	vol = bp->bio_to->private;
	G_RAID_LOGREQ(3, bp, "Request done: %d.", error);

	/* Update stats if we done write/delete. */
	if (bp->bio_cmd == BIO_WRITE || bp->bio_cmd == BIO_DELETE) {
		vol->v_writes--;
		vol->v_last_write = time_uptime;
	}

	bioq_remove(&vol->v_inflight, bp);
	if (vol->v_pending_lock && g_raid_is_in_locked_range(vol, bp))
		g_raid_finish_with_locked_ranges(vol, bp);
	getmicrouptime(&vol->v_last_done);
	g_io_deliver(bp, error);
}

int
g_raid_lock_range(struct g_raid_volume *vol, off_t off, off_t len,
    struct bio *ignore, void *argp)
{
	struct g_raid_softc *sc;
	struct g_raid_lock *lp;
	struct bio *bp;

	sc = vol->v_softc;
	lp = malloc(sizeof(*lp), M_RAID, M_WAITOK | M_ZERO);
	LIST_INSERT_HEAD(&vol->v_locks, lp, l_next);
	lp->l_offset = off;
	lp->l_length = len;
	lp->l_callback_arg = argp;

	lp->l_pending = 0;
	TAILQ_FOREACH(bp, &vol->v_inflight.queue, bio_queue) {
		if (bp != ignore && g_raid_bio_overlaps(bp, off, len))
			lp->l_pending++;
	}	

	/*
	 * If there are any writes that are pending, we return EBUSY.  All
	 * callers will have to wait until all pending writes clear.
	 */
	if (lp->l_pending > 0) {
		vol->v_pending_lock = 1;
		G_RAID_DEBUG1(4, sc, "Locking range %jd to %jd deferred %d pend",
		    (intmax_t)off, (intmax_t)(off+len), lp->l_pending);
		return (EBUSY);
	}
	G_RAID_DEBUG1(4, sc, "Locking range %jd to %jd",
	    (intmax_t)off, (intmax_t)(off+len));
	G_RAID_TR_LOCKED(vol->v_tr, lp->l_callback_arg);
	return (0);
}

int
g_raid_unlock_range(struct g_raid_volume *vol, off_t off, off_t len)
{
	struct g_raid_lock *lp;
	struct g_raid_softc *sc;
	struct bio *bp;

	sc = vol->v_softc;
	LIST_FOREACH(lp, &vol->v_locks, l_next) {
		if (lp->l_offset == off && lp->l_length == len) {
			LIST_REMOVE(lp, l_next);
			/* XXX
			 * Right now we just put them all back on the queue
			 * and hope for the best.  We hope this because any
			 * locked ranges will go right back on this list
			 * when the worker thread runs.
			 * XXX
			 */
			G_RAID_DEBUG1(4, sc, "Unlocked %jd to %jd",
			    (intmax_t)lp->l_offset,
			    (intmax_t)(lp->l_offset+lp->l_length));
			mtx_lock(&sc->sc_queue_mtx);
			while ((bp = bioq_takefirst(&vol->v_locked)) != NULL)
				bioq_disksort(&sc->sc_queue, bp);
			mtx_unlock(&sc->sc_queue_mtx);
			free(lp, M_RAID);
			return (0);
		}
	}
	return (EINVAL);
}

void
g_raid_subdisk_iostart(struct g_raid_subdisk *sd, struct bio *bp)
{
	struct g_consumer *cp;
	struct g_raid_disk *disk, *tdisk;

	bp->bio_caller1 = sd;

	/*
	 * Make sure that the disk is present. Generally it is a task of
	 * transformation layers to not send requests to absent disks, but
	 * it is better to be safe and report situation then sorry.
	 */
	if (sd->sd_disk == NULL) {
		G_RAID_LOGREQ(0, bp, "Warning! I/O request to an absent disk!");
nodisk:
		bp->bio_from = NULL;
		bp->bio_to = NULL;
		bp->bio_error = ENXIO;
		g_raid_disk_done(bp);
		return;
	}
	disk = sd->sd_disk;
	if (disk->d_state != G_RAID_DISK_S_ACTIVE &&
	    disk->d_state != G_RAID_DISK_S_FAILED) {
		G_RAID_LOGREQ(0, bp, "Warning! I/O request to a disk in a "
		    "wrong state (%s)!", g_raid_disk_state2str(disk->d_state));
		goto nodisk;
	}

	cp = disk->d_consumer;
	bp->bio_from = cp;
	bp->bio_to = cp->provider;
	cp->index++;

	/* Update average disks load. */
	TAILQ_FOREACH(tdisk, &sd->sd_softc->sc_disks, d_next) {
		if (tdisk->d_consumer == NULL)
			tdisk->d_load = 0;
		else
			tdisk->d_load = (tdisk->d_consumer->index *
			    G_RAID_SUBDISK_LOAD_SCALE + tdisk->d_load * 7) / 8;
	}

	disk->d_last_offset = bp->bio_offset + bp->bio_length;
	if (dumping) {
		G_RAID_LOGREQ(3, bp, "Sending dumping request.");
		if (bp->bio_cmd == BIO_WRITE) {
			bp->bio_error = g_raid_subdisk_kerneldump(sd,
			    bp->bio_data, 0, bp->bio_offset, bp->bio_length);
		} else
			bp->bio_error = EOPNOTSUPP;
		g_raid_disk_done(bp);
	} else {
		bp->bio_done = g_raid_disk_done;
		bp->bio_offset += sd->sd_offset;
		G_RAID_LOGREQ(3, bp, "Sending request.");
		g_io_request(bp, cp);
	}
}

int
g_raid_subdisk_kerneldump(struct g_raid_subdisk *sd,
    void *virtual, vm_offset_t physical, off_t offset, size_t length)
{

	if (sd->sd_disk == NULL)
		return (ENXIO);
	if (sd->sd_disk->d_kd.di.dumper == NULL)
		return (EOPNOTSUPP);
	return (dump_write(&sd->sd_disk->d_kd.di,
	    virtual, physical,
	    sd->sd_disk->d_kd.di.mediaoffset + sd->sd_offset + offset,
	    length));
}

static void
g_raid_disk_done(struct bio *bp)
{
	struct g_raid_softc *sc;
	struct g_raid_subdisk *sd;

	sd = bp->bio_caller1;
	sc = sd->sd_softc;
	mtx_lock(&sc->sc_queue_mtx);
	bioq_disksort(&sc->sc_queue, bp);
	mtx_unlock(&sc->sc_queue_mtx);
	if (!dumping)
		wakeup(sc);
}

static void
g_raid_disk_done_request(struct bio *bp)
{
	struct g_raid_softc *sc;
	struct g_raid_disk *disk;
	struct g_raid_subdisk *sd;
	struct g_raid_volume *vol;

	g_topology_assert_not();

	G_RAID_LOGREQ(3, bp, "Disk request done: %d.", bp->bio_error);
	sd = bp->bio_caller1;
	sc = sd->sd_softc;
	vol = sd->sd_volume;
	if (bp->bio_from != NULL) {
		bp->bio_from->index--;
		disk = bp->bio_from->private;
		if (disk == NULL) {
			g_topology_lock();
			g_raid_kill_consumer(sc, bp->bio_from);
			g_topology_unlock();
		}
	}
	bp->bio_offset -= sd->sd_offset;

	G_RAID_TR_IODONE(vol->v_tr, sd, bp);
}

static void
g_raid_handle_event(struct g_raid_softc *sc, struct g_raid_event *ep)
{

	if ((ep->e_flags & G_RAID_EVENT_VOLUME) != 0)
		ep->e_error = g_raid_update_volume(ep->e_tgt, ep->e_event);
	else if ((ep->e_flags & G_RAID_EVENT_DISK) != 0)
		ep->e_error = g_raid_update_disk(ep->e_tgt, ep->e_event);
	else if ((ep->e_flags & G_RAID_EVENT_SUBDISK) != 0)
		ep->e_error = g_raid_update_subdisk(ep->e_tgt, ep->e_event);
	else
		ep->e_error = g_raid_update_node(ep->e_tgt, ep->e_event);
	if ((ep->e_flags & G_RAID_EVENT_WAIT) == 0) {
		KASSERT(ep->e_error == 0,
		    ("Error cannot be handled."));
		g_raid_event_free(ep);
	} else {
		ep->e_flags |= G_RAID_EVENT_DONE;
		G_RAID_DEBUG1(4, sc, "Waking up %p.", ep);
		mtx_lock(&sc->sc_queue_mtx);
		wakeup(ep);
		mtx_unlock(&sc->sc_queue_mtx);
	}
}

/*
 * Worker thread.
 */
static void
g_raid_worker(void *arg)
{
	struct g_raid_softc *sc;
	struct g_raid_event *ep;
	struct g_raid_volume *vol;
	struct bio *bp;
	struct timeval now, t;
	int timeout, rv;

	sc = arg;
	thread_lock(curthread);
	sched_prio(curthread, PRIBIO);
	thread_unlock(curthread);

	sx_xlock(&sc->sc_lock);
	for (;;) {
		mtx_lock(&sc->sc_queue_mtx);
		/*
		 * First take a look at events.
		 * This is important to handle events before any I/O requests.
		 */
		bp = NULL;
		vol = NULL;
		rv = 0;
		ep = TAILQ_FIRST(&sc->sc_events);
		if (ep != NULL)
			TAILQ_REMOVE(&sc->sc_events, ep, e_next);
		else if ((bp = bioq_takefirst(&sc->sc_queue)) != NULL)
			;
		else {
			getmicrouptime(&now);
			t = now;
			TAILQ_FOREACH(vol, &sc->sc_volumes, v_next) {
				if (bioq_first(&vol->v_inflight) == NULL &&
<<<<<<< HEAD
=======
				    vol->v_tr &&
>>>>>>> 087a7331
				    timevalcmp(&vol->v_last_done, &t, < ))
					t = vol->v_last_done;
			}
			timevalsub(&t, &now);
			timeout = g_raid_idle_threshold +
			    t.tv_sec * 1000000 + t.tv_usec;
			if (timeout > 0) {
				/*
				 * Two steps to avoid overflows at HZ=1000
				 * and idle timeouts > 2.1s.  Some rounding
				 * errors can occur, but they are < 1tick,
				 * which is deemed to be close enough for
				 * this purpose.
				 */
				int micpertic = 1000000 / hz;
				timeout = (timeout + micpertic - 1) / micpertic;
				sx_xunlock(&sc->sc_lock);
				MSLEEP(rv, sc, &sc->sc_queue_mtx,
				    PRIBIO | PDROP, "-", timeout);
				sx_xlock(&sc->sc_lock);
				goto process;
			} else
				rv = EWOULDBLOCK;
		}
		mtx_unlock(&sc->sc_queue_mtx);
process:
		if (ep != NULL) {
			g_raid_handle_event(sc, ep);
		} else if (bp != NULL) {
			if (bp->bio_to != NULL &&
			    bp->bio_to->geom == sc->sc_geom)
				g_raid_start_request(bp);
			else
				g_raid_disk_done_request(bp);
		} else if (rv == EWOULDBLOCK) {
			TAILQ_FOREACH(vol, &sc->sc_volumes, v_next) {
				if (vol->v_writes == 0 && vol->v_dirty)
					g_raid_clean(vol, -1);
				if (bioq_first(&vol->v_inflight) == NULL &&
				    vol->v_tr) {
					t.tv_sec = g_raid_idle_threshold / 1000000;
					t.tv_usec = g_raid_idle_threshold % 1000000;
					timevaladd(&t, &vol->v_last_done);
					getmicrouptime(&now);
					if (timevalcmp(&t, &now, <= )) {
						G_RAID_TR_IDLE(vol->v_tr);
						vol->v_last_done = now;
					}
				}
			}
		}
		if (sc->sc_stopping == G_RAID_DESTROY_HARD)
			g_raid_destroy_node(sc, 1);	/* May not return. */
	}
}

static void
g_raid_poll(struct g_raid_softc *sc)
{
	struct g_raid_event *ep;
	struct bio *bp;

	sx_xlock(&sc->sc_lock);
	mtx_lock(&sc->sc_queue_mtx);
	/*
	 * First take a look at events.
	 * This is important to handle events before any I/O requests.
	 */
	ep = TAILQ_FIRST(&sc->sc_events);
	if (ep != NULL) {
		TAILQ_REMOVE(&sc->sc_events, ep, e_next);
		mtx_unlock(&sc->sc_queue_mtx);
		g_raid_handle_event(sc, ep);
		goto out;
	}
	bp = bioq_takefirst(&sc->sc_queue);
	if (bp != NULL) {
		mtx_unlock(&sc->sc_queue_mtx);
		if (bp->bio_from == NULL ||
		    bp->bio_from->geom != sc->sc_geom)
			g_raid_start_request(bp);
		else
			g_raid_disk_done_request(bp);
	}
out:
	sx_xunlock(&sc->sc_lock);
}

static void
g_raid_launch_provider(struct g_raid_volume *vol)
{
	struct g_raid_disk *disk;
	struct g_raid_softc *sc;
	struct g_provider *pp;
	char name[G_RAID_MAX_VOLUMENAME];
	off_t off;

	sc = vol->v_softc;
	sx_assert(&sc->sc_lock, SX_LOCKED);

	g_topology_lock();
	/* Try to name provider with volume name. */
	snprintf(name, sizeof(name), "raid/%s", vol->v_name);
	if (g_raid_name_format == 0 || vol->v_name[0] == 0 ||
	    g_provider_by_name(name) != NULL) {
		/* Otherwise use sequential volume number. */
		snprintf(name, sizeof(name), "raid/r%d", vol->v_global_id);
	}
	pp = g_new_providerf(sc->sc_geom, "%s", name);
	pp->private = vol;
	pp->mediasize = vol->v_mediasize;
	pp->sectorsize = vol->v_sectorsize;
	pp->stripesize = 0;
	pp->stripeoffset = 0;
	if (vol->v_raid_level == G_RAID_VOLUME_RL_RAID1 ||
	    vol->v_raid_level == G_RAID_VOLUME_RL_RAID3 ||
	    vol->v_raid_level == G_RAID_VOLUME_RL_SINGLE ||
	    vol->v_raid_level == G_RAID_VOLUME_RL_CONCAT) {
		if ((disk = vol->v_subdisks[0].sd_disk) != NULL &&
		    disk->d_consumer != NULL &&
		    disk->d_consumer->provider != NULL) {
			pp->stripesize = disk->d_consumer->provider->stripesize;
			off = disk->d_consumer->provider->stripeoffset;
			pp->stripeoffset = off + vol->v_subdisks[0].sd_offset;
			if (off > 0)
				pp->stripeoffset %= off;
		}
		if (vol->v_raid_level == G_RAID_VOLUME_RL_RAID3) {
			pp->stripesize *= (vol->v_disks_count - 1);
			pp->stripeoffset *= (vol->v_disks_count - 1);
		}
	} else
		pp->stripesize = vol->v_strip_size;
	vol->v_provider = pp;
	g_error_provider(pp, 0);
	g_topology_unlock();
	G_RAID_DEBUG1(0, sc, "Provider %s for volume %s created.",
	    pp->name, vol->v_name);
}

static void
g_raid_destroy_provider(struct g_raid_volume *vol)
{
	struct g_raid_softc *sc;
	struct g_provider *pp;
	struct bio *bp, *tmp;

	g_topology_assert_not();
	sc = vol->v_softc;
	pp = vol->v_provider;
	KASSERT(pp != NULL, ("NULL provider (volume=%s).", vol->v_name));

	g_topology_lock();
	g_error_provider(pp, ENXIO);
	mtx_lock(&sc->sc_queue_mtx);
	TAILQ_FOREACH_SAFE(bp, &sc->sc_queue.queue, bio_queue, tmp) {
		if (bp->bio_to != pp)
			continue;
		bioq_remove(&sc->sc_queue, bp);
		g_io_deliver(bp, ENXIO);
	}
	mtx_unlock(&sc->sc_queue_mtx);
	G_RAID_DEBUG1(0, sc, "Provider %s for volume %s destroyed.",
	    pp->name, vol->v_name);
	g_wither_provider(pp, ENXIO);
	g_topology_unlock();
	vol->v_provider = NULL;
}

/*
 * Update device state.
 */
static int
g_raid_update_volume(struct g_raid_volume *vol, u_int event)
{
	struct g_raid_softc *sc;

	sc = vol->v_softc;
	sx_assert(&sc->sc_lock, SX_XLOCKED);

	G_RAID_DEBUG1(2, sc, "Event %s for volume %s.",
	    g_raid_volume_event2str(event),
	    vol->v_name);
	switch (event) {
	case G_RAID_VOLUME_E_DOWN:
		if (vol->v_provider != NULL)
			g_raid_destroy_provider(vol);
		break;
	case G_RAID_VOLUME_E_UP:
		if (vol->v_provider == NULL)
			g_raid_launch_provider(vol);
		break;
	case G_RAID_VOLUME_E_START:
		if (vol->v_tr)
			G_RAID_TR_START(vol->v_tr);
		return (0);
	}

	/* Manage root mount release. */
	if (vol->v_starting) {
		vol->v_starting = 0;
		G_RAID_DEBUG1(1, sc, "root_mount_rel %p", vol->v_rootmount);
		root_mount_rel(vol->v_rootmount);
		vol->v_rootmount = NULL;
	}
	if (vol->v_stopping && vol->v_provider_open == 0)
		g_raid_destroy_volume(vol);
	return (0);
}

/*
 * Update subdisk state.
 */
static int
g_raid_update_subdisk(struct g_raid_subdisk *sd, u_int event)
{
	struct g_raid_softc *sc;
	struct g_raid_volume *vol;

	sc = sd->sd_softc;
	vol = sd->sd_volume;
	sx_assert(&sc->sc_lock, SX_XLOCKED);

	G_RAID_DEBUG1(2, sc, "Event %s for subdisk %s:%d-%s.",
	    g_raid_subdisk_event2str(event),
	    vol->v_name, sd->sd_pos,
	    sd->sd_disk ? g_raid_get_diskname(sd->sd_disk) : "[none]");
	if (vol->v_tr)
		G_RAID_TR_EVENT(vol->v_tr, sd, event);

	return (0);
}

/*
 * Update disk state.
 */
static int
g_raid_update_disk(struct g_raid_disk *disk, u_int event)
{
	struct g_raid_softc *sc;

	sc = disk->d_softc;
	sx_assert(&sc->sc_lock, SX_XLOCKED);

	G_RAID_DEBUG1(2, sc, "Event %s for disk %s.",
	    g_raid_disk_event2str(event),
	    g_raid_get_diskname(disk));

	if (sc->sc_md)
		G_RAID_MD_EVENT(sc->sc_md, disk, event);
	return (0);
}

/*
 * Node event.
 */
static int
g_raid_update_node(struct g_raid_softc *sc, u_int event)
{
	sx_assert(&sc->sc_lock, SX_XLOCKED);

	G_RAID_DEBUG1(2, sc, "Event %s for the array.",
	    g_raid_node_event2str(event));

	if (event == G_RAID_NODE_E_WAKE)
		return (0);
	if (sc->sc_md)
		G_RAID_MD_EVENT(sc->sc_md, NULL, event);
	return (0);
}

static int
g_raid_access(struct g_provider *pp, int acr, int acw, int ace)
{
	struct g_raid_volume *vol;
	struct g_raid_softc *sc;
	int dcr, dcw, dce, opens, error = 0;

	g_topology_assert();
	sc = pp->geom->softc;
	vol = pp->private;
	KASSERT(sc != NULL, ("NULL softc (provider=%s).", pp->name));
	KASSERT(vol != NULL, ("NULL volume (provider=%s).", pp->name));

	G_RAID_DEBUG1(2, sc, "Access request for %s: r%dw%de%d.", pp->name,
	    acr, acw, ace);

	dcr = pp->acr + acr;
	dcw = pp->acw + acw;
	dce = pp->ace + ace;

	g_topology_unlock();
	sx_xlock(&sc->sc_lock);
	/* Deny new opens while dying. */
	if (sc->sc_stopping != 0 && (acr > 0 || acw > 0 || ace > 0)) {
		error = ENXIO;
		goto out;
	}
	if (dcw == 0 && vol->v_dirty)
		g_raid_clean(vol, dcw);
	vol->v_provider_open += acr + acw + ace;
	/* Handle delayed node destruction. */
	if (sc->sc_stopping == G_RAID_DESTROY_DELAYED &&
	    vol->v_provider_open == 0) {
		/* Count open volumes. */
		opens = g_raid_nopens(sc);
		if (opens == 0) {
			sc->sc_stopping = G_RAID_DESTROY_HARD;
			/* Wake up worker to make it selfdestruct. */
			g_raid_event_send(sc, G_RAID_NODE_E_WAKE, 0);
		}
	}
	/* Handle open volume destruction. */
	if (vol->v_stopping && vol->v_provider_open == 0)
		g_raid_destroy_volume(vol);
out:
	sx_xunlock(&sc->sc_lock);
	g_topology_lock();
	return (error);
}

struct g_raid_softc *
g_raid_create_node(struct g_class *mp,
    const char *name, struct g_raid_md_object *md)
{
	struct g_raid_softc *sc;
	struct g_geom *gp;
	int error;

	g_topology_assert();
	G_RAID_DEBUG(1, "Creating array %s.", name);

	gp = g_new_geomf(mp, "%s", name);
	sc = malloc(sizeof(*sc), M_RAID, M_WAITOK | M_ZERO);
	gp->start = g_raid_start;
	gp->orphan = g_raid_orphan;
	gp->access = g_raid_access;
	gp->dumpconf = g_raid_dumpconf;

	sc->sc_md = md;
	sc->sc_geom = gp;
	sc->sc_flags = 0;
	TAILQ_INIT(&sc->sc_volumes);
	TAILQ_INIT(&sc->sc_disks);
	sx_init(&sc->sc_lock, "gmirror:lock");
	mtx_init(&sc->sc_queue_mtx, "gmirror:queue", NULL, MTX_DEF);
	TAILQ_INIT(&sc->sc_events);
	bioq_init(&sc->sc_queue);
	gp->softc = sc;
	error = kproc_create(g_raid_worker, sc, &sc->sc_worker, 0, 0,
	    "g_raid %s", name);
	if (error != 0) {
		G_RAID_DEBUG(0, "Cannot create kernel thread for %s.", name);
		mtx_destroy(&sc->sc_queue_mtx);
		sx_destroy(&sc->sc_lock);
		g_destroy_geom(sc->sc_geom);
		free(sc, M_RAID);
		return (NULL);
	}

	G_RAID_DEBUG1(0, sc, "Array %s created.", name);
	return (sc);
}

struct g_raid_volume *
g_raid_create_volume(struct g_raid_softc *sc, const char *name)
{
	struct g_raid_volume	*vol, *vol1;
	int i;

	G_RAID_DEBUG1(1, sc, "Creating volume %s.", name);
	vol = malloc(sizeof(*vol), M_RAID, M_WAITOK | M_ZERO);
	vol->v_softc = sc;
	strlcpy(vol->v_name, name, G_RAID_MAX_VOLUMENAME);
	vol->v_state = G_RAID_VOLUME_S_STARTING;
	bioq_init(&vol->v_inflight);
	bioq_init(&vol->v_locked);
	LIST_INIT(&vol->v_locks);
	for (i = 0; i < G_RAID_MAX_SUBDISKS; i++) {
		vol->v_subdisks[i].sd_softc = sc;
		vol->v_subdisks[i].sd_volume = vol;
		vol->v_subdisks[i].sd_pos = i;
		vol->v_subdisks[i].sd_state = G_RAID_DISK_S_NONE;
	}

	/* Find free ID for this volume. */
	g_topology_lock();
	for (i = 0; ; i++) {
		LIST_FOREACH(vol1, &g_raid_volumes, v_global_next) {
			if (vol1->v_global_id == i)
				break;
		}
		if (vol1 == NULL)
			break;
	}
	vol->v_global_id = i;
	LIST_INSERT_HEAD(&g_raid_volumes, vol, v_global_next);
	g_topology_unlock();

	/* Delay root mounting. */
	vol->v_rootmount = root_mount_hold("GRAID");
	G_RAID_DEBUG1(1, sc, "root_mount_hold %p", vol->v_rootmount);
	vol->v_starting = 1;
	TAILQ_INSERT_TAIL(&sc->sc_volumes, vol, v_next);
	return (vol);
}

struct g_raid_disk *
g_raid_create_disk(struct g_raid_softc *sc)
{
	struct g_raid_disk	*disk;

	G_RAID_DEBUG1(1, sc, "Creating disk.");
	disk = malloc(sizeof(*disk), M_RAID, M_WAITOK | M_ZERO);
	disk->d_softc = sc;
	disk->d_state = G_RAID_DISK_S_NONE;
	TAILQ_INIT(&disk->d_subdisks);
	TAILQ_INSERT_TAIL(&sc->sc_disks, disk, d_next);
	return (disk);
}

int g_raid_start_volume(struct g_raid_volume *vol)
{
	struct g_raid_tr_class *class;
	struct g_raid_tr_object *obj;
	int status;

	G_RAID_DEBUG1(2, vol->v_softc, "Starting volume %s.", vol->v_name);
	LIST_FOREACH(class, &g_raid_tr_classes, trc_list) {
		G_RAID_DEBUG1(2, vol->v_softc,
		    "Tasting volume %s for %s transformation.",
		    vol->v_name, class->name);
		obj = (void *)kobj_create((kobj_class_t)class, M_RAID,
		    M_WAITOK);
		obj->tro_class = class;
		obj->tro_volume = vol;
		status = G_RAID_TR_TASTE(obj, vol);
		if (status != G_RAID_TR_TASTE_FAIL)
			break;
		kobj_delete((kobj_t)obj, M_RAID);
	}
	if (class == NULL) {
		G_RAID_DEBUG1(0, vol->v_softc,
		    "No transformation module found for %s.",
		    vol->v_name);
		vol->v_tr = NULL;
		g_raid_change_volume_state(vol, G_RAID_VOLUME_S_UNSUPPORTED);
		g_raid_event_send(vol, G_RAID_VOLUME_E_DOWN,
		    G_RAID_EVENT_VOLUME);
		return (-1);
	}
	G_RAID_DEBUG1(2, vol->v_softc,
	    "Transformation module %s chosen for %s.",
	    class->name, vol->v_name);
	vol->v_tr = obj;
	return (0);
}

int
g_raid_destroy_node(struct g_raid_softc *sc, int worker)
{
	struct g_raid_volume *vol, *tmpv;
	struct g_raid_disk *disk, *tmpd;
	int error = 0;

	sc->sc_stopping = G_RAID_DESTROY_HARD;
	TAILQ_FOREACH_SAFE(vol, &sc->sc_volumes, v_next, tmpv) {
		if (g_raid_destroy_volume(vol))
			error = EBUSY;
	}
	if (error)
		return (error);
	TAILQ_FOREACH_SAFE(disk, &sc->sc_disks, d_next, tmpd) {
		if (g_raid_destroy_disk(disk))
			error = EBUSY;
	}
	if (error)
		return (error);
	if (sc->sc_md) {
		G_RAID_MD_FREE(sc->sc_md);
		kobj_delete((kobj_t)sc->sc_md, M_RAID);
		sc->sc_md = NULL;
	}
	if (sc->sc_geom != NULL) {
		G_RAID_DEBUG1(0, sc, "Array %s destroyed.", sc->sc_name);
		g_topology_lock();
		sc->sc_geom->softc = NULL;
		g_wither_geom(sc->sc_geom, ENXIO);
		g_topology_unlock();
		sc->sc_geom = NULL;
	} else
		G_RAID_DEBUG(1, "Array destroyed.");
	if (worker) {
		mtx_destroy(&sc->sc_queue_mtx);
		sx_xunlock(&sc->sc_lock);
		sx_destroy(&sc->sc_lock);
		wakeup(&sc->sc_stopping);
		free(sc, M_RAID);
		curthread->td_pflags &= ~TDP_GEOM;
		G_RAID_DEBUG(1, "Thread exiting.");
		kproc_exit(0);
	} else {
		/* Wake up worker to make it selfdestruct. */
		g_raid_event_send(sc, G_RAID_NODE_E_WAKE, 0);
	}
	return (0);
}

int
g_raid_destroy_volume(struct g_raid_volume *vol)
{
	struct g_raid_softc *sc;
	struct g_raid_disk *disk;
	int i;

	sc = vol->v_softc;
	G_RAID_DEBUG1(2, sc, "Destroying volume %s.", vol->v_name);
	vol->v_stopping = 1;
	if (vol->v_state != G_RAID_VOLUME_S_STOPPED) {
		if (vol->v_tr) {
			G_RAID_TR_STOP(vol->v_tr);
			return (EBUSY);
		} else
			vol->v_state = G_RAID_VOLUME_S_STOPPED;
	}
	if (g_raid_event_check(sc, vol) != 0)
		return (EBUSY);
	if (vol->v_provider != NULL)
		return (EBUSY);
	if (vol->v_provider_open != 0)
		return (EBUSY);
	if (vol->v_tr) {
		G_RAID_TR_FREE(vol->v_tr);
		kobj_delete((kobj_t)vol->v_tr, M_RAID);
		vol->v_tr = NULL;
	}
	if (vol->v_rootmount)
		root_mount_rel(vol->v_rootmount);
	g_topology_lock();
	LIST_REMOVE(vol, v_global_next);
	g_topology_unlock();
	TAILQ_REMOVE(&sc->sc_volumes, vol, v_next);
	for (i = 0; i < G_RAID_MAX_SUBDISKS; i++) {
		disk = vol->v_subdisks[i].sd_disk;
		if (disk == NULL)
			continue;
		TAILQ_REMOVE(&disk->d_subdisks, &vol->v_subdisks[i], sd_next);
	}
	G_RAID_DEBUG1(2, sc, "Volume %s destroyed.", vol->v_name);
	free(vol, M_RAID);
	if (sc->sc_stopping == G_RAID_DESTROY_HARD) {
		/* Wake up worker to let it selfdestruct. */
		g_raid_event_send(sc, G_RAID_NODE_E_WAKE, 0);
	}
	return (0);
}

int
g_raid_destroy_disk(struct g_raid_disk *disk)
{
	struct g_raid_softc *sc;
	struct g_raid_subdisk *sd, *tmp;

	sc = disk->d_softc;
	G_RAID_DEBUG1(2, sc, "Destroying disk.");
	if (disk->d_consumer) {
		g_topology_lock();
		g_raid_kill_consumer(sc, disk->d_consumer);
		g_topology_unlock();
		disk->d_consumer = NULL;
	}
	TAILQ_FOREACH_SAFE(sd, &disk->d_subdisks, sd_next, tmp) {
		g_raid_event_send(sd, G_RAID_SUBDISK_E_DISCONNECTED,
		    G_RAID_EVENT_SUBDISK);
		TAILQ_REMOVE(&disk->d_subdisks, sd, sd_next);
		sd->sd_disk = NULL;
	}
	TAILQ_REMOVE(&sc->sc_disks, disk, d_next);
	if (sc->sc_md)
		G_RAID_MD_FREE_DISK(sc->sc_md, disk);
	free(disk, M_RAID);
	return (0);
}

int
g_raid_destroy(struct g_raid_softc *sc, int how)
{
	int opens;

	g_topology_assert_not();
	if (sc == NULL)
		return (ENXIO);
	sx_assert(&sc->sc_lock, SX_XLOCKED);

	/* Count open volumes. */
	opens = g_raid_nopens(sc);

	/* React on some opened volumes. */
	if (opens > 0) {
		switch (how) {
		case G_RAID_DESTROY_SOFT:
			G_RAID_DEBUG1(1, sc,
			    "%d volumes are still open.",
			    opens);
			return (EBUSY);
		case G_RAID_DESTROY_DELAYED:
			G_RAID_DEBUG1(1, sc,
			    "Array will be destroyed on last close.");
			sc->sc_stopping = G_RAID_DESTROY_DELAYED;
			return (EBUSY);
		case G_RAID_DESTROY_HARD:
			G_RAID_DEBUG1(1, sc,
			    "%d volumes are still open.",
			    opens);
		}
	}

	/* Mark node for destruction. */
	sc->sc_stopping = G_RAID_DESTROY_HARD;
	/* Wake up worker to let it selfdestruct. */
	g_raid_event_send(sc, G_RAID_NODE_E_WAKE, 0);
	/* Sleep until node destroyed. */
	sx_sleep(&sc->sc_stopping, &sc->sc_lock,
	    PRIBIO | PDROP, "r:destroy", 0);
	return (0);
}

static void
g_raid_taste_orphan(struct g_consumer *cp)
{

	KASSERT(1 == 0, ("%s called while tasting %s.", __func__,
	    cp->provider->name));
}

static struct g_geom *
g_raid_taste(struct g_class *mp, struct g_provider *pp, int flags __unused)
{
	struct g_consumer *cp;
	struct g_geom *gp, *geom;
	struct g_raid_md_class *class;
	struct g_raid_md_object *obj;
	int status;

	g_topology_assert();
	g_trace(G_T_TOPOLOGY, "%s(%s, %s)", __func__, mp->name, pp->name);
	G_RAID_DEBUG(2, "Tasting provider %s.", pp->name);

	gp = g_new_geomf(mp, "mirror:taste");
	/*
	 * This orphan function should be never called.
	 */
	gp->orphan = g_raid_taste_orphan;
	cp = g_new_consumer(gp);
	g_attach(cp, pp);

	geom = NULL;
	LIST_FOREACH(class, &g_raid_md_classes, mdc_list) {
		G_RAID_DEBUG(2, "Tasting provider %s for %s metadata.",
		    pp->name, class->name);
		obj = (void *)kobj_create((kobj_class_t)class, M_RAID,
		    M_WAITOK);
		obj->mdo_class = class;
		status = G_RAID_MD_TASTE(obj, mp, cp, &geom);
		if (status != G_RAID_MD_TASTE_NEW)
			kobj_delete((kobj_t)obj, M_RAID);
		if (status != G_RAID_MD_TASTE_FAIL)
			break;
	}

	g_detach(cp);
	g_destroy_consumer(cp);
	g_destroy_geom(gp);
	G_RAID_DEBUG(2, "Tasting provider %s done.", pp->name);
	return (geom);
}

int
g_raid_create_node_format(const char *format, struct g_geom **gp)
{
	struct g_raid_md_class *class;
	struct g_raid_md_object *obj;
	int status;

	G_RAID_DEBUG(2, "Creating array for %s metadata.", format);
	LIST_FOREACH(class, &g_raid_md_classes, mdc_list) {
		if (strcasecmp(class->name, format) == 0)
			break;
	}
	if (class == NULL) {
		G_RAID_DEBUG(1, "No support for %s metadata.", format);
		return (G_RAID_MD_TASTE_FAIL);
	}
	obj = (void *)kobj_create((kobj_class_t)class, M_RAID,
	    M_WAITOK);
	obj->mdo_class = class;
	status = G_RAID_MD_CREATE(obj, &g_raid_class, gp);
	if (status != G_RAID_MD_TASTE_NEW)
		kobj_delete((kobj_t)obj, M_RAID);
	return (status);
}

static int
g_raid_destroy_geom(struct gctl_req *req __unused,
    struct g_class *mp __unused, struct g_geom *gp)
{
	struct g_raid_softc *sc;
	int error;

	g_topology_unlock();
	sc = gp->softc;
	sx_xlock(&sc->sc_lock);
	g_cancel_event(sc);
	error = g_raid_destroy(gp->softc, G_RAID_DESTROY_SOFT);
	if (error != 0)
		sx_xunlock(&sc->sc_lock);
	g_topology_lock();
	return (error);
}

void g_raid_write_metadata(struct g_raid_softc *sc, struct g_raid_volume *vol,
    struct g_raid_subdisk *sd, struct g_raid_disk *disk)
{

	if (sc->sc_stopping == G_RAID_DESTROY_HARD)
		return;
	if (sc->sc_md)
		G_RAID_MD_WRITE(sc->sc_md, vol, sd, disk);
}

void g_raid_fail_disk(struct g_raid_softc *sc,
    struct g_raid_subdisk *sd, struct g_raid_disk *disk)
{

	if (disk == NULL)
		disk = sd->sd_disk;
	if (disk == NULL) {
		G_RAID_DEBUG1(0, sc, "Warning! Fail request to an absent disk!");
		return;
	}
	if (disk->d_state != G_RAID_DISK_S_ACTIVE) {
		G_RAID_DEBUG1(0, sc, "Warning! Fail request to a disk in a "
		    "wrong state (%s)!", g_raid_disk_state2str(disk->d_state));
		return;
	}
	if (sc->sc_md)
		G_RAID_MD_FAIL_DISK(sc->sc_md, sd, disk);
}

static void
g_raid_dumpconf(struct sbuf *sb, const char *indent, struct g_geom *gp,
    struct g_consumer *cp, struct g_provider *pp)
{
	struct g_raid_softc *sc;
	struct g_raid_volume *vol;
	struct g_raid_subdisk *sd;
	struct g_raid_disk *disk;
	int i, s;

	g_topology_assert();

	sc = gp->softc;
	if (sc == NULL)
		return;
	if (pp != NULL) {
		vol = pp->private;
		g_topology_unlock();
		sx_xlock(&sc->sc_lock);
		sbuf_printf(sb, "%s<Label>%s</Label>\n", indent,
		    vol->v_name);
		sbuf_printf(sb, "%s<RAIDLevel>%s</RAIDLevel>\n", indent,
		    g_raid_volume_level2str(vol->v_raid_level,
		    vol->v_raid_level_qualifier));
		sbuf_printf(sb,
		    "%s<Transformation>%s</Transformation>\n", indent,
		    vol->v_tr ? vol->v_tr->tro_class->name : "NONE");
		sbuf_printf(sb, "%s<Components>%u</Components>\n", indent,
		    vol->v_disks_count);
		sbuf_printf(sb, "%s<Strip>%u</Strip>\n", indent,
		    vol->v_strip_size);
		sbuf_printf(sb, "%s<State>%s</State>\n", indent,
		    g_raid_volume_state2str(vol->v_state));
		sbuf_printf(sb, "%s<Dirty>%s</Dirty>\n", indent,
		    vol->v_dirty ? "Yes" : "No");
		sbuf_printf(sb, "%s<Subdisks>", indent);
		for (i = 0; i < vol->v_disks_count; i++) {
			sd = &vol->v_subdisks[i];
			if (sd->sd_disk != NULL &&
			    sd->sd_disk->d_consumer != NULL) {
				sbuf_printf(sb, "%s ",
				    g_raid_get_diskname(sd->sd_disk));
			} else {
				sbuf_printf(sb, "NONE ");
			}
			sbuf_printf(sb, "(%s",
			    g_raid_subdisk_state2str(sd->sd_state));
			if (sd->sd_state == G_RAID_SUBDISK_S_REBUILD ||
			    sd->sd_state == G_RAID_SUBDISK_S_RESYNC) {
				sbuf_printf(sb, " %d%%",
				    (int)(sd->sd_rebuild_pos * 100 /
				     sd->sd_size));
			}
			sbuf_printf(sb, ")");
			if (i + 1 < vol->v_disks_count)
				sbuf_printf(sb, ", ");
		}
		sbuf_printf(sb, "</Subdisks>\n");
		sx_xunlock(&sc->sc_lock);
		g_topology_lock();
	} else if (cp != NULL) {
		disk = cp->private;
		if (disk == NULL)
			return;
		g_topology_unlock();
		sx_xlock(&sc->sc_lock);
		sbuf_printf(sb, "%s<State>%s", indent,
		    g_raid_disk_state2str(disk->d_state));
		if (!TAILQ_EMPTY(&disk->d_subdisks)) {
			sbuf_printf(sb, " (");
			TAILQ_FOREACH(sd, &disk->d_subdisks, sd_next) {
				sbuf_printf(sb, "%s",
				    g_raid_subdisk_state2str(sd->sd_state));
				if (sd->sd_state == G_RAID_SUBDISK_S_REBUILD ||
				    sd->sd_state == G_RAID_SUBDISK_S_RESYNC) {
					sbuf_printf(sb, " %d%%",
					    (int)(sd->sd_rebuild_pos * 100 /
					     sd->sd_size));
				}
				if (TAILQ_NEXT(sd, sd_next))
					sbuf_printf(sb, ", ");
			}
			sbuf_printf(sb, ")");
		}
		sbuf_printf(sb, "</State>\n");
		sbuf_printf(sb, "%s<Subdisks>", indent);
		TAILQ_FOREACH(sd, &disk->d_subdisks, sd_next) {
			sbuf_printf(sb, "r%d(%s):%d@%ju",
			    sd->sd_volume->v_global_id,
			    sd->sd_volume->v_name,
			    sd->sd_pos, sd->sd_offset);
			if (TAILQ_NEXT(sd, sd_next))
				sbuf_printf(sb, ", ");
		}
		sbuf_printf(sb, "</Subdisks>\n");
		sbuf_printf(sb, "%s<ReadErrors>%d</ReadErrors>\n", indent,
		    disk->d_read_errs);
		sx_xunlock(&sc->sc_lock);
		g_topology_lock();
	} else {
		g_topology_unlock();
		sx_xlock(&sc->sc_lock);
		if (sc->sc_md) {
			sbuf_printf(sb, "%s<Metadata>%s</Metadata>\n", indent,
			    sc->sc_md->mdo_class->name);
		}
		if (!TAILQ_EMPTY(&sc->sc_volumes)) {
			s = 0xff;
			TAILQ_FOREACH(vol, &sc->sc_volumes, v_next) {
				if (vol->v_state < s)
					s = vol->v_state;
			}
			sbuf_printf(sb, "%s<State>%s</State>\n", indent,
			    g_raid_volume_state2str(s));
		}
		sx_xunlock(&sc->sc_lock);
		g_topology_lock();
	}
}

static void
g_raid_shutdown_pre_sync(void *arg, int howto)
{
	struct g_class *mp;
	struct g_geom *gp, *gp2;
	struct g_raid_softc *sc;
	int error;

	mp = arg;
	DROP_GIANT();
	g_topology_lock();
	LIST_FOREACH_SAFE(gp, &mp->geom, geom, gp2) {
		if ((sc = gp->softc) == NULL)
			continue;
		g_topology_unlock();
		sx_xlock(&sc->sc_lock);
		g_cancel_event(sc);
		error = g_raid_destroy(sc, G_RAID_DESTROY_DELAYED);
		if (error != 0)
			sx_xunlock(&sc->sc_lock);
		g_topology_lock();
	}
	g_topology_unlock();
	PICKUP_GIANT();
}

static void
g_raid_init(struct g_class *mp)
{

	g_raid_pre_sync = EVENTHANDLER_REGISTER(shutdown_pre_sync,
	    g_raid_shutdown_pre_sync, mp, SHUTDOWN_PRI_FIRST);
	if (g_raid_pre_sync == NULL)
		G_RAID_DEBUG(0, "Warning! Cannot register shutdown event.");
	g_raid_started = 1;
}

static void
g_raid_fini(struct g_class *mp)
{

	if (g_raid_pre_sync != NULL)
		EVENTHANDLER_DEREGISTER(shutdown_pre_sync, g_raid_pre_sync);
	g_raid_started = 0;
}

int
g_raid_md_modevent(module_t mod, int type, void *arg)
{
	struct g_raid_md_class *class, *c, *nc;
	int error;

	error = 0;
	class = arg;
	switch (type) {
	case MOD_LOAD:
		c = LIST_FIRST(&g_raid_md_classes);
		if (c == NULL || c->mdc_priority > class->mdc_priority)
			LIST_INSERT_HEAD(&g_raid_md_classes, class, mdc_list);
		else {
			while ((nc = LIST_NEXT(c, mdc_list)) != NULL &&
			    nc->mdc_priority < class->mdc_priority)
				c = nc;
			LIST_INSERT_AFTER(c, class, mdc_list);
		}
		if (g_raid_started)
			g_retaste(&g_raid_class);
		break;
	case MOD_UNLOAD:
		LIST_REMOVE(class, mdc_list);
		break;
	default:
		error = EOPNOTSUPP;
		break;
	}

	return (error);
}

int
g_raid_tr_modevent(module_t mod, int type, void *arg)
{
	struct g_raid_tr_class *class, *c, *nc;
	int error;

	error = 0;
	class = arg;
	switch (type) {
	case MOD_LOAD:
		c = LIST_FIRST(&g_raid_tr_classes);
		if (c == NULL || c->trc_priority > class->trc_priority)
			LIST_INSERT_HEAD(&g_raid_tr_classes, class, trc_list);
		else {
			while ((nc = LIST_NEXT(c, trc_list)) != NULL &&
			    nc->trc_priority < class->trc_priority)
				c = nc;
			LIST_INSERT_AFTER(c, class, trc_list);
		}
		break;
	case MOD_UNLOAD:
		LIST_REMOVE(class, trc_list);
		break;
	default:
		error = EOPNOTSUPP;
		break;
	}

	return (error);
}

/*
 * Use local implementation of DECLARE_GEOM_CLASS(g_raid_class, g_raid)
 * to reduce module priority, allowing submodules to register them first.
 */
static moduledata_t g_raid_mod = {
	"g_raid",
	g_modevent,
	&g_raid_class
};
DECLARE_MODULE(g_raid, g_raid_mod, SI_SUB_DRIVERS, SI_ORDER_THIRD);
MODULE_VERSION(geom_raid, 0);<|MERGE_RESOLUTION|>--- conflicted
+++ resolved
@@ -585,6 +585,32 @@
 	return (NULL);
 }
 
+struct g_consumer *
+g_raid_open_consumer(struct g_raid_softc *sc, const char *name)
+{
+	struct g_consumer *cp;
+	struct g_provider *pp;
+
+	g_topology_assert();
+
+	if (strncmp(name, "/dev/", 5) == 0)
+		name += 5;
+	pp = g_provider_by_name(name);
+	if (pp == NULL)
+		return (NULL);
+	cp = g_new_consumer(sc->sc_geom);
+	if (g_attach(cp, pp) != 0) {
+		g_destroy_consumer(cp);
+		return (NULL);
+	}
+	if (g_access(cp, 1, 1, 1) != 0) {
+		g_detach(cp);
+		g_destroy_consumer(cp);
+		return (NULL);
+	}
+	return (cp);
+}
+
 static u_int
 g_raid_nrequests(struct g_raid_softc *sc, struct g_consumer *cp)
 {
@@ -652,11 +678,12 @@
 	struct g_provider *pp;
 	int retaste_wait;
 
-	g_topology_assert();
-
+	g_topology_assert_not();
+
+	g_topology_lock();
 	cp->private = NULL;
 	if (g_raid_consumer_is_busy(sc, cp))
-		return;
+		goto out;
 	pp = cp->provider;
 	retaste_wait = 0;
 	if (cp->acw == 1) {
@@ -676,11 +703,13 @@
 		 * after retaste event is sent.
 		 */
 		g_post_event(g_raid_destroy_consumer, cp, M_WAITOK, NULL);
-		return;
+		goto out;
 	}
 	G_RAID_DEBUG(1, "Consumer %s destroyed.", pp->name);
 	g_detach(cp);
 	g_destroy_consumer(cp);
+out:
+	g_topology_unlock();
 }
 
 static void
@@ -1228,11 +1257,8 @@
 	if (bp->bio_from != NULL) {
 		bp->bio_from->index--;
 		disk = bp->bio_from->private;
-		if (disk == NULL) {
-			g_topology_lock();
+		if (disk == NULL)
 			g_raid_kill_consumer(sc, bp->bio_from);
-			g_topology_unlock();
-		}
 	}
 	bp->bio_offset -= sd->sd_offset;
 
@@ -1302,10 +1328,7 @@
 			t = now;
 			TAILQ_FOREACH(vol, &sc->sc_volumes, v_next) {
 				if (bioq_first(&vol->v_inflight) == NULL &&
-<<<<<<< HEAD
-=======
 				    vol->v_tr &&
->>>>>>> 087a7331
 				    timevalcmp(&vol->v_last_done, &t, < ))
 					t = vol->v_last_done;
 			}
@@ -1872,9 +1895,7 @@
 	sc = disk->d_softc;
 	G_RAID_DEBUG1(2, sc, "Destroying disk.");
 	if (disk->d_consumer) {
-		g_topology_lock();
 		g_raid_kill_consumer(sc, disk->d_consumer);
-		g_topology_unlock();
 		disk->d_consumer = NULL;
 	}
 	TAILQ_FOREACH_SAFE(sd, &disk->d_subdisks, sd_next, tmp) {

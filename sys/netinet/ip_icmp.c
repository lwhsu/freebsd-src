--- conflicted
+++ resolved
@@ -166,42 +166,6 @@
 
 extern	struct protosw inetsw[];
 
-<<<<<<< HEAD
-static int
-sysctl_net_icmp_drop_redir(SYSCTL_HANDLER_ARGS)
-{
-	int error, new;
-	int i;
-	struct radix_node_head *rnh;
-
-	new = V_drop_redirect;
-	error = sysctl_handle_int(oidp, &new, 0, req);
-	if (error == 0 && req->newptr) {
-		new = (new != 0) ? 1 : 0;
-
-		if (new == V_drop_redirect)
-			return (0);
-
-		for (i = 0; i < rt_numfibs; i++) {
-			if ((rnh = rt_tables_get_rnh(i, AF_INET)) == NULL)
-				continue;
-			RADIX_NODE_HEAD_LOCK(rnh);
-			in_setmatchfunc(rnh, new);
-			RADIX_NODE_HEAD_UNLOCK(rnh);
-		}
-		
-		V_drop_redirect = new;
-	}
-
-	return (error);
-}
-
-SYSCTL_PROC(_net_inet_icmp, OID_AUTO, drop_redirect,
-    CTLFLAG_VNET | CTLTYPE_INT | CTLFLAG_RW, 0, 0,
-    sysctl_net_icmp_drop_redir, "I", "Ignore ICMP redirects");
-
-=======
->>>>>>> c0a51053
 /*
  * Kernel module interface for updating icmpstat.  The argument is an index
  * into icmpstat treated as an array of u_long.  While this encodes the

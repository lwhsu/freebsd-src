--- conflicted
+++ resolved
@@ -5357,10 +5357,7 @@
 void
 sctp_send_initiate_ack(struct sctp_inpcb *inp, struct sctp_tcb *stcb,
     struct mbuf *init_pkt, int iphlen, int offset,
-<<<<<<< HEAD
-=======
     struct sockaddr *src, struct sockaddr *dst,
->>>>>>> 9cfbfbb3
     struct sctphdr *sh, struct sctp_init_chunk *init_chk,
     uint8_t use_mflowid, uint32_t mflowid,
     uint32_t vrf_id, uint16_t port, int hold_inp_lock)
@@ -5413,11 +5410,7 @@
 		 * though we even set the T bit and copy in the 0 tag.. this
 		 * looks no different than if no listener was present.
 		 */
-<<<<<<< HEAD
-		sctp_send_abort(init_pkt, iphlen, sh, 0, NULL,
-=======
 		sctp_send_abort(init_pkt, iphlen, src, dst, sh, 0, NULL,
->>>>>>> 9cfbfbb3
 		    use_mflowid, mflowid,
 		    vrf_id, port);
 		return;
@@ -5428,11 +5421,7 @@
 	    &abort_flag, (struct sctp_chunkhdr *)init_chk, &nat_friendly);
 	if (abort_flag) {
 do_a_abort:
-<<<<<<< HEAD
-		sctp_send_abort(init_pkt, iphlen, sh,
-=======
 		sctp_send_abort(init_pkt, iphlen, src, dst, sh,
->>>>>>> 9cfbfbb3
 		    init_chk->init.initiate_tag, op_err,
 		    use_mflowid, mflowid,
 		    vrf_id, port);
@@ -10813,12 +10802,8 @@
 }
 
 static void
-<<<<<<< HEAD
-sctp_send_resp_msg(struct mbuf *m, struct sctphdr *sh, uint32_t vtag,
-=======
 sctp_send_resp_msg(struct sockaddr *src, struct sockaddr *dst,
     struct sctphdr *sh, uint32_t vtag,
->>>>>>> 9cfbfbb3
     uint8_t type, struct mbuf *cause,
     uint8_t use_mflowid, uint32_t mflowid,
     uint32_t vrf_id, uint16_t port)
@@ -11078,20 +11063,12 @@
 }
 
 void
-<<<<<<< HEAD
-sctp_send_shutdown_complete2(struct mbuf *m, struct sctphdr *sh,
-    uint8_t use_mflowid, uint32_t mflowid,
-    uint32_t vrf_id, uint16_t port)
-{
-	sctp_send_resp_msg(m, sh, 0, SCTP_SHUTDOWN_COMPLETE, NULL,
-=======
 sctp_send_shutdown_complete2(struct sockaddr *src, struct sockaddr *dst,
     struct sctphdr *sh,
     uint8_t use_mflowid, uint32_t mflowid,
     uint32_t vrf_id, uint16_t port)
 {
 	sctp_send_resp_msg(src, dst, sh, 0, SCTP_SHUTDOWN_COMPLETE, NULL,
->>>>>>> 9cfbfbb3
 	    use_mflowid, mflowid,
 	    vrf_id, port);
 }
@@ -11897,13 +11874,8 @@
 }
 
 void
-<<<<<<< HEAD
-sctp_send_abort(struct mbuf *m, int iphlen, struct sctphdr *sh, uint32_t vtag,
-    struct mbuf *cause,
-=======
 sctp_send_abort(struct mbuf *m, int iphlen, struct sockaddr *src, struct sockaddr *dst,
     struct sctphdr *sh, uint32_t vtag, struct mbuf *cause,
->>>>>>> 9cfbfbb3
     uint8_t use_mflowid, uint32_t mflowid,
     uint32_t vrf_id, uint16_t port)
 {
@@ -11913,32 +11885,19 @@
 			sctp_m_freem(cause);
 		return;
 	}
-<<<<<<< HEAD
-	sctp_send_resp_msg(m, sh, vtag, SCTP_ABORT_ASSOCIATION, cause,
-=======
 	sctp_send_resp_msg(src, dst, sh, vtag, SCTP_ABORT_ASSOCIATION, cause,
->>>>>>> 9cfbfbb3
 	    use_mflowid, mflowid,
 	    vrf_id, port);
 	return;
 }
 
 void
-<<<<<<< HEAD
-sctp_send_operr_to(struct mbuf *m, struct sctphdr *sh, uint32_t vtag,
-    struct mbuf *cause,
-    uint8_t use_mflowid, uint32_t mflowid,
-    uint32_t vrf_id, uint16_t port)
-{
-	sctp_send_resp_msg(m, sh, vtag, SCTP_OPERATION_ERROR, cause,
-=======
 sctp_send_operr_to(struct sockaddr *src, struct sockaddr *dst,
     struct sctphdr *sh, uint32_t vtag, struct mbuf *cause,
     uint8_t use_mflowid, uint32_t mflowid,
     uint32_t vrf_id, uint16_t port)
 {
 	sctp_send_resp_msg(src, dst, sh, vtag, SCTP_OPERATION_ERROR, cause,
->>>>>>> 9cfbfbb3
 	    use_mflowid, mflowid,
 	    vrf_id, port);
 	return;

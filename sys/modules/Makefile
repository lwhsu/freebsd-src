--- conflicted
+++ resolved
@@ -605,7 +605,6 @@
 _ixl=		ixl
 _ixlv=		ixlv
 _ntb=		ntb
-<<<<<<< HEAD
 _nvd=		nvd
 _nvme=		nvme
 _nvram=		nvram
@@ -615,12 +614,8 @@
 .endif
 .if ${MK_CRYPT} != "no" || defined(ALL_MODULES)
 _padlock=	padlock
-_padlock_rng=	padlock_rng
-_rdrand_rng=	rdrand_rng
 .endif
 _pccard=	pccard
-=======
->>>>>>> 5db8e268
 _qlxge=		qlxge
 _qlxgb=		qlxgb
 _qlxgbe=	qlxgbe

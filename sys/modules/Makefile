--- conflicted
+++ resolved
@@ -569,126 +569,13 @@
 .endif
 _ixgb=		ixgb
 _ixgbe=		ixgbe
-<<<<<<< HEAD
-_mly=		mly
-_nfe=		nfe
-_nvd=		nvd
-_nvme=		nvme
-_nvram=		nvram
-_nxge=		nxge
-_tpm=		tpm
-_viawd=		viawd
-_wpi=		wpi
-.if ${MK_SOURCELESS_UCODE} != "no"
-_wpifw=		wpifw
-.endif
-.if ${MK_CRYPT} != "no" || defined(ALL_MODULES)
-_padlock=	padlock
-.endif
-_s3=		s3
-_twa=		twa
-_vesa=		vesa
-_virtio=	virtio
-_x86bios=	x86bios
-.elif ${MACHINE} == "pc98"
-_canbepm=	canbepm
-_canbus=	canbus
-_ct=		ct
-_pmc=		pmc
-_snc=		snc
-.endif
-.endif
-
-.if ${MACHINE_CPUARCH} == "amd64"
-_aac=		aac
-_aacraid=	aacraid
-_aout=		aout
-_acpi=		acpi
-.if ${MK_CRYPT} != "no" || defined(ALL_MODULES)
-_aesni=		aesni
-.endif
-_agp=		agp
-_an=		an
-_amdsbwd=	amdsbwd
-_amdtemp=	amdtemp
-_arcmsr=	arcmsr
-_asmc=		asmc
-_bktr=		bktr
-_bxe=		bxe
-_cardbus=	cardbus
-_cbb=		cbb
-_cmx=		cmx
-_ciss=		ciss
-_coretemp=	coretemp
-_cpuctl=	cpuctl
-_cpufreq=	cpufreq
-.if ${MK_CDDL} != "no" || defined(ALL_MODULES)
-_cyclic=	cyclic
-.endif
-_dpms=		dpms
-_drm=		drm
-_drm2=		drm2
-.if ${MK_CDDL} != "no" || defined(ALL_MODULES)
-_dtrace=	dtrace
-.endif
-_ed=		ed
-_et=		et
-_em=		em
-_exca=		exca
-_ext2fs=	ext2fs
-.if ${MK_SOURCELESS_HOST} != "no"
-_hpt27xx=	hpt27xx
-.endif
-_hptiop=	hptiop
-.if ${MK_SOURCELESS_HOST} != "no"
-_hptmv=		hptmv
-_hptnr=		hptnr
-_hptrr=		hptrr
-.endif
-_hyperv=	hyperv
-_i2c=		i2c
-.if ${MK_OFED} != "no" || defined(ALL_MODULES)
-_ibcore=        ibcore
-.endif
-_ichwd=		ichwd
-_ida=		ida
-_if_ndis=	if_ndis
-_igb=		igb
-_iir=		iir
-_io=		io
-_ipmi=		ipmi
-.if ${MK_OFED} != "no" || defined(ALL_MODULES)
-_ipoib=         ipoib
-.endif
-_ips=		ips
-_ipw=		ipw
-.if ${MK_SOURCELESS_UCODE} != "no"
-_ipwfw=		ipwfw
-.endif
-_isci=		isci
-_iwi=		iwi
-.if ${MK_SOURCELESS_UCODE} != "no"
-_iwifw=		iwifw
-.endif
-_iwn=		iwn
-.if ${MK_SOURCELESS_UCODE} != "no"
-_iwnfw=		iwnfw
-.endif
-_ixgb=		ixgb
-_ixgbe=		ixgbe
-_linprocfs=	linprocfs
-_linsysfs=	linsysfs
-_linux=		linux
-_linux64=	linux64
-_linuxcommon=	linux_common
-_mly=		mly
-=======
->>>>>>> bf3b8650
 .if ${MK_OFED} != "no" || defined(ALL_MODULES)
 _mlx4=		mlx4
 _mlx4ib=	mlx4ib
 _mlxen=		mlxen
 .endif
+_linux64=	linux64
+_linuxcommon=	linux_common
 _mly=		mly
 .if ${MK_OFED} != "no" || defined(ALL_MODULES)
 _mthca=		mthca

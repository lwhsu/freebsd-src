--- conflicted
+++ resolved
@@ -105,17 +105,14 @@
 static int	pmu_query_battery(struct pmu_softc *sc, int batt, 
 		    struct pmu_battstate *info);
 static int	pmu_battquery_sysctl(SYSCTL_HANDLER_ARGS);
-<<<<<<< HEAD
 static void	pmu_restore_state(struct pmu_softc *sc);
 static void	pmu_save_state(struct pmu_softc *sc);
 static int	pmu_suspend(device_t);
 static int	pmu_resume(device_t);
-=======
 static int	pmu_battmon(SYSCTL_HANDLER_ARGS);
 static void	pmu_battquery_proc(void);
 static void	pmu_battery_notify(struct pmu_battstate *batt,
 		    struct pmu_battstate *old);
->>>>>>> 191df998
 
 /*
  * List of battery-related sysctls we might ask for
@@ -746,24 +743,15 @@
 	}
 	if (resp[1] & PMU_INT_ENVIRONMENT) {
 		/* if the lid was just closed, notify devd. */
-<<<<<<< HEAD
-		if ((resp[2] & PMU_ENV_LID_CLOSED) && (!sc->sc_lid_closed)) {
-			sc->sc_lid_closed = 1;
-=======
 		if ((resp[2] & PMU_ENV_LID_CLOSED) && (!sc->lid_closed)) {
 			sc->lid_closed = 1;
->>>>>>> 191df998
 			devctl_notify("PMU", "lid", "close", NULL);
 		}
-		else if (!(resp[2] & PMU_ENV_LID_CLOSED) && (sc->sc_lid_closed)) {
+		else if (!(resp[2] & PMU_ENV_LID_CLOSED) &&
+		    (sc->sc_lid_closed)) {
 			/* if the lid was just opened, notify devd. */
-<<<<<<< HEAD
-			devctl_notify("PMU", "lid", "open", NULL);
-			sc->sc_lid_closed = 0;
-=======
 			sc->lid_closed = 0;
 			devctl_notify("PMU", "lid", "open", NULL);
->>>>>>> 191df998
 		}
 		if (resp[2] & PMU_ENV_POWER)
 			devctl_notify("PMU", "Button", "pressed", NULL);

--- conflicted
+++ resolved
@@ -1,6 +1,6 @@
 /*-
  * Copyright (c) 2001 Atsushi Onoe
- * Copyright (c) 2002-2008 Sam Leffler, Errno Consulting
+ * Copyright (c) 2002-2009 Sam Leffler, Errno Consulting
  * All rights reserved.
  *
  * Redistribution and use in source and binary forms, with or without
@@ -196,11 +196,8 @@
 	uint32_t	is_tx_badstate;		/* tx discard state != RUN */
 	uint32_t	is_tx_notassoc;		/* tx failed, sta not assoc */
 	uint32_t	is_tx_classify;		/* tx classification failed */
-<<<<<<< HEAD
-=======
 	uint32_t	is_dwds_mcast;		/* discard mcast over dwds */
 	uint32_t	is_dwds_qdrop;		/* dwds pending frame q full */
->>>>>>> 3569e353
 	uint32_t	is_ht_assoc_nohtcap;	/* non-HT sta rejected */
 	uint32_t	is_ht_assoc_downgrade;	/* HT sta forced to legacy */
 	uint32_t	is_ht_assoc_norate;	/* HT assoc w/ rate mismatch */
@@ -210,19 +207,17 @@
 	uint32_t	is_addba_norequest;	/* ADDBA response w/o ADDBA */
 	uint32_t	is_addba_badtoken;	/* ADDBA response w/ wrong
 						   dialogtoken */
+	uint32_t	is_addba_badpolicy;	/* ADDBA resp w/ wrong policy */
 	uint32_t	is_ampdu_stop;		/* A-MPDU stream stopped */
 	uint32_t	is_ampdu_stop_failed;	/* A-MPDU stream not running */
 	uint32_t	is_ampdu_rx_reorder;	/* A-MPDU held for rx reorder */
-<<<<<<< HEAD
-	uint32_t	is_spare[16];
-=======
 	uint32_t	is_scan_bg;		/* background scans started */
 	uint8_t		is_rx_deauth_code;	/* last rx'd deauth reason */
 	uint8_t		is_rx_disassoc_code;	/* last rx'd disassoc reason */
 	uint8_t		is_rx_authfail_code;	/* last rx'd auth fail reason */
 	uint32_t	is_beacon_miss;		/* beacon miss notification */
-	uint32_t	is_spare[14];
->>>>>>> 3569e353
+	uint32_t	is_rx_badstate;		/* rx discard state != RUN */
+	uint32_t	is_spare[12];
 };
 
 /*
@@ -600,10 +595,6 @@
 #define	IEEE80211_IOC_HTCOMPAT		92	/* support pre-D1.10 HT ie's */
 #define	IEEE80211_IOC_DWDS		93	/* DWDS/4-address handling */
 #define	IEEE80211_IOC_INACTIVITY	94	/* sta inactivity handling */
-<<<<<<< HEAD
-#define IEEE80211_IOC_HTPROTMODE	102	/* HT protection (off, rts) */
-#define	IEEE80211_IOC_HTCONF		105	/* HT config (off, HT20, HT40)*/
-=======
 #define	IEEE80211_IOC_APPIE		95	/* application IE's */
 #define	IEEE80211_IOC_WPS		96	/* WPS operation */
 #define	IEEE80211_IOC_TSN		97	/* TSN operation */
@@ -619,6 +610,13 @@
 #define	IEEE80211_IOC_ROAM		107	/* roaming params en masse */
 #define	IEEE80211_IOC_TXPARAMS		108	/* tx parameters */
 #define	IEEE80211_IOC_STA_VLAN		109	/* per-station vlan tag */
+#define	IEEE80211_IOC_SMPS		110	/* MIMO power save */
+#define	IEEE80211_IOC_RIFS		111	/* RIFS config (on, off) */
+
+#define	IEEE80211_IOC_TDMA_SLOT		201	/* TDMA: assigned slot */
+#define	IEEE80211_IOC_TDMA_SLOTCNT	202	/* TDMA: slots in bss */
+#define	IEEE80211_IOC_TDMA_SLOTLEN	203	/* TDMA: slot length (usecs) */
+#define	IEEE80211_IOC_TDMA_BINTERVAL	204	/* TDMA: beacon intvl (slots) */
 
 /*
  * Parameters for controlling a scan requested with
@@ -678,7 +676,6 @@
 		uint8_t ssid[IEEE80211_NWID_LEN];	/* ssid contents */
 	} sr_ssid[IEEE80211_IOC_SCAN_MAX_SSID];
 };
->>>>>>> 3569e353
 
 /*
  * Scan result data returned for IEEE80211_IOC_SCAN_RESULTS.
@@ -747,6 +744,7 @@
 #define	IEEE80211_CLONE_NOBEACONS	0x0002	/* don't setup beacon timers */
 #define	IEEE80211_CLONE_WDSLEGACY	0x0004	/* legacy WDS processing */
 #define	IEEE80211_CLONE_MACADDR		0x0008	/* use specified mac addr */
+#define	IEEE80211_CLONE_TDMA		0x0010	/* operate in TDMA mode */
 #endif /* __FreeBSD__ */
 
 #endif /* _NET80211_IEEE80211_IOCTL_H_ */
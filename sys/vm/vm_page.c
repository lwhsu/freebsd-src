/*-
 * SPDX-License-Identifier: (BSD-3-Clause AND MIT-CMU)
 *
 * Copyright (c) 1991 Regents of the University of California.
 * All rights reserved.
 * Copyright (c) 1998 Matthew Dillon.  All Rights Reserved.
 *
 * This code is derived from software contributed to Berkeley by
 * The Mach Operating System project at Carnegie-Mellon University.
 *
 * Redistribution and use in source and binary forms, with or without
 * modification, are permitted provided that the following conditions
 * are met:
 * 1. Redistributions of source code must retain the above copyright
 *    notice, this list of conditions and the following disclaimer.
 * 2. Redistributions in binary form must reproduce the above copyright
 *    notice, this list of conditions and the following disclaimer in the
 *    documentation and/or other materials provided with the distribution.
 * 3. Neither the name of the University nor the names of its contributors
 *    may be used to endorse or promote products derived from this software
 *    without specific prior written permission.
 *
 * THIS SOFTWARE IS PROVIDED BY THE REGENTS AND CONTRIBUTORS ``AS IS'' AND
 * ANY EXPRESS OR IMPLIED WARRANTIES, INCLUDING, BUT NOT LIMITED TO, THE
 * IMPLIED WARRANTIES OF MERCHANTABILITY AND FITNESS FOR A PARTICULAR PURPOSE
 * ARE DISCLAIMED.  IN NO EVENT SHALL THE REGENTS OR CONTRIBUTORS BE LIABLE
 * FOR ANY DIRECT, INDIRECT, INCIDENTAL, SPECIAL, EXEMPLARY, OR CONSEQUENTIAL
 * DAMAGES (INCLUDING, BUT NOT LIMITED TO, PROCUREMENT OF SUBSTITUTE GOODS
 * OR SERVICES; LOSS OF USE, DATA, OR PROFITS; OR BUSINESS INTERRUPTION)
 * HOWEVER CAUSED AND ON ANY THEORY OF LIABILITY, WHETHER IN CONTRACT, STRICT
 * LIABILITY, OR TORT (INCLUDING NEGLIGENCE OR OTHERWISE) ARISING IN ANY WAY
 * OUT OF THE USE OF THIS SOFTWARE, EVEN IF ADVISED OF THE POSSIBILITY OF
 * SUCH DAMAGE.
 *
 *	from: @(#)vm_page.c	7.4 (Berkeley) 5/7/91
 */

/*-
 * Copyright (c) 1987, 1990 Carnegie-Mellon University.
 * All rights reserved.
 *
 * Authors: Avadis Tevanian, Jr., Michael Wayne Young
 *
 * Permission to use, copy, modify and distribute this software and
 * its documentation is hereby granted, provided that both the copyright
 * notice and this permission notice appear in all copies of the
 * software, derivative works or modified versions, and any portions
 * thereof, and that both notices appear in supporting documentation.
 *
 * CARNEGIE MELLON ALLOWS FREE USE OF THIS SOFTWARE IN ITS "AS IS"
 * CONDITION.  CARNEGIE MELLON DISCLAIMS ANY LIABILITY OF ANY KIND
 * FOR ANY DAMAGES WHATSOEVER RESULTING FROM THE USE OF THIS SOFTWARE.
 *
 * Carnegie Mellon requests users of this software to return to
 *
 *  Software Distribution Coordinator  or  Software.Distribution@CS.CMU.EDU
 *  School of Computer Science
 *  Carnegie Mellon University
 *  Pittsburgh PA 15213-3890
 *
 * any improvements or extensions that they make and grant Carnegie the
 * rights to redistribute these changes.
 */

/*
 *			GENERAL RULES ON VM_PAGE MANIPULATION
 *
 *	- A page queue lock is required when adding or removing a page from a
 *	  page queue regardless of other locks or the busy state of a page.
 *
 *		* In general, no thread besides the page daemon can acquire or
 *		  hold more than one page queue lock at a time.
 *
 *		* The page daemon can acquire and hold any pair of page queue
 *		  locks in any order.
 *
 *		* Batch queues are used to defer insertions of pages into the
 *		  main paging queues.  The aim is to reduce contention at the
 *		  entry point of the queue by inserting multiple pages in an
 *		  O(1) operation.  This comes at the expense of strict LRU.
 *		  Only a page lock is required to insert a page into a batch
 *		  queue.
 *
 *	- The object lock is required when inserting or removing
 *	  pages from an object (vm_page_insert() or vm_page_remove()).
 *
 */

/*
 *	Resident memory management module.
 */

#include <sys/cdefs.h>
__FBSDID("$FreeBSD$");

#include "opt_vm.h"

#include <sys/param.h>
#include <sys/systm.h>
#include <sys/lock.h>
#include <sys/domainset.h>
#include <sys/kernel.h>
#include <sys/limits.h>
#include <sys/linker.h>
#include <sys/malloc.h>
#include <sys/mman.h>
#include <sys/msgbuf.h>
#include <sys/mutex.h>
#include <sys/proc.h>
#include <sys/rwlock.h>
#include <sys/sbuf.h>
#include <sys/smp.h>
#include <sys/sysctl.h>
#include <sys/vmmeter.h>
#include <sys/vnode.h>

#include <vm/vm.h>
#include <vm/pmap.h>
#include <vm/vm_param.h>
#include <vm/vm_domainset.h>
#include <vm/vm_kern.h>
#include <vm/vm_map.h>
#include <vm/vm_object.h>
#include <vm/vm_page.h>
#include <vm/vm_pageout.h>
#include <vm/vm_phys.h>
#include <vm/vm_pagequeue.h>
#include <vm/vm_pager.h>
#include <vm/vm_radix.h>
#include <vm/vm_reserv.h>
#include <vm/vm_extern.h>
#include <vm/uma.h>
#include <vm/uma_int.h>

#include <machine/md_var.h>

extern int	uma_startup_count(int);
extern void	uma_startup(void *, int);
extern int	vmem_startup_count(void);

/*
 *	Associated with page of user-allocatable memory is a
 *	page structure.
 */

struct vm_domain vm_dom[MAXMEMDOM];

struct mtx_padalign __exclusive_cache_line pa_lock[PA_LOCK_COUNT];
struct mtx_padalign __exclusive_cache_line vm_domainset_lock;
domainset_t __exclusive_cache_line vm_min_domains;
domainset_t __exclusive_cache_line vm_severe_domains;
static int vm_min_waiters;
static int vm_severe_waiters;
static int vm_pageproc_waiters;


/*
 * bogus page -- for I/O to/from partially complete buffers,
 * or for paging into sparsely invalid regions.
 */
vm_page_t bogus_page;

vm_page_t vm_page_array;
long vm_page_array_size;
long first_page;

static int boot_pages;
SYSCTL_INT(_vm, OID_AUTO, boot_pages, CTLFLAG_RDTUN | CTLFLAG_NOFETCH,
    &boot_pages, 0,
    "number of pages allocated for bootstrapping the VM system");

static int pa_tryrelock_restart;
SYSCTL_INT(_vm, OID_AUTO, tryrelock_restart, CTLFLAG_RD,
    &pa_tryrelock_restart, 0, "Number of tryrelock restarts");

static TAILQ_HEAD(, vm_page) blacklist_head;
static int sysctl_vm_page_blacklist(SYSCTL_HANDLER_ARGS);
SYSCTL_PROC(_vm, OID_AUTO, page_blacklist, CTLTYPE_STRING | CTLFLAG_RD |
    CTLFLAG_MPSAFE, NULL, 0, sysctl_vm_page_blacklist, "A", "Blacklist pages");

static uma_zone_t fakepg_zone;

static void vm_page_alloc_check(vm_page_t m);
static void vm_page_clear_dirty_mask(vm_page_t m, vm_page_bits_t pagebits);
static void vm_page_enqueue(uint8_t queue, vm_page_t m);
static void vm_page_free_phys(struct vm_domain *vmd, vm_page_t m);
static void vm_page_init(void *dummy);
static int vm_page_insert_after(vm_page_t m, vm_object_t object,
    vm_pindex_t pindex, vm_page_t mpred);
static void vm_page_insert_radixdone(vm_page_t m, vm_object_t object,
    vm_page_t mpred);
static int vm_page_reclaim_run(int req_class, int domain, u_long npages,
    vm_page_t m_run, vm_paddr_t high);
static void vm_domain_free_wakeup(struct vm_domain *);
static int vm_domain_alloc_fail(struct vm_domain *vmd, vm_object_t object,
    int req);
static int vm_page_import(void *arg, void **store, int cnt, int domain,
    int flags);
static void vm_page_release(void *arg, void **store, int cnt);

SYSINIT(vm_page, SI_SUB_VM, SI_ORDER_SECOND, vm_page_init, NULL);

static void
vm_page_init(void *dummy)
{

	fakepg_zone = uma_zcreate("fakepg", sizeof(struct vm_page), NULL, NULL,
	    NULL, NULL, UMA_ALIGN_PTR, UMA_ZONE_NOFREE | UMA_ZONE_VM);
	bogus_page = vm_page_alloc(NULL, 0, VM_ALLOC_NOOBJ |
	    VM_ALLOC_NORMAL | VM_ALLOC_WIRED);
}

/*
 * The cache page zone is initialized later since we need to be able to allocate
 * pages before UMA is fully initialized.
 */
static void
vm_page_init_cache_zones(void *dummy __unused)
{
	struct vm_domain *vmd;
	int i;

	for (i = 0; i < vm_ndomains; i++) {
		vmd = VM_DOMAIN(i);
		/*
		 * Don't allow the page cache to take up more than .25% of
		 * memory.
		 */
		if (vmd->vmd_page_count / 400 < 256 * mp_ncpus)
			continue;
		vmd->vmd_pgcache = uma_zcache_create("vm pgcache",
		    sizeof(struct vm_page), NULL, NULL, NULL, NULL,
		    vm_page_import, vm_page_release, vmd,
		    /* UMA_ZONE_NOBUCKETCACHE |*/
		    UMA_ZONE_MAXBUCKET | UMA_ZONE_VM);
	}
}
SYSINIT(vm_page2, SI_SUB_VM_CONF, SI_ORDER_ANY, vm_page_init_cache_zones, NULL);

/* Make sure that u_long is at least 64 bits when PAGE_SIZE is 32K. */
#if PAGE_SIZE == 32768
#ifdef CTASSERT
CTASSERT(sizeof(u_long) >= 8);
#endif
#endif

/*
 * Try to acquire a physical address lock while a pmap is locked.  If we
 * fail to trylock we unlock and lock the pmap directly and cache the
 * locked pa in *locked.  The caller should then restart their loop in case
 * the virtual to physical mapping has changed.
 */
int
vm_page_pa_tryrelock(pmap_t pmap, vm_paddr_t pa, vm_paddr_t *locked)
{
	vm_paddr_t lockpa;

	lockpa = *locked;
	*locked = pa;
	if (lockpa) {
		PA_LOCK_ASSERT(lockpa, MA_OWNED);
		if (PA_LOCKPTR(pa) == PA_LOCKPTR(lockpa))
			return (0);
		PA_UNLOCK(lockpa);
	}
	if (PA_TRYLOCK(pa))
		return (0);
	PMAP_UNLOCK(pmap);
	atomic_add_int(&pa_tryrelock_restart, 1);
	PA_LOCK(pa);
	PMAP_LOCK(pmap);
	return (EAGAIN);
}

/*
 *	vm_set_page_size:
 *
 *	Sets the page size, perhaps based upon the memory
 *	size.  Must be called before any use of page-size
 *	dependent functions.
 */
void
vm_set_page_size(void)
{
	if (vm_cnt.v_page_size == 0)
		vm_cnt.v_page_size = PAGE_SIZE;
	if (((vm_cnt.v_page_size - 1) & vm_cnt.v_page_size) != 0)
		panic("vm_set_page_size: page size not a power of two");
}

/*
 *	vm_page_blacklist_next:
 *
 *	Find the next entry in the provided string of blacklist
 *	addresses.  Entries are separated by space, comma, or newline.
 *	If an invalid integer is encountered then the rest of the
 *	string is skipped.  Updates the list pointer to the next
 *	character, or NULL if the string is exhausted or invalid.
 */
static vm_paddr_t
vm_page_blacklist_next(char **list, char *end)
{
	vm_paddr_t bad;
	char *cp, *pos;

	if (list == NULL || *list == NULL)
		return (0);
	if (**list =='\0') {
		*list = NULL;
		return (0);
	}

	/*
	 * If there's no end pointer then the buffer is coming from
	 * the kenv and we know it's null-terminated.
	 */
	if (end == NULL)
		end = *list + strlen(*list);

	/* Ensure that strtoq() won't walk off the end */
	if (*end != '\0') {
		if (*end == '\n' || *end == ' ' || *end  == ',')
			*end = '\0';
		else {
			printf("Blacklist not terminated, skipping\n");
			*list = NULL;
			return (0);
		}
	}

	for (pos = *list; *pos != '\0'; pos = cp) {
		bad = strtoq(pos, &cp, 0);
		if (*cp == '\0' || *cp == ' ' || *cp == ',' || *cp == '\n') {
			if (bad == 0) {
				if (++cp < end)
					continue;
				else
					break;
			}
		} else
			break;
		if (*cp == '\0' || ++cp >= end)
			*list = NULL;
		else
			*list = cp;
		return (trunc_page(bad));
	}
	printf("Garbage in RAM blacklist, skipping\n");
	*list = NULL;
	return (0);
}

/*
 *	vm_page_blacklist_check:
 *
 *	Iterate through the provided string of blacklist addresses, pulling
 *	each entry out of the physical allocator free list and putting it
 *	onto a list for reporting via the vm.page_blacklist sysctl.
 */
static void
vm_page_blacklist_check(char *list, char *end)
{
	struct vm_domain *vmd;
	vm_paddr_t pa;
	vm_page_t m;
	char *next;
	int ret;

	next = list;
	while (next != NULL) {
		if ((pa = vm_page_blacklist_next(&next, end)) == 0)
			continue;
		m = vm_phys_paddr_to_vm_page(pa);
		if (m == NULL)
			continue;
		vmd = vm_pagequeue_domain(m);
		vm_domain_free_lock(vmd);
		ret = vm_phys_unfree_page(m);
		vm_domain_free_unlock(vmd);
		if (ret == TRUE) {
			TAILQ_INSERT_TAIL(&blacklist_head, m, listq);
			if (bootverbose)
				printf("Skipping page with pa 0x%jx\n",
				    (uintmax_t)pa);
		}
	}
}

/*
 *	vm_page_blacklist_load:
 *
 *	Search for a special module named "ram_blacklist".  It'll be a
 *	plain text file provided by the user via the loader directive
 *	of the same name.
 */
static void
vm_page_blacklist_load(char **list, char **end)
{
	void *mod;
	u_char *ptr;
	u_int len;

	mod = NULL;
	ptr = NULL;

	mod = preload_search_by_type("ram_blacklist");
	if (mod != NULL) {
		ptr = preload_fetch_addr(mod);
		len = preload_fetch_size(mod);
        }
	*list = ptr;
	if (ptr != NULL)
		*end = ptr + len;
	else
		*end = NULL;
	return;
}

static int
sysctl_vm_page_blacklist(SYSCTL_HANDLER_ARGS)
{
	vm_page_t m;
	struct sbuf sbuf;
	int error, first;

	first = 1;
	error = sysctl_wire_old_buffer(req, 0);
	if (error != 0)
		return (error);
	sbuf_new_for_sysctl(&sbuf, NULL, 128, req);
	TAILQ_FOREACH(m, &blacklist_head, listq) {
		sbuf_printf(&sbuf, "%s%#jx", first ? "" : ",",
		    (uintmax_t)m->phys_addr);
		first = 0;
	}
	error = sbuf_finish(&sbuf);
	sbuf_delete(&sbuf);
	return (error);
}

static void
vm_page_domain_init(int domain)
{
	struct vm_domain *vmd;
	struct vm_pagequeue *pq;
	int i, j;

	vmd = VM_DOMAIN(domain);
	bzero(vmd, sizeof(*vmd));
	*__DECONST(char **, &vmd->vmd_pagequeues[PQ_INACTIVE].pq_name) =
	    "vm inactive pagequeue";
	*__DECONST(char **, &vmd->vmd_pagequeues[PQ_ACTIVE].pq_name) =
	    "vm active pagequeue";
	*__DECONST(char **, &vmd->vmd_pagequeues[PQ_LAUNDRY].pq_name) =
	    "vm laundry pagequeue";
	*__DECONST(char **, &vmd->vmd_pagequeues[PQ_UNSWAPPABLE].pq_name) =
	    "vm unswappable pagequeue";
	vmd->vmd_domain = domain;
	vmd->vmd_page_count = 0;
	vmd->vmd_free_count = 0;
	vmd->vmd_segs = 0;
	vmd->vmd_oom = FALSE;
	for (i = 0; i < PQ_COUNT; i++) {
		pq = &vmd->vmd_pagequeues[i];
		TAILQ_INIT(&pq->pq_pl);
		mtx_init(&pq->pq_mutex, pq->pq_name, "vm pagequeue",
		    MTX_DEF | MTX_DUPOK);

		/*
		 * The batch queue limits are set in vm_pageout_init() once
		 * we've set the paging targets.
		 */
		for (j = 0; j < BPQ_COUNT; j++) {
			TAILQ_INIT(&pq->pq_bpqs[j].bpq_pl);
			pq->pq_bpqs[j].bpq_lim = 1;
		}
	}
	mtx_init(&vmd->vmd_free_mtx, "vm page free queue", NULL, MTX_DEF);
	snprintf(vmd->vmd_name, sizeof(vmd->vmd_name), "%d", domain);
}

/*
 * Initialize a physical page in preparation for adding it to the free
 * lists.
 */
static void
vm_page_init_page(vm_page_t m, vm_paddr_t pa, int segind)
{

	m->object = NULL;
	m->wire_count = 0;
	m->busy_lock = VPB_UNBUSIED;
	m->hold_count = 0;
	m->flags = 0;
	m->phys_addr = pa;
	m->queue = PQ_NONE;
	m->psind = 0;
	m->segind = segind;
	m->order = VM_NFREEORDER;
	m->pool = VM_FREEPOOL_DEFAULT;
	m->valid = m->dirty = 0;
	pmap_page_init(m);
}

/*
 *	vm_page_startup:
 *
 *	Initializes the resident memory module.  Allocates physical memory for
 *	bootstrapping UMA and some data structures that are used to manage
 *	physical pages.  Initializes these structures, and populates the free
 *	page queues.
 */
vm_offset_t
vm_page_startup(vm_offset_t vaddr)
{
	struct vm_phys_seg *seg;
	vm_page_t m;
	char *list, *listend;
	vm_offset_t mapped;
	vm_paddr_t end, high_avail, low_avail, new_end, page_range, size;
	vm_paddr_t biggestsize, last_pa, pa;
	u_long pagecount;
	int biggestone, i, segind;

	biggestsize = 0;
	biggestone = 0;
	vaddr = round_page(vaddr);

	for (i = 0; phys_avail[i + 1]; i += 2) {
		phys_avail[i] = round_page(phys_avail[i]);
		phys_avail[i + 1] = trunc_page(phys_avail[i + 1]);
	}
	for (i = 0; phys_avail[i + 1]; i += 2) {
		size = phys_avail[i + 1] - phys_avail[i];
		if (size > biggestsize) {
			biggestone = i;
			biggestsize = size;
		}
	}

	end = phys_avail[biggestone+1];

	/*
	 * Initialize the page and queue locks.
	 */
	mtx_init(&vm_domainset_lock, "vm domainset lock", NULL, MTX_DEF);
	for (i = 0; i < PA_LOCK_COUNT; i++)
		mtx_init(&pa_lock[i], "vm page", NULL, MTX_DEF);
	for (i = 0; i < vm_ndomains; i++)
		vm_page_domain_init(i);

	/*
	 * Allocate memory for use when boot strapping the kernel memory
	 * allocator.  Tell UMA how many zones we are going to create
	 * before going fully functional.  UMA will add its zones.
	 *
	 * VM startup zones: vmem, vmem_btag, VM OBJECT, RADIX NODE, MAP,
	 * KMAP ENTRY, MAP ENTRY, VMSPACE.
	 */
	boot_pages = uma_startup_count(8);

#ifndef UMA_MD_SMALL_ALLOC
	/* vmem_startup() calls uma_prealloc(). */
	boot_pages += vmem_startup_count();
	/* vm_map_startup() calls uma_prealloc(). */
	boot_pages += howmany(MAX_KMAP,
	    UMA_SLAB_SPACE / sizeof(struct vm_map));

	/*
	 * Before going fully functional kmem_init() does allocation
	 * from "KMAP ENTRY" and vmem_create() does allocation from "vmem".
	 */
	boot_pages += 2;
#endif
	/*
	 * CTFLAG_RDTUN doesn't work during the early boot process, so we must
	 * manually fetch the value.
	 */
	TUNABLE_INT_FETCH("vm.boot_pages", &boot_pages);
	new_end = end - (boot_pages * UMA_SLAB_SIZE);
	new_end = trunc_page(new_end);
	mapped = pmap_map(&vaddr, new_end, end,
	    VM_PROT_READ | VM_PROT_WRITE);
	bzero((void *)mapped, end - new_end);
	uma_startup((void *)mapped, boot_pages);

#if defined(__aarch64__) || defined(__amd64__) || defined(__arm__) || \
    defined(__i386__) || defined(__mips__)
	/*
	 * Allocate a bitmap to indicate that a random physical page
	 * needs to be included in a minidump.
	 *
	 * The amd64 port needs this to indicate which direct map pages
	 * need to be dumped, via calls to dump_add_page()/dump_drop_page().
	 *
	 * However, i386 still needs this workspace internally within the
	 * minidump code.  In theory, they are not needed on i386, but are
	 * included should the sf_buf code decide to use them.
	 */
	last_pa = 0;
	for (i = 0; dump_avail[i + 1] != 0; i += 2)
		if (dump_avail[i + 1] > last_pa)
			last_pa = dump_avail[i + 1];
	page_range = last_pa / PAGE_SIZE;
	vm_page_dump_size = round_page(roundup2(page_range, NBBY) / NBBY);
	new_end -= vm_page_dump_size;
	vm_page_dump = (void *)(uintptr_t)pmap_map(&vaddr, new_end,
	    new_end + vm_page_dump_size, VM_PROT_READ | VM_PROT_WRITE);
	bzero((void *)vm_page_dump, vm_page_dump_size);
#else
	(void)last_pa;
#endif
#if defined(__aarch64__) || defined(__amd64__) || defined(__mips__)
	/*
	 * Include the UMA bootstrap pages and vm_page_dump in a crash dump.
	 * When pmap_map() uses the direct map, they are not automatically 
	 * included.
	 */
	for (pa = new_end; pa < end; pa += PAGE_SIZE)
		dump_add_page(pa);
#endif
	phys_avail[biggestone + 1] = new_end;
#ifdef __amd64__
	/*
	 * Request that the physical pages underlying the message buffer be
	 * included in a crash dump.  Since the message buffer is accessed
	 * through the direct map, they are not automatically included.
	 */
	pa = DMAP_TO_PHYS((vm_offset_t)msgbufp->msg_ptr);
	last_pa = pa + round_page(msgbufsize);
	while (pa < last_pa) {
		dump_add_page(pa);
		pa += PAGE_SIZE;
	}
#endif
	/*
	 * Compute the number of pages of memory that will be available for
	 * use, taking into account the overhead of a page structure per page.
	 * In other words, solve
	 *	"available physical memory" - round_page(page_range *
	 *	    sizeof(struct vm_page)) = page_range * PAGE_SIZE 
	 * for page_range.  
	 */
	low_avail = phys_avail[0];
	high_avail = phys_avail[1];
	for (i = 0; i < vm_phys_nsegs; i++) {
		if (vm_phys_segs[i].start < low_avail)
			low_avail = vm_phys_segs[i].start;
		if (vm_phys_segs[i].end > high_avail)
			high_avail = vm_phys_segs[i].end;
	}
	/* Skip the first chunk.  It is already accounted for. */
	for (i = 2; phys_avail[i + 1] != 0; i += 2) {
		if (phys_avail[i] < low_avail)
			low_avail = phys_avail[i];
		if (phys_avail[i + 1] > high_avail)
			high_avail = phys_avail[i + 1];
	}
	first_page = low_avail / PAGE_SIZE;
#ifdef VM_PHYSSEG_SPARSE
	size = 0;
	for (i = 0; i < vm_phys_nsegs; i++)
		size += vm_phys_segs[i].end - vm_phys_segs[i].start;
	for (i = 0; phys_avail[i + 1] != 0; i += 2)
		size += phys_avail[i + 1] - phys_avail[i];
#elif defined(VM_PHYSSEG_DENSE)
	size = high_avail - low_avail;
#else
#error "Either VM_PHYSSEG_DENSE or VM_PHYSSEG_SPARSE must be defined."
#endif

#ifdef VM_PHYSSEG_DENSE
	/*
	 * In the VM_PHYSSEG_DENSE case, the number of pages can account for
	 * the overhead of a page structure per page only if vm_page_array is
	 * allocated from the last physical memory chunk.  Otherwise, we must
	 * allocate page structures representing the physical memory
	 * underlying vm_page_array, even though they will not be used.
	 */
	if (new_end != high_avail)
		page_range = size / PAGE_SIZE;
	else
#endif
	{
		page_range = size / (PAGE_SIZE + sizeof(struct vm_page));

		/*
		 * If the partial bytes remaining are large enough for
		 * a page (PAGE_SIZE) without a corresponding
		 * 'struct vm_page', then new_end will contain an
		 * extra page after subtracting the length of the VM
		 * page array.  Compensate by subtracting an extra
		 * page from new_end.
		 */
		if (size % (PAGE_SIZE + sizeof(struct vm_page)) >= PAGE_SIZE) {
			if (new_end == high_avail)
				high_avail -= PAGE_SIZE;
			new_end -= PAGE_SIZE;
		}
	}
	end = new_end;

	/*
	 * Reserve an unmapped guard page to trap access to vm_page_array[-1].
	 * However, because this page is allocated from KVM, out-of-bounds
	 * accesses using the direct map will not be trapped.
	 */
	vaddr += PAGE_SIZE;

	/*
	 * Allocate physical memory for the page structures, and map it.
	 */
	new_end = trunc_page(end - page_range * sizeof(struct vm_page));
	mapped = pmap_map(&vaddr, new_end, end,
	    VM_PROT_READ | VM_PROT_WRITE);
	vm_page_array = (vm_page_t)mapped;
	vm_page_array_size = page_range;

#if VM_NRESERVLEVEL > 0
	/*
	 * Allocate physical memory for the reservation management system's
	 * data structures, and map it.
	 */
	if (high_avail == end)
		high_avail = new_end;
	new_end = vm_reserv_startup(&vaddr, new_end, high_avail);
#endif
#if defined(__aarch64__) || defined(__amd64__) || defined(__mips__)
	/*
	 * Include vm_page_array and vm_reserv_array in a crash dump.
	 */
	for (pa = new_end; pa < end; pa += PAGE_SIZE)
		dump_add_page(pa);
#endif
	phys_avail[biggestone + 1] = new_end;

	/*
	 * Add physical memory segments corresponding to the available
	 * physical pages.
	 */
	for (i = 0; phys_avail[i + 1] != 0; i += 2)
		vm_phys_add_seg(phys_avail[i], phys_avail[i + 1]);

	/*
	 * Initialize the physical memory allocator.
	 */
	vm_phys_init();

	/*
	 * Initialize the page structures and add every available page to the
	 * physical memory allocator's free lists.
	 */
	vm_cnt.v_page_count = 0;
	for (segind = 0; segind < vm_phys_nsegs; segind++) {
		seg = &vm_phys_segs[segind];
		for (m = seg->first_page, pa = seg->start; pa < seg->end;
		    m++, pa += PAGE_SIZE)
			vm_page_init_page(m, pa, segind);

		/*
		 * Add the segment to the free lists only if it is covered by
		 * one of the ranges in phys_avail.  Because we've added the
		 * ranges to the vm_phys_segs array, we can assume that each
		 * segment is either entirely contained in one of the ranges,
		 * or doesn't overlap any of them.
		 */
		for (i = 0; phys_avail[i + 1] != 0; i += 2) {
			struct vm_domain *vmd;

			if (seg->start < phys_avail[i] ||
			    seg->end > phys_avail[i + 1])
				continue;

			m = seg->first_page;
			pagecount = (u_long)atop(seg->end - seg->start);

			vmd = VM_DOMAIN(seg->domain);
			vm_domain_free_lock(vmd);
			vm_phys_free_contig(m, pagecount);
			vm_domain_freecnt_adj(vmd, (int)pagecount);
			vm_domain_free_unlock(vmd);
			vm_cnt.v_page_count += (u_int)pagecount;

			vmd = VM_DOMAIN(seg->domain);;
			vmd->vmd_page_count += (u_int)pagecount;
			vmd->vmd_segs |= 1UL << m->segind;
			break;
		}
	}

	/*
	 * Remove blacklisted pages from the physical memory allocator.
	 */
	TAILQ_INIT(&blacklist_head);
	vm_page_blacklist_load(&list, &listend);
	vm_page_blacklist_check(list, listend);

	list = kern_getenv("vm.blacklist");
	vm_page_blacklist_check(list, NULL);

	freeenv(list);
#if VM_NRESERVLEVEL > 0
	/*
	 * Initialize the reservation management system.
	 */
	vm_reserv_init();
#endif
	/*
	 * Set an initial domain policy for thread0 so that allocations
	 * can work.
	 */
	domainset_zero();

	return (vaddr);
}

void
vm_page_reference(vm_page_t m)
{

	vm_page_aflag_set(m, PGA_REFERENCED);
}

/*
 *	vm_page_busy_downgrade:
 *
 *	Downgrade an exclusive busy page into a single shared busy page.
 */
void
vm_page_busy_downgrade(vm_page_t m)
{
	u_int x;
	bool locked;

	vm_page_assert_xbusied(m);
	locked = mtx_owned(vm_page_lockptr(m));

	for (;;) {
		x = m->busy_lock;
		x &= VPB_BIT_WAITERS;
		if (x != 0 && !locked)
			vm_page_lock(m);
		if (atomic_cmpset_rel_int(&m->busy_lock,
		    VPB_SINGLE_EXCLUSIVER | x, VPB_SHARERS_WORD(1)))
			break;
		if (x != 0 && !locked)
			vm_page_unlock(m);
	}
	if (x != 0) {
		wakeup(m);
		if (!locked)
			vm_page_unlock(m);
	}
}

/*
 *	vm_page_sbusied:
 *
 *	Return a positive value if the page is shared busied, 0 otherwise.
 */
int
vm_page_sbusied(vm_page_t m)
{
	u_int x;

	x = m->busy_lock;
	return ((x & VPB_BIT_SHARED) != 0 && x != VPB_UNBUSIED);
}

/*
 *	vm_page_sunbusy:
 *
 *	Shared unbusy a page.
 */
void
vm_page_sunbusy(vm_page_t m)
{
	u_int x;

	vm_page_lock_assert(m, MA_NOTOWNED);
	vm_page_assert_sbusied(m);

	for (;;) {
		x = m->busy_lock;
		if (VPB_SHARERS(x) > 1) {
			if (atomic_cmpset_int(&m->busy_lock, x,
			    x - VPB_ONE_SHARER))
				break;
			continue;
		}
		if ((x & VPB_BIT_WAITERS) == 0) {
			KASSERT(x == VPB_SHARERS_WORD(1),
			    ("vm_page_sunbusy: invalid lock state"));
			if (atomic_cmpset_int(&m->busy_lock,
			    VPB_SHARERS_WORD(1), VPB_UNBUSIED))
				break;
			continue;
		}
		KASSERT(x == (VPB_SHARERS_WORD(1) | VPB_BIT_WAITERS),
		    ("vm_page_sunbusy: invalid lock state for waiters"));

		vm_page_lock(m);
		if (!atomic_cmpset_int(&m->busy_lock, x, VPB_UNBUSIED)) {
			vm_page_unlock(m);
			continue;
		}
		wakeup(m);
		vm_page_unlock(m);
		break;
	}
}

/*
 *	vm_page_busy_sleep:
 *
 *	Sleep and release the page lock, using the page pointer as wchan.
 *	This is used to implement the hard-path of busying mechanism.
 *
 *	The given page must be locked.
 *
 *	If nonshared is true, sleep only if the page is xbusy.
 */
void
vm_page_busy_sleep(vm_page_t m, const char *wmesg, bool nonshared)
{
	u_int x;

	vm_page_assert_locked(m);

	x = m->busy_lock;
	if (x == VPB_UNBUSIED || (nonshared && (x & VPB_BIT_SHARED) != 0) ||
	    ((x & VPB_BIT_WAITERS) == 0 &&
	    !atomic_cmpset_int(&m->busy_lock, x, x | VPB_BIT_WAITERS))) {
		vm_page_unlock(m);
		return;
	}
	msleep(m, vm_page_lockptr(m), PVM | PDROP, wmesg, 0);
}

/*
 *	vm_page_trysbusy:
 *
 *	Try to shared busy a page.
 *	If the operation succeeds 1 is returned otherwise 0.
 *	The operation never sleeps.
 */
int
vm_page_trysbusy(vm_page_t m)
{
	u_int x;

	for (;;) {
		x = m->busy_lock;
		if ((x & VPB_BIT_SHARED) == 0)
			return (0);
		if (atomic_cmpset_acq_int(&m->busy_lock, x, x + VPB_ONE_SHARER))
			return (1);
	}
}

static void
vm_page_xunbusy_locked(vm_page_t m)
{

	vm_page_assert_xbusied(m);
	vm_page_assert_locked(m);

	atomic_store_rel_int(&m->busy_lock, VPB_UNBUSIED);
	/* There is a waiter, do wakeup() instead of vm_page_flash(). */
	wakeup(m);
}

void
vm_page_xunbusy_maybelocked(vm_page_t m)
{
	bool lockacq;

	vm_page_assert_xbusied(m);

	/*
	 * Fast path for unbusy.  If it succeeds, we know that there
	 * are no waiters, so we do not need a wakeup.
	 */
	if (atomic_cmpset_rel_int(&m->busy_lock, VPB_SINGLE_EXCLUSIVER,
	    VPB_UNBUSIED))
		return;

	lockacq = !mtx_owned(vm_page_lockptr(m));
	if (lockacq)
		vm_page_lock(m);
	vm_page_xunbusy_locked(m);
	if (lockacq)
		vm_page_unlock(m);
}

/*
 *	vm_page_xunbusy_hard:
 *
 *	Called after the first try the exclusive unbusy of a page failed.
 *	It is assumed that the waiters bit is on.
 */
void
vm_page_xunbusy_hard(vm_page_t m)
{

	vm_page_assert_xbusied(m);

	vm_page_lock(m);
	vm_page_xunbusy_locked(m);
	vm_page_unlock(m);
}

/*
 *	vm_page_flash:
 *
 *	Wakeup anyone waiting for the page.
 *	The ownership bits do not change.
 *
 *	The given page must be locked.
 */
void
vm_page_flash(vm_page_t m)
{
	u_int x;

	vm_page_lock_assert(m, MA_OWNED);

	for (;;) {
		x = m->busy_lock;
		if ((x & VPB_BIT_WAITERS) == 0)
			return;
		if (atomic_cmpset_int(&m->busy_lock, x,
		    x & (~VPB_BIT_WAITERS)))
			break;
	}
	wakeup(m);
}

/*
 * Avoid releasing and reacquiring the same page lock.
 */
void
vm_page_change_lock(vm_page_t m, struct mtx **mtx)
{
	struct mtx *mtx1;

	mtx1 = vm_page_lockptr(m);
	if (*mtx == mtx1)
		return;
	if (*mtx != NULL)
		mtx_unlock(*mtx);
	*mtx = mtx1;
	mtx_lock(mtx1);
}

/*
 * Keep page from being freed by the page daemon
 * much of the same effect as wiring, except much lower
 * overhead and should be used only for *very* temporary
 * holding ("wiring").
 */
void
vm_page_hold(vm_page_t mem)
{

	vm_page_lock_assert(mem, MA_OWNED);
        mem->hold_count++;
}

void
vm_page_unhold(vm_page_t mem)
{

	vm_page_lock_assert(mem, MA_OWNED);
	KASSERT(mem->hold_count >= 1, ("vm_page_unhold: hold count < 0!!!"));
	--mem->hold_count;
	if (mem->hold_count == 0 && (mem->flags & PG_UNHOLDFREE) != 0)
		vm_page_free_toq(mem);
}

/*
 *	vm_page_unhold_pages:
 *
 *	Unhold each of the pages that is referenced by the given array.
 */
void
vm_page_unhold_pages(vm_page_t *ma, int count)
{
	struct mtx *mtx;

	mtx = NULL;
	for (; count != 0; count--) {
		vm_page_change_lock(*ma, &mtx);
		vm_page_unhold(*ma);
		ma++;
	}
	if (mtx != NULL)
		mtx_unlock(mtx);
}

vm_page_t
PHYS_TO_VM_PAGE(vm_paddr_t pa)
{
	vm_page_t m;

#ifdef VM_PHYSSEG_SPARSE
	m = vm_phys_paddr_to_vm_page(pa);
	if (m == NULL)
		m = vm_phys_fictitious_to_vm_page(pa);
	return (m);
#elif defined(VM_PHYSSEG_DENSE)
	long pi;

	pi = atop(pa);
	if (pi >= first_page && (pi - first_page) < vm_page_array_size) {
		m = &vm_page_array[pi - first_page];
		return (m);
	}
	return (vm_phys_fictitious_to_vm_page(pa));
#else
#error "Either VM_PHYSSEG_DENSE or VM_PHYSSEG_SPARSE must be defined."
#endif
}

/*
 *	vm_page_getfake:
 *
 *	Create a fictitious page with the specified physical address and
 *	memory attribute.  The memory attribute is the only the machine-
 *	dependent aspect of a fictitious page that must be initialized.
 */
vm_page_t
vm_page_getfake(vm_paddr_t paddr, vm_memattr_t memattr)
{
	vm_page_t m;

	m = uma_zalloc(fakepg_zone, M_WAITOK | M_ZERO);
	vm_page_initfake(m, paddr, memattr);
	return (m);
}

void
vm_page_initfake(vm_page_t m, vm_paddr_t paddr, vm_memattr_t memattr)
{

	if ((m->flags & PG_FICTITIOUS) != 0) {
		/*
		 * The page's memattr might have changed since the
		 * previous initialization.  Update the pmap to the
		 * new memattr.
		 */
		goto memattr;
	}
	m->phys_addr = paddr;
	m->queue = PQ_NONE;
	/* Fictitious pages don't use "segind". */
	m->flags = PG_FICTITIOUS;
	/* Fictitious pages don't use "order" or "pool". */
	m->oflags = VPO_UNMANAGED;
	m->busy_lock = VPB_SINGLE_EXCLUSIVER;
	m->wire_count = 1;
	pmap_page_init(m);
memattr:
	pmap_page_set_memattr(m, memattr);
}

/*
 *	vm_page_putfake:
 *
 *	Release a fictitious page.
 */
void
vm_page_putfake(vm_page_t m)
{

	KASSERT((m->oflags & VPO_UNMANAGED) != 0, ("managed %p", m));
	KASSERT((m->flags & PG_FICTITIOUS) != 0,
	    ("vm_page_putfake: bad page %p", m));
	uma_zfree(fakepg_zone, m);
}

/*
 *	vm_page_updatefake:
 *
 *	Update the given fictitious page to the specified physical address and
 *	memory attribute.
 */
void
vm_page_updatefake(vm_page_t m, vm_paddr_t paddr, vm_memattr_t memattr)
{

	KASSERT((m->flags & PG_FICTITIOUS) != 0,
	    ("vm_page_updatefake: bad page %p", m));
	m->phys_addr = paddr;
	pmap_page_set_memattr(m, memattr);
}

/*
 *	vm_page_free:
 *
 *	Free a page.
 */
void
vm_page_free(vm_page_t m)
{

	m->flags &= ~PG_ZERO;
	vm_page_free_toq(m);
}

/*
 *	vm_page_free_zero:
 *
 *	Free a page to the zerod-pages queue
 */
void
vm_page_free_zero(vm_page_t m)
{

	m->flags |= PG_ZERO;
	vm_page_free_toq(m);
}

/*
 * Unbusy and handle the page queueing for a page from a getpages request that
 * was optionally read ahead or behind.
 */
void
vm_page_readahead_finish(vm_page_t m)
{

	/* We shouldn't put invalid pages on queues. */
	KASSERT(m->valid != 0, ("%s: %p is invalid", __func__, m));

	/*
	 * Since the page is not the actually needed one, whether it should
	 * be activated or deactivated is not obvious.  Empirical results
	 * have shown that deactivating the page is usually the best choice,
	 * unless the page is wanted by another thread.
	 */
	vm_page_lock(m);
	if ((m->busy_lock & VPB_BIT_WAITERS) != 0)
		vm_page_activate(m);
	else
		vm_page_deactivate(m);
	vm_page_unlock(m);
	vm_page_xunbusy(m);
}

/*
 *	vm_page_sleep_if_busy:
 *
 *	Sleep and release the page queues lock if the page is busied.
 *	Returns TRUE if the thread slept.
 *
 *	The given page must be unlocked and object containing it must
 *	be locked.
 */
int
vm_page_sleep_if_busy(vm_page_t m, const char *msg)
{
	vm_object_t obj;

	vm_page_lock_assert(m, MA_NOTOWNED);
	VM_OBJECT_ASSERT_WLOCKED(m->object);

	if (vm_page_busied(m)) {
		/*
		 * The page-specific object must be cached because page
		 * identity can change during the sleep, causing the
		 * re-lock of a different object.
		 * It is assumed that a reference to the object is already
		 * held by the callers.
		 */
		obj = m->object;
		vm_page_lock(m);
		VM_OBJECT_WUNLOCK(obj);
		vm_page_busy_sleep(m, msg, false);
		VM_OBJECT_WLOCK(obj);
		return (TRUE);
	}
	return (FALSE);
}

/*
 *	vm_page_dirty_KBI:		[ internal use only ]
 *
 *	Set all bits in the page's dirty field.
 *
 *	The object containing the specified page must be locked if the
 *	call is made from the machine-independent layer.
 *
 *	See vm_page_clear_dirty_mask().
 *
 *	This function should only be called by vm_page_dirty().
 */
void
vm_page_dirty_KBI(vm_page_t m)
{

	/* Refer to this operation by its public name. */
	KASSERT(m->valid == VM_PAGE_BITS_ALL,
	    ("vm_page_dirty: page is invalid!"));
	m->dirty = VM_PAGE_BITS_ALL;
}

/*
 *	vm_page_insert:		[ internal use only ]
 *
 *	Inserts the given mem entry into the object and object list.
 *
 *	The object must be locked.
 */
int
vm_page_insert(vm_page_t m, vm_object_t object, vm_pindex_t pindex)
{
	vm_page_t mpred;

	VM_OBJECT_ASSERT_WLOCKED(object);
	mpred = vm_radix_lookup_le(&object->rtree, pindex);
	return (vm_page_insert_after(m, object, pindex, mpred));
}

/*
 *	vm_page_insert_after:
 *
 *	Inserts the page "m" into the specified object at offset "pindex".
 *
 *	The page "mpred" must immediately precede the offset "pindex" within
 *	the specified object.
 *
 *	The object must be locked.
 */
static int
vm_page_insert_after(vm_page_t m, vm_object_t object, vm_pindex_t pindex,
    vm_page_t mpred)
{
	vm_page_t msucc;

	VM_OBJECT_ASSERT_WLOCKED(object);
	KASSERT(m->object == NULL,
	    ("vm_page_insert_after: page already inserted"));
	if (mpred != NULL) {
		KASSERT(mpred->object == object,
		    ("vm_page_insert_after: object doesn't contain mpred"));
		KASSERT(mpred->pindex < pindex,
		    ("vm_page_insert_after: mpred doesn't precede pindex"));
		msucc = TAILQ_NEXT(mpred, listq);
	} else
		msucc = TAILQ_FIRST(&object->memq);
	if (msucc != NULL)
		KASSERT(msucc->pindex > pindex,
		    ("vm_page_insert_after: msucc doesn't succeed pindex"));

	/*
	 * Record the object/offset pair in this page
	 */
	m->object = object;
	m->pindex = pindex;

	/*
	 * Now link into the object's ordered list of backed pages.
	 */
	if (vm_radix_insert(&object->rtree, m)) {
		m->object = NULL;
		m->pindex = 0;
		return (1);
	}
	vm_page_insert_radixdone(m, object, mpred);
	return (0);
}

/*
 *	vm_page_insert_radixdone:
 *
 *	Complete page "m" insertion into the specified object after the
 *	radix trie hooking.
 *
 *	The page "mpred" must precede the offset "m->pindex" within the
 *	specified object.
 *
 *	The object must be locked.
 */
static void
vm_page_insert_radixdone(vm_page_t m, vm_object_t object, vm_page_t mpred)
{

	VM_OBJECT_ASSERT_WLOCKED(object);
	KASSERT(object != NULL && m->object == object,
	    ("vm_page_insert_radixdone: page %p has inconsistent object", m));
	if (mpred != NULL) {
		KASSERT(mpred->object == object,
		    ("vm_page_insert_after: object doesn't contain mpred"));
		KASSERT(mpred->pindex < m->pindex,
		    ("vm_page_insert_after: mpred doesn't precede pindex"));
	}

	if (mpred != NULL)
		TAILQ_INSERT_AFTER(&object->memq, mpred, m, listq);
	else
		TAILQ_INSERT_HEAD(&object->memq, m, listq);

	/*
	 * Show that the object has one more resident page.
	 */
	object->resident_page_count++;

	/*
	 * Hold the vnode until the last page is released.
	 */
	if (object->resident_page_count == 1 && object->type == OBJT_VNODE)
		vhold(object->handle);

	/*
	 * Since we are inserting a new and possibly dirty page,
	 * update the object's OBJ_MIGHTBEDIRTY flag.
	 */
	if (pmap_page_is_write_mapped(m))
		vm_object_set_writeable_dirty(object);
}

/*
 *	vm_page_remove:
 *
 *	Removes the specified page from its containing object, but does not
 *	invalidate any backing storage.
 *
 *	The object must be locked.  The page must be locked if it is managed.
 */
void
vm_page_remove(vm_page_t m)
{
	vm_object_t object;
	vm_page_t mrem;

	if ((m->oflags & VPO_UNMANAGED) == 0)
		vm_page_assert_locked(m);
	if ((object = m->object) == NULL)
		return;
	VM_OBJECT_ASSERT_WLOCKED(object);
	if (vm_page_xbusied(m))
		vm_page_xunbusy_maybelocked(m);
	mrem = vm_radix_remove(&object->rtree, m->pindex);
	KASSERT(mrem == m, ("removed page %p, expected page %p", mrem, m));

	/*
	 * Now remove from the object's list of backed pages.
	 */
	TAILQ_REMOVE(&object->memq, m, listq);

	/*
	 * And show that the object has one fewer resident page.
	 */
	object->resident_page_count--;

	/*
	 * The vnode may now be recycled.
	 */
	if (object->resident_page_count == 0 && object->type == OBJT_VNODE)
		vdrop(object->handle);

	m->object = NULL;
}

/*
 *	vm_page_lookup:
 *
 *	Returns the page associated with the object/offset
 *	pair specified; if none is found, NULL is returned.
 *
 *	The object must be locked.
 */
vm_page_t
vm_page_lookup(vm_object_t object, vm_pindex_t pindex)
{

	VM_OBJECT_ASSERT_LOCKED(object);
	return (vm_radix_lookup(&object->rtree, pindex));
}

/*
 *	vm_page_find_least:
 *
 *	Returns the page associated with the object with least pindex
 *	greater than or equal to the parameter pindex, or NULL.
 *
 *	The object must be locked.
 */
vm_page_t
vm_page_find_least(vm_object_t object, vm_pindex_t pindex)
{
	vm_page_t m;

	VM_OBJECT_ASSERT_LOCKED(object);
	if ((m = TAILQ_FIRST(&object->memq)) != NULL && m->pindex < pindex)
		m = vm_radix_lookup_ge(&object->rtree, pindex);
	return (m);
}

/*
 * Returns the given page's successor (by pindex) within the object if it is
 * resident; if none is found, NULL is returned.
 *
 * The object must be locked.
 */
vm_page_t
vm_page_next(vm_page_t m)
{
	vm_page_t next;

	VM_OBJECT_ASSERT_LOCKED(m->object);
	if ((next = TAILQ_NEXT(m, listq)) != NULL) {
		MPASS(next->object == m->object);
		if (next->pindex != m->pindex + 1)
			next = NULL;
	}
	return (next);
}

/*
 * Returns the given page's predecessor (by pindex) within the object if it is
 * resident; if none is found, NULL is returned.
 *
 * The object must be locked.
 */
vm_page_t
vm_page_prev(vm_page_t m)
{
	vm_page_t prev;

	VM_OBJECT_ASSERT_LOCKED(m->object);
	if ((prev = TAILQ_PREV(m, pglist, listq)) != NULL) {
		MPASS(prev->object == m->object);
		if (prev->pindex != m->pindex - 1)
			prev = NULL;
	}
	return (prev);
}

/*
 * Uses the page mnew as a replacement for an existing page at index
 * pindex which must be already present in the object.
 *
 * The existing page must not be on a paging queue.
 */
vm_page_t
vm_page_replace(vm_page_t mnew, vm_object_t object, vm_pindex_t pindex)
{
	vm_page_t mold;

	VM_OBJECT_ASSERT_WLOCKED(object);
	KASSERT(mnew->object == NULL,
	    ("vm_page_replace: page already in object"));

	/*
	 * This function mostly follows vm_page_insert() and
	 * vm_page_remove() without the radix, object count and vnode
	 * dance.  Double check such functions for more comments.
	 */

	mnew->object = object;
	mnew->pindex = pindex;
	mold = vm_radix_replace(&object->rtree, mnew);
	KASSERT(mold->queue == PQ_NONE,
	    ("vm_page_replace: mold is on a paging queue"));

	/* Keep the resident page list in sorted order. */
	TAILQ_INSERT_AFTER(&object->memq, mold, mnew, listq);
	TAILQ_REMOVE(&object->memq, mold, listq);

	mold->object = NULL;
	vm_page_xunbusy_maybelocked(mold);

	/*
	 * The object's resident_page_count does not change because we have
	 * swapped one page for another, but OBJ_MIGHTBEDIRTY.
	 */
	if (pmap_page_is_write_mapped(mnew))
		vm_object_set_writeable_dirty(object);
	return (mold);
}

/*
 *	vm_page_rename:
 *
 *	Move the given memory entry from its
 *	current object to the specified target object/offset.
 *
 *	Note: swap associated with the page must be invalidated by the move.  We
 *	      have to do this for several reasons:  (1) we aren't freeing the
 *	      page, (2) we are dirtying the page, (3) the VM system is probably
 *	      moving the page from object A to B, and will then later move
 *	      the backing store from A to B and we can't have a conflict.
 *
 *	Note: we *always* dirty the page.  It is necessary both for the
 *	      fact that we moved it, and because we may be invalidating
 *	      swap.
 *
 *	The objects must be locked.
 */
int
vm_page_rename(vm_page_t m, vm_object_t new_object, vm_pindex_t new_pindex)
{
	vm_page_t mpred;
	vm_pindex_t opidx;

	VM_OBJECT_ASSERT_WLOCKED(new_object);

	mpred = vm_radix_lookup_le(&new_object->rtree, new_pindex);
	KASSERT(mpred == NULL || mpred->pindex != new_pindex,
	    ("vm_page_rename: pindex already renamed"));

	/*
	 * Create a custom version of vm_page_insert() which does not depend
	 * by m_prev and can cheat on the implementation aspects of the
	 * function.
	 */
	opidx = m->pindex;
	m->pindex = new_pindex;
	if (vm_radix_insert(&new_object->rtree, m)) {
		m->pindex = opidx;
		return (1);
	}

	/*
	 * The operation cannot fail anymore.  The removal must happen before
	 * the listq iterator is tainted.
	 */
	m->pindex = opidx;
	vm_page_lock(m);
	vm_page_remove(m);

	/* Return back to the new pindex to complete vm_page_insert(). */
	m->pindex = new_pindex;
	m->object = new_object;
	vm_page_unlock(m);
	vm_page_insert_radixdone(m, new_object, mpred);
	vm_page_dirty(m);
	return (0);
}

/*
 *	vm_page_alloc:
 *
 *	Allocate and return a page that is associated with the specified
 *	object and offset pair.  By default, this page is exclusive busied.
 *
 *	The caller must always specify an allocation class.
 *
 *	allocation classes:
 *	VM_ALLOC_NORMAL		normal process request
 *	VM_ALLOC_SYSTEM		system *really* needs a page
 *	VM_ALLOC_INTERRUPT	interrupt time request
 *
 *	optional allocation flags:
 *	VM_ALLOC_COUNT(number)	the number of additional pages that the caller
 *				intends to allocate
 *	VM_ALLOC_NOBUSY		do not exclusive busy the page
 *	VM_ALLOC_NODUMP		do not include the page in a kernel core dump
 *	VM_ALLOC_NOOBJ		page is not associated with an object and
 *				should not be exclusive busy
 *	VM_ALLOC_SBUSY		shared busy the allocated page
 *	VM_ALLOC_WIRED		wire the allocated page
 *	VM_ALLOC_ZERO		prefer a zeroed page
 */
vm_page_t
vm_page_alloc(vm_object_t object, vm_pindex_t pindex, int req)
{

	return (vm_page_alloc_after(object, pindex, req, object != NULL ?
	    vm_radix_lookup_le(&object->rtree, pindex) : NULL));
}

vm_page_t
vm_page_alloc_domain(vm_object_t object, vm_pindex_t pindex, int domain,
    int req)
{

	return (vm_page_alloc_domain_after(object, pindex, domain, req,
	    object != NULL ? vm_radix_lookup_le(&object->rtree, pindex) :
	    NULL));
}

/*
 * Allocate a page in the specified object with the given page index.  To
 * optimize insertion of the page into the object, the caller must also specifiy
 * the resident page in the object with largest index smaller than the given
 * page index, or NULL if no such page exists.
 */
vm_page_t
vm_page_alloc_after(vm_object_t object, vm_pindex_t pindex,
    int req, vm_page_t mpred)
{
	struct vm_domainset_iter di;
	vm_page_t m;
	int domain;

	vm_domainset_iter_page_init(&di, object, &domain, &req);
	do {
		m = vm_page_alloc_domain_after(object, pindex, domain, req,
		    mpred);
		if (m != NULL)
			break;
	} while (vm_domainset_iter_page(&di, &domain, &req) == 0);

	return (m);
}

/*
 * Returns true if the number of free pages exceeds the minimum
 * for the request class and false otherwise.
 */
int
vm_domain_available(struct vm_domain *vmd, int req, int npages)
{

	vm_domain_free_assert_locked(vmd);
	req = req & VM_ALLOC_CLASS_MASK;

	/*
	 * The page daemon is allowed to dig deeper into the free page list.
	 */
	if (curproc == pageproc && req != VM_ALLOC_INTERRUPT)
		req = VM_ALLOC_SYSTEM;

	if (vmd->vmd_free_count >= npages + vmd->vmd_free_reserved ||
	    (req == VM_ALLOC_SYSTEM &&
	    vmd->vmd_free_count >= npages + vmd->vmd_interrupt_free_min) ||
	    (req == VM_ALLOC_INTERRUPT &&
	    vmd->vmd_free_count >= npages))
		return (1);

	return (0);
}

vm_page_t
vm_page_alloc_domain_after(vm_object_t object, vm_pindex_t pindex, int domain,
    int req, vm_page_t mpred)
{
	struct vm_domain *vmd;
	vm_page_t m;
	int flags;
	u_int free_count;

	KASSERT((object != NULL) == ((req & VM_ALLOC_NOOBJ) == 0) &&
	    (object != NULL || (req & VM_ALLOC_SBUSY) == 0) &&
	    ((req & (VM_ALLOC_NOBUSY | VM_ALLOC_SBUSY)) !=
	    (VM_ALLOC_NOBUSY | VM_ALLOC_SBUSY)),
	    ("inconsistent object(%p)/req(%x)", object, req));
	KASSERT(object == NULL || (req & VM_ALLOC_WAITOK) == 0,
	    ("Can't sleep and retry object insertion."));
	KASSERT(mpred == NULL || mpred->pindex < pindex,
	    ("mpred %p doesn't precede pindex 0x%jx", mpred,
	    (uintmax_t)pindex));
	if (object != NULL)
		VM_OBJECT_ASSERT_WLOCKED(object);

again:
	m = NULL;
#if VM_NRESERVLEVEL > 0
	if (vm_object_reserv(object) &&
	    (m = vm_reserv_extend(req, object, pindex, domain, mpred))
	    != NULL) {
		domain = vm_phys_domain(m);
		vmd = VM_DOMAIN(domain);
		goto found;
	}
#endif
	vmd = VM_DOMAIN(domain);
	if (object != NULL && !vm_object_reserv(object) &&
	    vmd->vmd_pgcache != NULL) {
		m = uma_zalloc(vmd->vmd_pgcache, M_NOWAIT);
		if (m != NULL)
			goto found;
	}
	vm_domain_free_lock(vmd);
	if (vm_domain_available(vmd, req, 1)) {
		/*
		 * Can we allocate the page from a reservation?
		 */
#if VM_NRESERVLEVEL > 0
		if (!vm_object_reserv(object) ||
		    (m = vm_reserv_alloc_page(object, pindex,
		    domain, mpred)) == NULL)
#endif
		{
			/*
			 * If not, allocate it from the free page queues.
			 */
			m = vm_phys_alloc_pages(domain, object != NULL ?
			    VM_FREEPOOL_DEFAULT : VM_FREEPOOL_DIRECT, 0);
#if VM_NRESERVLEVEL > 0
			if (m == NULL && vm_reserv_reclaim_inactive(domain)) {
				m = vm_phys_alloc_pages(domain,
				    object != NULL ?
				    VM_FREEPOOL_DEFAULT : VM_FREEPOOL_DIRECT,
				    0);
			}
#endif
		}
	}
	if (m == NULL) {
		/*
		 * Not allocatable, give up.
		 */
		if (vm_domain_alloc_fail(vmd, object, req))
			goto again;
		return (NULL);
	}

	/*
	 *  At this point we had better have found a good page.
	 */
	KASSERT(m != NULL, ("missing page"));
	free_count = vm_domain_freecnt_adj(vmd, -1);
	vm_domain_free_unlock(vmd);

	/*
	 * Don't wakeup too often - wakeup the pageout daemon when
	 * we would be nearly out of memory.
	 */
	if (vm_paging_needed(vmd, free_count))
		pagedaemon_wakeup(vmd->vmd_domain);
found:
	vm_page_alloc_check(m);

	/*
	 * Initialize the page.  Only the PG_ZERO flag is inherited.
	 */
	flags = 0;
	if ((req & VM_ALLOC_ZERO) != 0)
		flags = PG_ZERO;
	flags &= m->flags;
	if ((req & VM_ALLOC_NODUMP) != 0)
		flags |= PG_NODUMP;
	m->flags = flags;
	m->aflags = 0;
	m->oflags = object == NULL || (object->flags & OBJ_UNMANAGED) != 0 ?
	    VPO_UNMANAGED : 0;
	m->busy_lock = VPB_UNBUSIED;
	if ((req & (VM_ALLOC_NOBUSY | VM_ALLOC_NOOBJ | VM_ALLOC_SBUSY)) == 0)
		m->busy_lock = VPB_SINGLE_EXCLUSIVER;
	if ((req & VM_ALLOC_SBUSY) != 0)
		m->busy_lock = VPB_SHARERS_WORD(1);
	if (req & VM_ALLOC_WIRED) {
		/*
		 * The page lock is not required for wiring a page until that
		 * page is inserted into the object.
		 */
		vm_wire_add(1);
		m->wire_count = 1;
	}
	m->act_count = 0;

	if (object != NULL) {
		if (vm_page_insert_after(m, object, pindex, mpred)) {
			pagedaemon_wakeup(domain);
			if (req & VM_ALLOC_WIRED) {
				vm_wire_sub(1);
				m->wire_count = 0;
			}
			KASSERT(m->object == NULL, ("page %p has object", m));
			m->oflags = VPO_UNMANAGED;
			m->busy_lock = VPB_UNBUSIED;
			/* Don't change PG_ZERO. */
			vm_page_free_toq(m);
			if (req & VM_ALLOC_WAITFAIL) {
				VM_OBJECT_WUNLOCK(object);
				vm_radix_wait();
				VM_OBJECT_WLOCK(object);
			}
			return (NULL);
		}

		/* Ignore device objects; the pager sets "memattr" for them. */
		if (object->memattr != VM_MEMATTR_DEFAULT &&
		    (object->flags & OBJ_FICTITIOUS) == 0)
			pmap_page_set_memattr(m, object->memattr);
	} else
		m->pindex = pindex;

	return (m);
}

/*
 *	vm_page_alloc_contig:
 *
 *	Allocate a contiguous set of physical pages of the given size "npages"
 *	from the free lists.  All of the physical pages must be at or above
 *	the given physical address "low" and below the given physical address
 *	"high".  The given value "alignment" determines the alignment of the
 *	first physical page in the set.  If the given value "boundary" is
 *	non-zero, then the set of physical pages cannot cross any physical
 *	address boundary that is a multiple of that value.  Both "alignment"
 *	and "boundary" must be a power of two.
 *
 *	If the specified memory attribute, "memattr", is VM_MEMATTR_DEFAULT,
 *	then the memory attribute setting for the physical pages is configured
 *	to the object's memory attribute setting.  Otherwise, the memory
 *	attribute setting for the physical pages is configured to "memattr",
 *	overriding the object's memory attribute setting.  However, if the
 *	object's memory attribute setting is not VM_MEMATTR_DEFAULT, then the
 *	memory attribute setting for the physical pages cannot be configured
 *	to VM_MEMATTR_DEFAULT.
 *
 *	The specified object may not contain fictitious pages.
 *
 *	The caller must always specify an allocation class.
 *
 *	allocation classes:
 *	VM_ALLOC_NORMAL		normal process request
 *	VM_ALLOC_SYSTEM		system *really* needs a page
 *	VM_ALLOC_INTERRUPT	interrupt time request
 *
 *	optional allocation flags:
 *	VM_ALLOC_NOBUSY		do not exclusive busy the page
 *	VM_ALLOC_NODUMP		do not include the page in a kernel core dump
 *	VM_ALLOC_NOOBJ		page is not associated with an object and
 *				should not be exclusive busy
 *	VM_ALLOC_SBUSY		shared busy the allocated page
 *	VM_ALLOC_WIRED		wire the allocated page
 *	VM_ALLOC_ZERO		prefer a zeroed page
 */
vm_page_t
vm_page_alloc_contig(vm_object_t object, vm_pindex_t pindex, int req,
    u_long npages, vm_paddr_t low, vm_paddr_t high, u_long alignment,
    vm_paddr_t boundary, vm_memattr_t memattr)
{
	struct vm_domainset_iter di;
	vm_page_t m;
	int domain;

	vm_domainset_iter_page_init(&di, object, &domain, &req);
	do {
		m = vm_page_alloc_contig_domain(object, pindex, domain, req,
		    npages, low, high, alignment, boundary, memattr);
		if (m != NULL)
			break;
	} while (vm_domainset_iter_page(&di, &domain, &req) == 0);

	return (m);
}

vm_page_t
vm_page_alloc_contig_domain(vm_object_t object, vm_pindex_t pindex, int domain,
    int req, u_long npages, vm_paddr_t low, vm_paddr_t high, u_long alignment,
    vm_paddr_t boundary, vm_memattr_t memattr)
{
	struct vm_domain *vmd;
	vm_page_t m, m_ret, mpred;
	u_int busy_lock, flags, oflags;

	mpred = NULL;	/* XXX: pacify gcc */
	KASSERT((object != NULL) == ((req & VM_ALLOC_NOOBJ) == 0) &&
	    (object != NULL || (req & VM_ALLOC_SBUSY) == 0) &&
	    ((req & (VM_ALLOC_NOBUSY | VM_ALLOC_SBUSY)) !=
	    (VM_ALLOC_NOBUSY | VM_ALLOC_SBUSY)),
	    ("vm_page_alloc_contig: inconsistent object(%p)/req(%x)", object,
	    req));
	KASSERT(object == NULL || (req & VM_ALLOC_WAITOK) == 0,
	    ("Can't sleep and retry object insertion."));
	if (object != NULL) {
		VM_OBJECT_ASSERT_WLOCKED(object);
		KASSERT((object->flags & OBJ_FICTITIOUS) == 0,
		    ("vm_page_alloc_contig: object %p has fictitious pages",
		    object));
	}
	KASSERT(npages > 0, ("vm_page_alloc_contig: npages is zero"));

	if (object != NULL) {
		mpred = vm_radix_lookup_le(&object->rtree, pindex);
		KASSERT(mpred == NULL || mpred->pindex != pindex,
		    ("vm_page_alloc_contig: pindex already allocated"));
	}

	/*
	 * Can we allocate the pages without the number of free pages falling
	 * below the lower bound for the allocation class?
	 */
again:
#if VM_NRESERVLEVEL > 0
	if (vm_object_reserv(object) &&
	    (m_ret = vm_reserv_extend_contig(req, object, pindex, domain,
	    npages, low, high, alignment, boundary, mpred)) != NULL) {
		domain = vm_phys_domain(m_ret);
		vmd = VM_DOMAIN(domain);
		goto found;
	}
#endif
	m_ret = NULL;
	vmd = VM_DOMAIN(domain);
	vm_domain_free_lock(vmd);
	if (vm_domain_available(vmd, req, npages)) {
		/*
		 * Can we allocate the pages from a reservation?
		 */
#if VM_NRESERVLEVEL > 0
retry:
		if (!vm_object_reserv(object) ||
		    (m_ret = vm_reserv_alloc_contig(object, pindex, domain,
		    npages, low, high, alignment, boundary, mpred)) == NULL)
#endif
			/*
			 * If not, allocate them from the free page queues.
			 */
			m_ret = vm_phys_alloc_contig(domain, npages, low, high,
			    alignment, boundary);
#if VM_NRESERVLEVEL > 0
		if (m_ret == NULL && vm_reserv_reclaim_contig(
		    domain, npages, low, high, alignment, boundary))
			goto retry;
#endif
	}
	if (m_ret == NULL) {
		if (vm_domain_alloc_fail(vmd, object, req))
			goto again;
		return (NULL);
	}
	vm_domain_freecnt_adj(vmd, -npages);
	vm_domain_free_unlock(vmd);
#if VM_NRESERVLEVEL > 0
found:
#endif
	for (m = m_ret; m < &m_ret[npages]; m++)
		vm_page_alloc_check(m);

	/*
	 * Initialize the pages.  Only the PG_ZERO flag is inherited.
	 */
	flags = 0;
	if ((req & VM_ALLOC_ZERO) != 0)
		flags = PG_ZERO;
	if ((req & VM_ALLOC_NODUMP) != 0)
		flags |= PG_NODUMP;
	oflags = object == NULL || (object->flags & OBJ_UNMANAGED) != 0 ?
	    VPO_UNMANAGED : 0;
	busy_lock = VPB_UNBUSIED;
	if ((req & (VM_ALLOC_NOBUSY | VM_ALLOC_NOOBJ | VM_ALLOC_SBUSY)) == 0)
		busy_lock = VPB_SINGLE_EXCLUSIVER;
	if ((req & VM_ALLOC_SBUSY) != 0)
		busy_lock = VPB_SHARERS_WORD(1);
	if ((req & VM_ALLOC_WIRED) != 0)
		vm_wire_add(npages);
	if (object != NULL) {
		if (object->memattr != VM_MEMATTR_DEFAULT &&
		    memattr == VM_MEMATTR_DEFAULT)
			memattr = object->memattr;
	}
	for (m = m_ret; m < &m_ret[npages]; m++) {
		m->aflags = 0;
		m->flags = (m->flags | PG_NODUMP) & flags;
		m->busy_lock = busy_lock;
		if ((req & VM_ALLOC_WIRED) != 0)
			m->wire_count = 1;
		m->act_count = 0;
		m->oflags = oflags;
		if (object != NULL) {
			if (vm_page_insert_after(m, object, pindex, mpred)) {
				pagedaemon_wakeup(domain);
				if ((req & VM_ALLOC_WIRED) != 0)
					vm_wire_sub(npages);
				KASSERT(m->object == NULL,
				    ("page %p has object", m));
				mpred = m;
				for (m = m_ret; m < &m_ret[npages]; m++) {
					if (m <= mpred &&
					    (req & VM_ALLOC_WIRED) != 0)
						m->wire_count = 0;
					m->oflags = VPO_UNMANAGED;
					m->busy_lock = VPB_UNBUSIED;
					/* Don't change PG_ZERO. */
					vm_page_free_toq(m);
				}
				if (req & VM_ALLOC_WAITFAIL) {
					VM_OBJECT_WUNLOCK(object);
					vm_radix_wait();
					VM_OBJECT_WLOCK(object);
				}
				return (NULL);
			}
			mpred = m;
		} else
			m->pindex = pindex;
		if (memattr != VM_MEMATTR_DEFAULT)
			pmap_page_set_memattr(m, memattr);
		pindex++;
	}
	vmd = VM_DOMAIN(domain);
	if (vm_paging_needed(vmd, vmd->vmd_free_count))
		pagedaemon_wakeup(domain);
	return (m_ret);
}

/*
 * Check a page that has been freshly dequeued from a freelist.
 */
static void
vm_page_alloc_check(vm_page_t m)
{

	KASSERT(m->object == NULL, ("page %p has object", m));
	KASSERT(m->queue == PQ_NONE,
	    ("page %p has unexpected queue %d", m, m->queue));
	KASSERT(!vm_page_held(m), ("page %p is held", m));
	KASSERT(!vm_page_busied(m), ("page %p is busy", m));
	KASSERT(m->dirty == 0, ("page %p is dirty", m));
	KASSERT(pmap_page_get_memattr(m) == VM_MEMATTR_DEFAULT,
	    ("page %p has unexpected memattr %d",
	    m, pmap_page_get_memattr(m)));
	KASSERT(m->valid == 0, ("free page %p is valid", m));
}

/*
 * 	vm_page_alloc_freelist:
 *
 *	Allocate a physical page from the specified free page list.
 *
 *	The caller must always specify an allocation class.
 *
 *	allocation classes:
 *	VM_ALLOC_NORMAL		normal process request
 *	VM_ALLOC_SYSTEM		system *really* needs a page
 *	VM_ALLOC_INTERRUPT	interrupt time request
 *
 *	optional allocation flags:
 *	VM_ALLOC_COUNT(number)	the number of additional pages that the caller
 *				intends to allocate
 *	VM_ALLOC_WIRED		wire the allocated page
 *	VM_ALLOC_ZERO		prefer a zeroed page
 */
vm_page_t
vm_page_alloc_freelist(int freelist, int req)
{
	struct vm_domainset_iter di;
	vm_page_t m;
	int domain;

	vm_domainset_iter_page_init(&di, kernel_object, &domain, &req);
	do {
		m = vm_page_alloc_freelist_domain(domain, freelist, req);
		if (m != NULL)
			break;
	} while (vm_domainset_iter_page(&di, &domain, &req) == 0);

	return (m);
}

vm_page_t
vm_page_alloc_freelist_domain(int domain, int freelist, int req)
{
	struct vm_domain *vmd;
	vm_page_t m;
	u_int flags, free_count;

	/*
	 * Do not allocate reserved pages unless the req has asked for it.
	 */
	vmd = VM_DOMAIN(domain);
again:
	vm_domain_free_lock(vmd);
	if (vm_domain_available(vmd, req, 1))
		m = vm_phys_alloc_freelist_pages(domain, freelist,
		    VM_FREEPOOL_DIRECT, 0);
	if (m == NULL) {
		if (vm_domain_alloc_fail(vmd, NULL, req))
			goto again;
		return (NULL);
	}
	free_count = vm_domain_freecnt_adj(vmd, -1);
	vm_domain_free_unlock(vmd);
	vm_page_alloc_check(m);

	/*
	 * Initialize the page.  Only the PG_ZERO flag is inherited.
	 */
	m->aflags = 0;
	flags = 0;
	if ((req & VM_ALLOC_ZERO) != 0)
		flags = PG_ZERO;
	m->flags &= flags;
	if ((req & VM_ALLOC_WIRED) != 0) {
		/*
		 * The page lock is not required for wiring a page that does
		 * not belong to an object.
		 */
		vm_wire_add(1);
		m->wire_count = 1;
	}
	/* Unmanaged pages don't use "act_count". */
	m->oflags = VPO_UNMANAGED;
	if (vm_paging_needed(vmd, free_count))
		pagedaemon_wakeup(domain);
	return (m);
}

static int
vm_page_import(void *arg, void **store, int cnt, int domain, int flags)
{
	struct vm_domain *vmd;
	vm_page_t m;
	int i, j, n;

	vmd = arg;
	domain = vmd->vmd_domain;
	n = 64;	/* Starting stride. */
	vm_domain_free_lock(vmd);
	for (i = 0; i < cnt; i+=n) {
		if (!vm_domain_available(vmd, VM_ALLOC_NORMAL, n))
			break;
		n = vm_phys_alloc_npages(domain, VM_FREELIST_DEFAULT, &m,
		    MIN(n, cnt-i));
		if (n == 0)
			break;
		for (j = 0; j < n; j++)
			store[i+j] = m++;
	}
	if (i != 0)
		vm_domain_freecnt_adj(vmd, -i);
	vm_domain_free_unlock(vmd);

	return (i);
}

static void
vm_page_release(void *arg, void **store, int cnt)
{
	struct vm_domain *vmd;
	vm_page_t m;
	int i;

	vmd = arg;
	vm_domain_free_lock(vmd);
	for (i = 0; i < cnt; i++) {
		m = (vm_page_t)store[i];
#if VM_NRESERVLEVEL > 0
		KASSERT(vm_reserv_free_page(m) == false,
		    ("vm_page_release: Cached page belonged to reservation."));
#endif
		vm_phys_free_pages(m, 0);
	}
	vm_domain_freecnt_adj(vmd, i);
	vm_domain_free_wakeup(vmd);
	vm_domain_free_unlock(vmd);
}

#define	VPSC_ANY	0	/* No restrictions. */
#define	VPSC_NORESERV	1	/* Skip reservations; implies VPSC_NOSUPER. */
#define	VPSC_NOSUPER	2	/* Skip superpages. */

/*
 *	vm_page_scan_contig:
 *
 *	Scan vm_page_array[] between the specified entries "m_start" and
 *	"m_end" for a run of contiguous physical pages that satisfy the
 *	specified conditions, and return the lowest page in the run.  The
 *	specified "alignment" determines the alignment of the lowest physical
 *	page in the run.  If the specified "boundary" is non-zero, then the
 *	run of physical pages cannot span a physical address that is a
 *	multiple of "boundary".
 *
 *	"m_end" is never dereferenced, so it need not point to a vm_page
 *	structure within vm_page_array[].
 *
 *	"npages" must be greater than zero.  "m_start" and "m_end" must not
 *	span a hole (or discontiguity) in the physical address space.  Both
 *	"alignment" and "boundary" must be a power of two.
 */
vm_page_t
vm_page_scan_contig(u_long npages, vm_page_t m_start, vm_page_t m_end,
    u_long alignment, vm_paddr_t boundary, int options)
{
	struct mtx *m_mtx;
	vm_object_t object;
	vm_paddr_t pa;
	vm_page_t m, m_run;
#if VM_NRESERVLEVEL > 0
	int level;
#endif
	int m_inc, order, run_ext, run_len;

	KASSERT(npages > 0, ("npages is 0"));
	KASSERT(powerof2(alignment), ("alignment is not a power of 2"));
	KASSERT(powerof2(boundary), ("boundary is not a power of 2"));
	m_run = NULL;
	run_len = 0;
	m_mtx = NULL;
	for (m = m_start; m < m_end && run_len < npages; m += m_inc) {
		KASSERT((m->flags & PG_MARKER) == 0,
		    ("page %p is PG_MARKER", m));
		KASSERT((m->flags & PG_FICTITIOUS) == 0 || m->wire_count == 1,
		    ("fictitious page %p has invalid wire count", m));

		/*
		 * If the current page would be the start of a run, check its
		 * physical address against the end, alignment, and boundary
		 * conditions.  If it doesn't satisfy these conditions, either
		 * terminate the scan or advance to the next page that
		 * satisfies the failed condition.
		 */
		if (run_len == 0) {
			KASSERT(m_run == NULL, ("m_run != NULL"));
			if (m + npages > m_end)
				break;
			pa = VM_PAGE_TO_PHYS(m);
			if ((pa & (alignment - 1)) != 0) {
				m_inc = atop(roundup2(pa, alignment) - pa);
				continue;
			}
			if (rounddown2(pa ^ (pa + ptoa(npages) - 1),
			    boundary) != 0) {
				m_inc = atop(roundup2(pa, boundary) - pa);
				continue;
			}
		} else
			KASSERT(m_run != NULL, ("m_run == NULL"));

		vm_page_change_lock(m, &m_mtx);
		m_inc = 1;
retry:
		if (vm_page_held(m))
			run_ext = 0;
#if VM_NRESERVLEVEL > 0
		else if ((level = vm_reserv_level(m)) >= 0 &&
		    (options & VPSC_NORESERV) != 0) {
			run_ext = 0;
			/* Advance to the end of the reservation. */
			pa = VM_PAGE_TO_PHYS(m);
			m_inc = atop(roundup2(pa + 1, vm_reserv_size(level)) -
			    pa);
		}
#endif
		else if ((object = m->object) != NULL) {
			/*
			 * The page is considered eligible for relocation if
			 * and only if it could be laundered or reclaimed by
			 * the page daemon.
			 */
			if (!VM_OBJECT_TRYRLOCK(object)) {
				mtx_unlock(m_mtx);
				VM_OBJECT_RLOCK(object);
				mtx_lock(m_mtx);
				if (m->object != object) {
					/*
					 * The page may have been freed.
					 */
					VM_OBJECT_RUNLOCK(object);
					goto retry;
				} else if (vm_page_held(m)) {
					run_ext = 0;
					goto unlock;
				}
			}
			KASSERT((m->flags & PG_UNHOLDFREE) == 0,
			    ("page %p is PG_UNHOLDFREE", m));
			/* Don't care: PG_NODUMP, PG_ZERO. */
			if (object->type != OBJT_DEFAULT &&
			    object->type != OBJT_SWAP &&
			    object->type != OBJT_VNODE) {
				run_ext = 0;
#if VM_NRESERVLEVEL > 0
			} else if ((options & VPSC_NOSUPER) != 0 &&
			    (level = vm_reserv_level_iffullpop(m)) >= 0) {
				run_ext = 0;
				/* Advance to the end of the superpage. */
				pa = VM_PAGE_TO_PHYS(m);
				m_inc = atop(roundup2(pa + 1,
				    vm_reserv_size(level)) - pa);
#endif
			} else if (object->memattr == VM_MEMATTR_DEFAULT &&
			    m->queue != PQ_NONE && !vm_page_busied(m)) {
				/*
				 * The page is allocated but eligible for
				 * relocation.  Extend the current run by one
				 * page.
				 */
				KASSERT(pmap_page_get_memattr(m) ==
				    VM_MEMATTR_DEFAULT,
				    ("page %p has an unexpected memattr", m));
				KASSERT((m->oflags & (VPO_SWAPINPROG |
				    VPO_SWAPSLEEP | VPO_UNMANAGED)) == 0,
				    ("page %p has unexpected oflags", m));
				/* Don't care: VPO_NOSYNC. */
				run_ext = 1;
			} else
				run_ext = 0;
unlock:
			VM_OBJECT_RUNLOCK(object);
#if VM_NRESERVLEVEL > 0
		} else if (level >= 0) {
			/*
			 * The page is reserved but not yet allocated.  In
			 * other words, it is still free.  Extend the current
			 * run by one page.
			 */
			run_ext = 1;
#endif
		} else if ((order = m->order) < VM_NFREEORDER) {
			/*
			 * The page is enqueued in the physical memory
			 * allocator's free page queues.  Moreover, it is the
			 * first page in a power-of-two-sized run of
			 * contiguous free pages.  Add these pages to the end
			 * of the current run, and jump ahead.
			 */
			run_ext = 1 << order;
			m_inc = 1 << order;
		} else {
			/*
			 * Skip the page for one of the following reasons: (1)
			 * It is enqueued in the physical memory allocator's
			 * free page queues.  However, it is not the first
			 * page in a run of contiguous free pages.  (This case
			 * rarely occurs because the scan is performed in
			 * ascending order.) (2) It is not reserved, and it is
			 * transitioning from free to allocated.  (Conversely,
			 * the transition from allocated to free for managed
			 * pages is blocked by the page lock.) (3) It is
			 * allocated but not contained by an object and not
			 * wired, e.g., allocated by Xen's balloon driver.
			 */
			run_ext = 0;
		}

		/*
		 * Extend or reset the current run of pages.
		 */
		if (run_ext > 0) {
			if (run_len == 0)
				m_run = m;
			run_len += run_ext;
		} else {
			if (run_len > 0) {
				m_run = NULL;
				run_len = 0;
			}
		}
	}
	if (m_mtx != NULL)
		mtx_unlock(m_mtx);
	if (run_len >= npages)
		return (m_run);
	return (NULL);
}

/*
 *	vm_page_reclaim_run:
 *
 *	Try to relocate each of the allocated virtual pages within the
 *	specified run of physical pages to a new physical address.  Free the
 *	physical pages underlying the relocated virtual pages.  A virtual page
 *	is relocatable if and only if it could be laundered or reclaimed by
 *	the page daemon.  Whenever possible, a virtual page is relocated to a
 *	physical address above "high".
 *
 *	Returns 0 if every physical page within the run was already free or
 *	just freed by a successful relocation.  Otherwise, returns a non-zero
 *	value indicating why the last attempt to relocate a virtual page was
 *	unsuccessful.
 *
 *	"req_class" must be an allocation class.
 */
static int
vm_page_reclaim_run(int req_class, int domain, u_long npages, vm_page_t m_run,
    vm_paddr_t high)
{
	struct vm_domain *vmd;
	struct mtx *m_mtx;
	struct spglist free;
	vm_object_t object;
	vm_paddr_t pa;
	vm_page_t m, m_end, m_new;
	int error, order, req;

	KASSERT((req_class & VM_ALLOC_CLASS_MASK) == req_class,
	    ("req_class is not an allocation class"));
	SLIST_INIT(&free);
	error = 0;
	m = m_run;
	m_end = m_run + npages;
	m_mtx = NULL;
	for (; error == 0 && m < m_end; m++) {
		KASSERT((m->flags & (PG_FICTITIOUS | PG_MARKER)) == 0,
		    ("page %p is PG_FICTITIOUS or PG_MARKER", m));

		/*
		 * Avoid releasing and reacquiring the same page lock.
		 */
		vm_page_change_lock(m, &m_mtx);
retry:
		if (vm_page_held(m))
			error = EBUSY;
		else if ((object = m->object) != NULL) {
			/*
			 * The page is relocated if and only if it could be
			 * laundered or reclaimed by the page daemon.
			 */
			if (!VM_OBJECT_TRYWLOCK(object)) {
				mtx_unlock(m_mtx);
				VM_OBJECT_WLOCK(object);
				mtx_lock(m_mtx);
				if (m->object != object) {
					/*
					 * The page may have been freed.
					 */
					VM_OBJECT_WUNLOCK(object);
					goto retry;
				} else if (vm_page_held(m)) {
					error = EBUSY;
					goto unlock;
				}
			}
			KASSERT((m->flags & PG_UNHOLDFREE) == 0,
			    ("page %p is PG_UNHOLDFREE", m));
			/* Don't care: PG_NODUMP, PG_ZERO. */
			if (object->type != OBJT_DEFAULT &&
			    object->type != OBJT_SWAP &&
			    object->type != OBJT_VNODE)
				error = EINVAL;
			else if (object->memattr != VM_MEMATTR_DEFAULT)
				error = EINVAL;
			else if (m->queue != PQ_NONE && !vm_page_busied(m)) {
				KASSERT(pmap_page_get_memattr(m) ==
				    VM_MEMATTR_DEFAULT,
				    ("page %p has an unexpected memattr", m));
				KASSERT((m->oflags & (VPO_SWAPINPROG |
				    VPO_SWAPSLEEP | VPO_UNMANAGED)) == 0,
				    ("page %p has unexpected oflags", m));
				/* Don't care: VPO_NOSYNC. */
				if (m->valid != 0) {
					/*
					 * First, try to allocate a new page
					 * that is above "high".  Failing
					 * that, try to allocate a new page
					 * that is below "m_run".  Allocate
					 * the new page between the end of
					 * "m_run" and "high" only as a last
					 * resort.
					 */
					req = req_class | VM_ALLOC_NOOBJ;
					if ((m->flags & PG_NODUMP) != 0)
						req |= VM_ALLOC_NODUMP;
					if (trunc_page(high) !=
					    ~(vm_paddr_t)PAGE_MASK) {
						m_new = vm_page_alloc_contig(
						    NULL, 0, req, 1,
						    round_page(high),
						    ~(vm_paddr_t)0,
						    PAGE_SIZE, 0,
						    VM_MEMATTR_DEFAULT);
					} else
						m_new = NULL;
					if (m_new == NULL) {
						pa = VM_PAGE_TO_PHYS(m_run);
						m_new = vm_page_alloc_contig(
						    NULL, 0, req, 1,
						    0, pa - 1, PAGE_SIZE, 0,
						    VM_MEMATTR_DEFAULT);
					}
					if (m_new == NULL) {
						pa += ptoa(npages);
						m_new = vm_page_alloc_contig(
						    NULL, 0, req, 1,
						    pa, high, PAGE_SIZE, 0,
						    VM_MEMATTR_DEFAULT);
					}
					if (m_new == NULL) {
						error = ENOMEM;
						goto unlock;
					}
					KASSERT(m_new->wire_count == 0,
					    ("page %p is wired", m));

					/*
					 * Replace "m" with the new page.  For
					 * vm_page_replace(), "m" must be busy
					 * and dequeued.  Finally, change "m"
					 * as if vm_page_free() was called.
					 */
					if (object->ref_count != 0)
						pmap_remove_all(m);
					m_new->aflags = m->aflags;
					KASSERT(m_new->oflags == VPO_UNMANAGED,
					    ("page %p is managed", m));
					m_new->oflags = m->oflags & VPO_NOSYNC;
					pmap_copy_page(m, m_new);
					m_new->valid = m->valid;
					m_new->dirty = m->dirty;
					m->flags &= ~PG_ZERO;
					vm_page_xbusy(m);
					vm_page_remque(m);
					vm_page_replace_checked(m_new, object,
					    m->pindex, m);
					m->valid = 0;
					vm_page_undirty(m);

					/*
					 * The new page must be deactivated
					 * before the object is unlocked.
					 */
					vm_page_change_lock(m_new, &m_mtx);
					vm_page_deactivate(m_new);
				} else {
					m->flags &= ~PG_ZERO;
					vm_page_remque(m);
					vm_page_remove(m);
					KASSERT(m->dirty == 0,
					    ("page %p is dirty", m));
				}
				SLIST_INSERT_HEAD(&free, m, plinks.s.ss);
			} else
				error = EBUSY;
unlock:
			VM_OBJECT_WUNLOCK(object);
		} else {
			MPASS(vm_phys_domain(m) == domain);
			vmd = VM_DOMAIN(domain);
			vm_domain_free_lock(vmd);
			order = m->order;
			if (order < VM_NFREEORDER) {
				/*
				 * The page is enqueued in the physical memory
				 * allocator's free page queues.  Moreover, it
				 * is the first page in a power-of-two-sized
				 * run of contiguous free pages.  Jump ahead
				 * to the last page within that run, and
				 * continue from there.
				 */
				m += (1 << order) - 1;
			}
#if VM_NRESERVLEVEL > 0
			else if (vm_reserv_is_page_free(m))
				order = 0;
#endif
			vm_domain_free_unlock(vmd);
			if (order == VM_NFREEORDER)
				error = EINVAL;
		}
	}
	if (m_mtx != NULL)
		mtx_unlock(m_mtx);
	if ((m = SLIST_FIRST(&free)) != NULL) {
		vmd = VM_DOMAIN(domain);
		vm_domain_free_lock(vmd);
		do {
			MPASS(vm_phys_domain(m) == domain);
			SLIST_REMOVE_HEAD(&free, plinks.s.ss);
			vm_page_free_phys(vmd, m);
		} while ((m = SLIST_FIRST(&free)) != NULL);
		vm_domain_free_wakeup(vmd);
		vm_domain_free_unlock(vmd);
	}
	return (error);
}

#define	NRUNS	16

CTASSERT(powerof2(NRUNS));

#define	RUN_INDEX(count)	((count) & (NRUNS - 1))

#define	MIN_RECLAIM	8

/*
 *	vm_page_reclaim_contig:
 *
 *	Reclaim allocated, contiguous physical memory satisfying the specified
 *	conditions by relocating the virtual pages using that physical memory.
 *	Returns true if reclamation is successful and false otherwise.  Since
 *	relocation requires the allocation of physical pages, reclamation may
 *	fail due to a shortage of free pages.  When reclamation fails, callers
 *	are expected to perform vm_wait() before retrying a failed allocation
 *	operation, e.g., vm_page_alloc_contig().
 *
 *	The caller must always specify an allocation class through "req".
 *
 *	allocation classes:
 *	VM_ALLOC_NORMAL		normal process request
 *	VM_ALLOC_SYSTEM		system *really* needs a page
 *	VM_ALLOC_INTERRUPT	interrupt time request
 *
 *	The optional allocation flags are ignored.
 *
 *	"npages" must be greater than zero.  Both "alignment" and "boundary"
 *	must be a power of two.
 */
bool
vm_page_reclaim_contig_domain(int domain, int req, u_long npages,
    vm_paddr_t low, vm_paddr_t high, u_long alignment, vm_paddr_t boundary)
{
	struct vm_domain *vmd;
	vm_paddr_t curr_low;
	vm_page_t m_run, m_runs[NRUNS];
	u_long count, reclaimed;
	int error, i, options, req_class;

	KASSERT(npages > 0, ("npages is 0"));
	KASSERT(powerof2(alignment), ("alignment is not a power of 2"));
	KASSERT(powerof2(boundary), ("boundary is not a power of 2"));
	req_class = req & VM_ALLOC_CLASS_MASK;

	/*
	 * The page daemon is allowed to dig deeper into the free page list.
	 */
	if (curproc == pageproc && req_class != VM_ALLOC_INTERRUPT)
		req_class = VM_ALLOC_SYSTEM;

	/*
	 * Return if the number of free pages cannot satisfy the requested
	 * allocation.
	 */
	vmd = VM_DOMAIN(domain);
	count = vmd->vmd_free_count;
	if (count < npages + vmd->vmd_free_reserved || (count < npages +
	    vmd->vmd_interrupt_free_min && req_class == VM_ALLOC_SYSTEM) ||
	    (count < npages && req_class == VM_ALLOC_INTERRUPT))
		return (false);

	/*
	 * Scan up to three times, relaxing the restrictions ("options") on
	 * the reclamation of reservations and superpages each time.
	 */
	for (options = VPSC_NORESERV;;) {
		/*
		 * Find the highest runs that satisfy the given constraints
		 * and restrictions, and record them in "m_runs".
		 */
		curr_low = low;
		count = 0;
		for (;;) {
			m_run = vm_phys_scan_contig(domain, npages, curr_low,
			    high, alignment, boundary, options);
			if (m_run == NULL)
				break;
			curr_low = VM_PAGE_TO_PHYS(m_run) + ptoa(npages);
			m_runs[RUN_INDEX(count)] = m_run;
			count++;
		}

		/*
		 * Reclaim the highest runs in LIFO (descending) order until
		 * the number of reclaimed pages, "reclaimed", is at least
		 * MIN_RECLAIM.  Reset "reclaimed" each time because each
		 * reclamation is idempotent, and runs will (likely) recur
		 * from one scan to the next as restrictions are relaxed.
		 */
		reclaimed = 0;
		for (i = 0; count > 0 && i < NRUNS; i++) {
			count--;
			m_run = m_runs[RUN_INDEX(count)];
			error = vm_page_reclaim_run(req_class, domain, npages,
			    m_run, high);
			if (error == 0) {
				reclaimed += npages;
				if (reclaimed >= MIN_RECLAIM)
					return (true);
			}
		}

		/*
		 * Either relax the restrictions on the next scan or return if
		 * the last scan had no restrictions.
		 */
		if (options == VPSC_NORESERV)
			options = VPSC_NOSUPER;
		else if (options == VPSC_NOSUPER)
			options = VPSC_ANY;
		else if (options == VPSC_ANY)
			return (reclaimed != 0);
	}
}

bool
vm_page_reclaim_contig(int req, u_long npages, vm_paddr_t low, vm_paddr_t high,
    u_long alignment, vm_paddr_t boundary)
{
	struct vm_domainset_iter di;
	int domain;
	bool ret;

	vm_domainset_iter_page_init(&di, kernel_object, &domain, &req);
	do {
		ret = vm_page_reclaim_contig_domain(domain, req, npages, low,
		    high, alignment, boundary);
		if (ret)
			break;
	} while (vm_domainset_iter_page(&di, &domain, &req) == 0);

	return (ret);
}

/*
 * Set the domain in the appropriate page level domainset.
 */
void
vm_domain_set(struct vm_domain *vmd)
{

	mtx_lock(&vm_domainset_lock);
	if (!vmd->vmd_minset && vm_paging_min(vmd)) {
		vmd->vmd_minset = 1;
		DOMAINSET_SET(vmd->vmd_domain, &vm_min_domains);
	}
	if (!vmd->vmd_severeset && vm_paging_severe(vmd)) {
		vmd->vmd_severeset = 1;
		DOMAINSET_CLR(vmd->vmd_domain, &vm_severe_domains);
	}
	mtx_unlock(&vm_domainset_lock);
}

/*
 * Clear the domain from the appropriate page level domainset.
 */
static void
vm_domain_clear(struct vm_domain *vmd)
{

	mtx_lock(&vm_domainset_lock);
	if (vmd->vmd_minset && !vm_paging_min(vmd)) {
		vmd->vmd_minset = 0;
		DOMAINSET_CLR(vmd->vmd_domain, &vm_min_domains);
		if (vm_min_waiters != 0) {
			vm_min_waiters = 0;
			wakeup(&vm_min_domains);
		}
	}
	if (vmd->vmd_severeset && !vm_paging_severe(vmd)) {
		vmd->vmd_severeset = 0;
		DOMAINSET_CLR(vmd->vmd_domain, &vm_severe_domains);
		if (vm_severe_waiters != 0) {
			vm_severe_waiters = 0;
			wakeup(&vm_severe_domains);
		}
	}
	mtx_unlock(&vm_domainset_lock);
}

/*
 * Wait for free pages to exceed the min threshold globally.
 */
void
vm_wait_min(void)
{

	mtx_lock(&vm_domainset_lock);
	while (vm_page_count_min()) {
		vm_min_waiters++;
		msleep(&vm_min_domains, &vm_domainset_lock, PVM, "vmwait", 0);
	}
	mtx_unlock(&vm_domainset_lock);
}

/*
 * Wait for free pages to exceed the severe threshold globally.
 */
void
vm_wait_severe(void)
{

	mtx_lock(&vm_domainset_lock);
	while (vm_page_count_severe()) {
		vm_severe_waiters++;
		msleep(&vm_severe_domains, &vm_domainset_lock, PVM,
		    "vmwait", 0);
	}
	mtx_unlock(&vm_domainset_lock);
}

u_int
vm_wait_count(void)
{

	return (vm_severe_waiters + vm_min_waiters);
}

static void
vm_wait_doms(const domainset_t *wdoms)
{

	/*
	 * We use racey wakeup synchronization to avoid expensive global
	 * locking for the pageproc when sleeping with a non-specific vm_wait.
	 * To handle this, we only sleep for one tick in this instance.  It
	 * is expected that most allocations for the pageproc will come from
	 * kmem or vm_page_grab* which will use the more specific and
	 * race-free vm_wait_domain().
	 */
	if (curproc == pageproc) {
		mtx_lock(&vm_domainset_lock);
		vm_pageproc_waiters++;
		msleep(&vm_pageproc_waiters, &vm_domainset_lock, PVM,
		    "pageprocwait", 1);
		mtx_unlock(&vm_domainset_lock);
	} else {
		/*
		 * XXX Ideally we would wait only until the allocation could
		 * be satisfied.  This condition can cause new allocators to
		 * consume all freed pages while old allocators wait.
		 */
		mtx_lock(&vm_domainset_lock);
		if (DOMAINSET_SUBSET(&vm_min_domains, wdoms)) {
			vm_min_waiters++;
			msleep(&vm_min_domains, &vm_domainset_lock, PVM,
			    "vmwait", 0);
		}
		mtx_unlock(&vm_domainset_lock);
	}
}

/*
 *	vm_wait_domain:
 *
 *	Sleep until free pages are available for allocation.
 *	- Called in various places after failed memory allocations.
 */
void
vm_wait_domain(int domain)
{
	struct vm_domain *vmd;
	domainset_t wdom;

	vmd = VM_DOMAIN(domain);
	vm_domain_free_assert_locked(vmd);

	if (curproc == pageproc) {
		vmd->vmd_pageout_pages_needed = 1;
		msleep(&vmd->vmd_pageout_pages_needed,
		    vm_domain_free_lockptr(vmd), PDROP | PSWP, "VMWait", 0);
	} else {
		vm_domain_free_unlock(vmd);
		if (pageproc == NULL)
			panic("vm_wait in early boot");
		DOMAINSET_ZERO(&wdom);
		DOMAINSET_SET(vmd->vmd_domain, &wdom);
		vm_wait_doms(&wdom);
	}
}

/*
 *	vm_wait:
 *
 *	Sleep until free pages are available for allocation in the
 *	affinity domains of the obj.  If obj is NULL, the domain set
 *	for the calling thread is used.
 *	Called in various places after failed memory allocations.
 */
void
vm_wait(vm_object_t obj)
{
	struct domainset *d;

	d = NULL;

	/*
	 * Carefully fetch pointers only once: the struct domainset
	 * itself is ummutable but the pointer might change.
	 */
<<<<<<< HEAD
	if (curproc == pageproc) {
		mtx_lock(&vm_domainset_lock);
		vm_pageproc_waiters++;
		msleep(&vm_pageproc_waiters, &vm_domainset_lock, PVM,
		    "pageprocwait", 1);
		mtx_unlock(&vm_domainset_lock);
	} else {
		/*
		 * XXX Ideally we would wait only until the allocation could
		 * be satisfied.  This condition can cause new allocators to
		 * consume all freed pages while old allocators wait.
		 */
		mtx_lock(&vm_domainset_lock);
		if (vm_page_count_severe()) {
			vm_min_waiters++;
			msleep(&vm_severe_domains, &vm_domainset_lock, PVM,
			    "vmwait", 0);
		}
		mtx_unlock(&vm_domainset_lock);
	}
=======
	if (obj != NULL)
		d = obj->domain.dr_policy;
	if (d == NULL)
		d = curthread->td_domain.dr_policy;

	vm_wait_doms(&d->ds_mask);
>>>>>>> 6e1b76d2
}

/*
 *	vm_domain_alloc_fail:
 *
 *	Called when a page allocation function fails.  Informs the
 *	pagedaemon and performs the requested wait.  Requires the
 *	domain_free and object lock on entry.  Returns with the
 *	object lock held and free lock released.  Returns an error when
 *	retry is necessary.
 *
 */
static int
vm_domain_alloc_fail(struct vm_domain *vmd, vm_object_t object, int req)
{

	vm_domain_free_assert_locked(vmd);

	atomic_add_int(&vmd->vmd_pageout_deficit,
	    max((u_int)req >> VM_ALLOC_COUNT_SHIFT, 1));
	if (req & (VM_ALLOC_WAITOK | VM_ALLOC_WAITFAIL)) {
		if (object != NULL) 
			VM_OBJECT_WUNLOCK(object);
		vm_wait_domain(vmd->vmd_domain);
		if (object != NULL) 
			VM_OBJECT_WLOCK(object);
		if (req & VM_ALLOC_WAITOK)
			return (EAGAIN);
	} else {
		vm_domain_free_unlock(vmd);
		pagedaemon_wakeup(vmd->vmd_domain);
	}
	return (0);
}

/*
 *	vm_waitpfault:
 *
 *	Sleep until free pages are available for allocation.
 *	- Called only in vm_fault so that processes page faulting
 *	  can be easily tracked.
 *	- Sleeps at a lower priority than vm_wait() so that vm_wait()ing
 *	  processes will be able to grab memory first.  Do not change
 *	  this balance without careful testing first.
 */
void
vm_waitpfault(void)
{

	mtx_lock(&vm_domainset_lock);
	if (vm_page_count_min()) {
		vm_min_waiters++;
		msleep(&vm_min_domains, &vm_domainset_lock, PUSER, "pfault", 0);
	}
	mtx_unlock(&vm_domainset_lock);
}

struct vm_pagequeue *
vm_page_pagequeue(vm_page_t m)
{

	return (&vm_pagequeue_domain(m)->vmd_pagequeues[m->queue]);
}

/*
 *     vm_page_enqueue_batch:
 *
 *     Concatenate the pages in a batch queue to their corresponding paging
 *     queue.
 *
 *     The pagequeue must be locked.
 */
static void
vm_page_enqueue_batch(struct vm_pagequeue *pq, u_int idx)
{
	struct vm_batchqueue *bpq;

	KASSERT(idx < BPQ_COUNT, ("invalid batch queue index %u", idx));
	vm_pagequeue_assert_locked(pq);

	bpq = &pq->pq_bpqs[idx];
	if (bpq->bpq_cnt != 0) {
		TAILQ_CONCAT(&pq->pq_pl, &bpq->bpq_pl, plinks.q);
		vm_pagequeue_cnt_add(pq, bpq->bpq_cnt);
		bpq->bpq_cnt = 0;
	}
}

/*
 *	vm_page_dequeue:
 *
 *	Remove the given page from its current page queue.
 *
 *	The page must be locked.
 */
void
vm_page_dequeue(vm_page_t m)
{
	struct vm_pagequeue *pq;

	vm_page_assert_locked(m);
	KASSERT(m->queue < PQ_COUNT, ("vm_page_dequeue: page %p is not queued",
	    m));
	pq = vm_page_pagequeue(m);
	vm_pagequeue_lock(pq);
	m->queue = PQ_NONE;
	vm_page_enqueue_batch(pq, BPQ_IDX(m));
	TAILQ_REMOVE(&pq->pq_pl, m, plinks.q);
	vm_pagequeue_cnt_dec(pq);
	vm_pagequeue_unlock(pq);
}

/*
 *	vm_page_dequeue_locked:
 *
 *	Remove the given page from its current page queue.
 *
 *	The page and page queue must be locked.
 */
void
vm_page_dequeue_locked(vm_page_t m)
{
	struct vm_pagequeue *pq;

	vm_page_lock_assert(m, MA_OWNED);
	pq = vm_page_pagequeue(m);
	vm_pagequeue_assert_locked(pq);
	vm_page_enqueue_batch(pq, BPQ_IDX(m));
	m->queue = PQ_NONE;
	TAILQ_REMOVE(&pq->pq_pl, m, plinks.q);
	vm_pagequeue_cnt_dec(pq);
}

/*
 *	vm_page_enqueue:
 *
 *	Add the given page to the specified page queue.
 *
 *	The page must be locked.
 */
static void
vm_page_enqueue(uint8_t queue, vm_page_t m)
{
	struct vm_batchqueue *bpq;
	struct vm_pagequeue *pq;

	vm_page_lock_assert(m, MA_OWNED);
	KASSERT(queue < PQ_COUNT,
	    ("vm_page_enqueue: invalid queue %u request for page %p",
	    queue, m));
	pq = &vm_pagequeue_domain(m)->vmd_pagequeues[queue];
	m->queue = queue;
	bpq = &pq->pq_bpqs[BPQ_IDX(m)];
	TAILQ_INSERT_TAIL(&bpq->bpq_pl, m, plinks.q);
	if (bpq->bpq_cnt++ >= bpq->bpq_lim) {
		vm_pagequeue_lock(pq);
		vm_page_enqueue_batch(pq, BPQ_IDX(m));
		vm_pagequeue_unlock(pq);
	}
}

/*
 *	vm_page_requeue:
 *
 *	Move the given page to the tail of its current page queue.
 *
 *	The page must be locked.
 */
void
vm_page_requeue(vm_page_t m)
{
	struct vm_pagequeue *pq;

	vm_page_lock_assert(m, MA_OWNED);
	KASSERT(m->queue != PQ_NONE,
	    ("vm_page_requeue: page %p is not queued", m));
	pq = vm_page_pagequeue(m);
	vm_pagequeue_lock(pq);
	vm_page_enqueue_batch(pq, BPQ_IDX(m));
	TAILQ_REMOVE(&pq->pq_pl, m, plinks.q);
	TAILQ_INSERT_TAIL(&pq->pq_pl, m, plinks.q);
	vm_pagequeue_unlock(pq);
}

/*
 *	vm_page_requeue_locked:
 *
 *	Move the given page to the tail of its current page queue.
 *
 *	The page queue must be locked.
 */
void
vm_page_requeue_locked(vm_page_t m)
{
	struct vm_pagequeue *pq;

	vm_page_lock_assert(m, MA_OWNED);
	KASSERT(m->queue != PQ_NONE,
	    ("vm_page_requeue_locked: page %p is not queued", m));
	pq = vm_page_pagequeue(m);
	vm_pagequeue_assert_locked(pq);
	vm_page_enqueue_batch(pq, BPQ_IDX(m));
	TAILQ_REMOVE(&pq->pq_pl, m, plinks.q);
	TAILQ_INSERT_TAIL(&pq->pq_pl, m, plinks.q);
}

/*
 *	vm_page_activate:
 *
 *	Put the specified page on the active list (if appropriate).
 *	Ensure that act_count is at least ACT_INIT but do not otherwise
 *	mess with it.
 *
 *	The page must be locked.
 */
void
vm_page_activate(vm_page_t m)
{
	int queue;

	vm_page_lock_assert(m, MA_OWNED);
	if ((queue = m->queue) != PQ_ACTIVE) {
		if (m->wire_count == 0 && (m->oflags & VPO_UNMANAGED) == 0) {
			if (m->act_count < ACT_INIT)
				m->act_count = ACT_INIT;
			if (queue != PQ_NONE)
				vm_page_dequeue(m);
			vm_page_enqueue(PQ_ACTIVE, m);
		}
	} else {
		if (m->act_count < ACT_INIT)
			m->act_count = ACT_INIT;
	}
}

/*
 *	vm_domain_free_wakeup:
 *
 *	Helper routine for vm_page_free_toq().  This routine is called
 *	when a page is added to the free queues.
 *
 *	The page queues must be locked.
 */
static void
vm_domain_free_wakeup(struct vm_domain *vmd)
{

	vm_domain_free_assert_locked(vmd);

	/*
	 * if pageout daemon needs pages, then tell it that there are
	 * some free.
	 */
	if (vmd->vmd_pageout_pages_needed &&
	    vmd->vmd_free_count >= vmd->vmd_pageout_free_min) {
		wakeup(&vmd->vmd_pageout_pages_needed);
		vmd->vmd_pageout_pages_needed = 0;
	}
	/*
	 * wakeup processes that are waiting on memory if we hit a
	 * high water mark. And wakeup scheduler process if we have
	 * lots of memory. this process will swapin processes.
	 */
<<<<<<< HEAD
	if (vmd->vmd_pages_needed && !vm_paging_severe(vmd)) {
		vmd->vmd_pages_needed = false;
		wakeup(&vmd->vmd_free_count);
	}
=======
>>>>>>> 6e1b76d2
	if ((vmd->vmd_minset && !vm_paging_min(vmd)) ||
	    (vmd->vmd_severeset && !vm_paging_severe(vmd)))
		vm_domain_clear(vmd);

	/* See comments in vm_wait(); */
	if (vm_pageproc_waiters) {
		vm_pageproc_waiters = 0;
		wakeup(&vm_pageproc_waiters);
	}

}

/*
 *	vm_page_free_prep:
 *
 *	Prepares the given page to be put on the free list,
 *	disassociating it from any VM object. The caller may return
 *	the page to the free list only if this function returns true.
 *
 *	The object must be locked.  The page must be locked if it is
 *	managed.  For a queued managed page, the pagequeue_locked
 *	argument specifies whether the page queue is already locked.
 */
bool
vm_page_free_prep(vm_page_t m, bool pagequeue_locked)
{

#if defined(DIAGNOSTIC) && defined(PHYS_TO_DMAP)
	if (PMAP_HAS_DMAP && (m->flags & PG_ZERO) != 0) {
		uint64_t *p;
		int i;
		p = (uint64_t *)PHYS_TO_DMAP(VM_PAGE_TO_PHYS(m));
		for (i = 0; i < PAGE_SIZE / sizeof(uint64_t); i++, p++)
			KASSERT(*p == 0, ("vm_page_free_prep %p PG_ZERO %d %jx",
			    m, i, (uintmax_t)*p));
	}
#endif
	if ((m->oflags & VPO_UNMANAGED) == 0) {
		vm_page_lock_assert(m, MA_OWNED);
		KASSERT(!pmap_page_is_mapped(m),
		    ("vm_page_free_toq: freeing mapped page %p", m));
	} else
		KASSERT(m->queue == PQ_NONE,
		    ("vm_page_free_toq: unmanaged page %p is queued", m));
	VM_CNT_INC(v_tfree);

	if (vm_page_sbusied(m))
		panic("vm_page_free: freeing busy page %p", m);

	vm_page_remove(m);

	/*
	 * If fictitious remove object association and
	 * return.
	 */
	if ((m->flags & PG_FICTITIOUS) != 0) {
		KASSERT(m->wire_count == 1,
		    ("fictitious page %p is not wired", m));
		KASSERT(m->queue == PQ_NONE,
		    ("fictitious page %p is queued", m));
		return (false);
	}

	if (m->queue != PQ_NONE) {
		if (pagequeue_locked)
			vm_page_dequeue_locked(m);
		else
			vm_page_dequeue(m);
	}
	m->valid = 0;
	vm_page_undirty(m);

	if (m->wire_count != 0)
		panic("vm_page_free: freeing wired page %p", m);
	if (m->hold_count != 0) {
		m->flags &= ~PG_ZERO;
		KASSERT((m->flags & PG_UNHOLDFREE) == 0,
		    ("vm_page_free: freeing PG_UNHOLDFREE page %p", m));
		m->flags |= PG_UNHOLDFREE;
		return (false);
	}

	/*
	 * Restore the default memory attribute to the page.
	 */
	if (pmap_page_get_memattr(m) != VM_MEMATTR_DEFAULT)
		pmap_page_set_memattr(m, VM_MEMATTR_DEFAULT);

	return (true);
}

/*
 * Insert the page into the physical memory allocator's free page
 * queues.  This is the last step to free a page.
 */
static void
vm_page_free_phys(struct vm_domain *vmd, vm_page_t m)
{

	vm_domain_free_assert_locked(vmd);

	vm_domain_freecnt_adj(vmd, 1);
#if VM_NRESERVLEVEL > 0
	if (!vm_reserv_free_page(m))
#endif
		vm_phys_free_pages(m, 0);
}

void
vm_page_free_phys_pglist(struct pglist *tq)
{
	struct vm_domain *vmd;
	vm_page_t m;

	if (TAILQ_EMPTY(tq))
		return;
	vmd = NULL;
	TAILQ_FOREACH(m, tq, listq) {
		if (vmd != vm_pagequeue_domain(m)) {
			if (vmd != NULL) {
				vm_domain_free_wakeup(vmd);
				vm_domain_free_unlock(vmd);
			}
			vmd = vm_pagequeue_domain(m);
			vm_domain_free_lock(vmd);
		}
		vm_page_free_phys(vmd, m);
	}
	if (vmd != NULL) {
		vm_domain_free_wakeup(vmd);
		vm_domain_free_unlock(vmd);
	}
}

/*
 *	vm_page_free_toq:
 *
 *	Returns the given page to the free list, disassociating it
 *	from any VM object.
 *
 *	The object must be locked.  The page must be locked if it is
 *	managed.
 */
void
vm_page_free_toq(vm_page_t m)
{
	struct vm_domain *vmd;

	if (!vm_page_free_prep(m, false))
		return;
	vmd = vm_pagequeue_domain(m);
	vm_domain_free_lock(vmd);
	vm_page_free_phys(vmd, m);
	vm_domain_free_wakeup(vmd);
	vm_domain_free_unlock(vmd);
}

/*
 * vm_page_wire:
 *
 * Mark this page as wired down.  If the page is fictitious, then
 * its wire count must remain one.
 *
 * The page must be locked.
 */
void
vm_page_wire(vm_page_t m)
{

	vm_page_assert_locked(m);
	if ((m->flags & PG_FICTITIOUS) != 0) {
		KASSERT(m->wire_count == 1,
		    ("vm_page_wire: fictitious page %p's wire count isn't one",
		    m));
		return;
	}
	if (m->wire_count == 0) {
		KASSERT((m->oflags & VPO_UNMANAGED) == 0 ||
		    m->queue == PQ_NONE,
		    ("vm_page_wire: unmanaged page %p is queued", m));
		vm_wire_add(1);
	}
	m->wire_count++;
	KASSERT(m->wire_count != 0, ("vm_page_wire: wire_count overflow m=%p", m));
}

/*
 * vm_page_unwire:
 *
 * Release one wiring of the specified page, potentially allowing it to be
 * paged out.  Returns TRUE if the number of wirings transitions to zero and
 * FALSE otherwise.
 *
 * Only managed pages belonging to an object can be paged out.  If the number
 * of wirings transitions to zero and the page is eligible for page out, then
 * the page is added to the specified paging queue (unless PQ_NONE is
 * specified, in which case the page is dequeued if it belongs to a paging
 * queue).
 *
 * If a page is fictitious, then its wire count must always be one.
 *
 * A managed page must be locked.
 */
bool
vm_page_unwire(vm_page_t m, uint8_t queue)
{
	bool unwired;

	KASSERT(queue < PQ_COUNT || queue == PQ_NONE,
	    ("vm_page_unwire: invalid queue %u request for page %p",
	    queue, m));

	unwired = vm_page_unwire_noq(m);
	if (unwired && (m->oflags & VPO_UNMANAGED) == 0 && m->object != NULL) {
		if (m->queue == queue) {
			if (queue == PQ_ACTIVE)
				vm_page_reference(m);
			else if (queue != PQ_NONE)
				vm_page_requeue(m);
		} else {
			vm_page_remque(m);
			if (queue != PQ_NONE) {
				vm_page_enqueue(queue, m);
				if (queue == PQ_ACTIVE)
					/* Initialize act_count. */
					vm_page_activate(m);
			}
		}
	}
	return (unwired);
}

/*
 *
 * vm_page_unwire_noq:
 *
 * Unwire a page without (re-)inserting it into a page queue.  It is up
 * to the caller to enqueue, requeue, or free the page as appropriate.
 * In most cases, vm_page_unwire() should be used instead.
 */
bool
vm_page_unwire_noq(vm_page_t m)
{

	if ((m->oflags & VPO_UNMANAGED) == 0)
		vm_page_assert_locked(m);
	if ((m->flags & PG_FICTITIOUS) != 0) {
		KASSERT(m->wire_count == 1,
	    ("vm_page_unwire: fictitious page %p's wire count isn't one", m));
		return (false);
	}
	if (m->wire_count == 0)
		panic("vm_page_unwire: page %p's wire count is zero", m);
	m->wire_count--;
	if (m->wire_count == 0) {
		vm_wire_sub(1);
		return (true);
	} else
		return (false);
}

/*
 * Move the specified page to the inactive queue.
 *
 * Normally, "noreuse" is FALSE, resulting in LRU ordering of the inactive
 * queue.  However, setting "noreuse" to TRUE will accelerate the specified
 * page's reclamation, but it will not unmap the page from any address space.
 * This is implemented by inserting the page near the head of the inactive
 * queue, using a marker page to guide FIFO insertion ordering.
 *
 * The page must be locked.
 */
static inline void
_vm_page_deactivate(vm_page_t m, boolean_t noreuse)
{
	struct vm_batchqueue *bpq;
	struct vm_pagequeue *pq;
	int queue;

	vm_page_assert_locked(m);

	/*
	 * Ignore if the page is already inactive, unless it is unlikely to be
	 * reactivated.
	 */
	if ((queue = m->queue) == PQ_INACTIVE && !noreuse)
		return;
	if (m->wire_count == 0 && (m->oflags & VPO_UNMANAGED) == 0) {
		pq = &vm_pagequeue_domain(m)->vmd_pagequeues[PQ_INACTIVE];
		/* Avoid multiple acquisitions of the inactive queue lock. */
		if (queue == PQ_INACTIVE) {
			vm_pagequeue_lock(pq);
			vm_page_dequeue_locked(m);
		} else {
			if (queue != PQ_NONE)
				vm_page_dequeue(m);
			bpq = &pq->pq_bpqs[BPQ_IDX(m)];
			if (bpq->bpq_cnt < bpq->bpq_lim) {
				bpq->bpq_cnt++;
				m->queue = PQ_INACTIVE;
				TAILQ_INSERT_TAIL(&bpq->bpq_pl, m, plinks.q);
				return;
			}
			vm_pagequeue_lock(pq);
		}
		m->queue = PQ_INACTIVE;
		vm_page_enqueue_batch(pq, BPQ_IDX(m));
		if (noreuse)
			TAILQ_INSERT_BEFORE(
			    &vm_pagequeue_domain(m)->vmd_inacthead, m,
			    plinks.q);
		else
			TAILQ_INSERT_TAIL(&pq->pq_pl, m, plinks.q);
		vm_pagequeue_cnt_inc(pq);
		vm_pagequeue_unlock(pq);
	}
}

/*
 * Move the specified page to the inactive queue.
 *
 * The page must be locked.
 */
void
vm_page_deactivate(vm_page_t m)
{

	_vm_page_deactivate(m, FALSE);
}

/*
 * Move the specified page to the inactive queue with the expectation
 * that it is unlikely to be reused.
 *
 * The page must be locked.
 */
void
vm_page_deactivate_noreuse(vm_page_t m)
{

	_vm_page_deactivate(m, TRUE);
}

/*
 * vm_page_launder
 *
 * 	Put a page in the laundry.
 */
void
vm_page_launder(vm_page_t m)
{
	int queue;

	vm_page_assert_locked(m);
	if ((queue = m->queue) != PQ_LAUNDRY) {
		if (m->wire_count == 0 && (m->oflags & VPO_UNMANAGED) == 0) {
			if (queue != PQ_NONE)
				vm_page_dequeue(m);
			vm_page_enqueue(PQ_LAUNDRY, m);
		} else
			KASSERT(queue == PQ_NONE,
			    ("wired page %p is queued", m));
	}
}

/*
 * vm_page_unswappable
 *
 *	Put a page in the PQ_UNSWAPPABLE holding queue.
 */
void
vm_page_unswappable(vm_page_t m)
{

	vm_page_assert_locked(m);
	KASSERT(m->wire_count == 0 && (m->oflags & VPO_UNMANAGED) == 0,
	    ("page %p already unswappable", m));
	if (m->queue != PQ_NONE)
		vm_page_dequeue(m);
	vm_page_enqueue(PQ_UNSWAPPABLE, m);
}

/*
 * Attempt to free the page.  If it cannot be freed, do nothing.  Returns true
 * if the page is freed and false otherwise.
 *
 * The page must be managed.  The page and its containing object must be
 * locked.
 */
bool
vm_page_try_to_free(vm_page_t m)
{

	vm_page_assert_locked(m);
	VM_OBJECT_ASSERT_WLOCKED(m->object);
	KASSERT((m->oflags & VPO_UNMANAGED) == 0, ("page %p is unmanaged", m));
	if (m->dirty != 0 || vm_page_held(m) || vm_page_busied(m))
		return (false);
	if (m->object->ref_count != 0) {
		pmap_remove_all(m);
		if (m->dirty != 0)
			return (false);
	}
	vm_page_free(m);
	return (true);
}

/*
 * vm_page_advise
 *
 * 	Apply the specified advice to the given page.
 *
 *	The object and page must be locked.
 */
void
vm_page_advise(vm_page_t m, int advice)
{

	vm_page_assert_locked(m);
	VM_OBJECT_ASSERT_WLOCKED(m->object);
	if (advice == MADV_FREE)
		/*
		 * Mark the page clean.  This will allow the page to be freed
		 * without first paging it out.  MADV_FREE pages are often
		 * quickly reused by malloc(3), so we do not do anything that
		 * would result in a page fault on a later access.
		 */
		vm_page_undirty(m);
	else if (advice != MADV_DONTNEED) {
		if (advice == MADV_WILLNEED)
			vm_page_activate(m);
		return;
	}

	/*
	 * Clear any references to the page.  Otherwise, the page daemon will
	 * immediately reactivate the page.
	 */
	vm_page_aflag_clear(m, PGA_REFERENCED);

	if (advice != MADV_FREE && m->dirty == 0 && pmap_is_modified(m))
		vm_page_dirty(m);

	/*
	 * Place clean pages near the head of the inactive queue rather than
	 * the tail, thus defeating the queue's LRU operation and ensuring that
	 * the page will be reused quickly.  Dirty pages not already in the
	 * laundry are moved there.
	 */
	if (m->dirty == 0)
		vm_page_deactivate_noreuse(m);
	else
		vm_page_launder(m);
}

/*
 * Grab a page, waiting until we are waken up due to the page
 * changing state.  We keep on waiting, if the page continues
 * to be in the object.  If the page doesn't exist, first allocate it
 * and then conditionally zero it.
 *
 * This routine may sleep.
 *
 * The object must be locked on entry.  The lock will, however, be released
 * and reacquired if the routine sleeps.
 */
vm_page_t
vm_page_grab(vm_object_t object, vm_pindex_t pindex, int allocflags)
{
	vm_page_t m;
	int sleep;
	int pflags;

	VM_OBJECT_ASSERT_WLOCKED(object);
	KASSERT((allocflags & VM_ALLOC_SBUSY) == 0 ||
	    (allocflags & VM_ALLOC_IGN_SBUSY) != 0,
	    ("vm_page_grab: VM_ALLOC_SBUSY/VM_ALLOC_IGN_SBUSY mismatch"));
	pflags = allocflags &
	    ~(VM_ALLOC_NOWAIT | VM_ALLOC_WAITOK | VM_ALLOC_WAITFAIL);
	if ((allocflags & VM_ALLOC_NOWAIT) == 0)
		pflags |= VM_ALLOC_WAITFAIL;
retrylookup:
	if ((m = vm_page_lookup(object, pindex)) != NULL) {
		sleep = (allocflags & VM_ALLOC_IGN_SBUSY) != 0 ?
		    vm_page_xbusied(m) : vm_page_busied(m);
		if (sleep) {
			if ((allocflags & VM_ALLOC_NOWAIT) != 0)
				return (NULL);
			/*
			 * Reference the page before unlocking and
			 * sleeping so that the page daemon is less
			 * likely to reclaim it.
			 */
			vm_page_aflag_set(m, PGA_REFERENCED);
			vm_page_lock(m);
			VM_OBJECT_WUNLOCK(object);
			vm_page_busy_sleep(m, "pgrbwt", (allocflags &
			    VM_ALLOC_IGN_SBUSY) != 0);
			VM_OBJECT_WLOCK(object);
			goto retrylookup;
		} else {
			if ((allocflags & VM_ALLOC_WIRED) != 0) {
				vm_page_lock(m);
				vm_page_wire(m);
				vm_page_unlock(m);
			}
			if ((allocflags &
			    (VM_ALLOC_NOBUSY | VM_ALLOC_SBUSY)) == 0)
				vm_page_xbusy(m);
			if ((allocflags & VM_ALLOC_SBUSY) != 0)
				vm_page_sbusy(m);
			return (m);
		}
	}
	m = vm_page_alloc(object, pindex, pflags);
	if (m == NULL) {
		if ((allocflags & VM_ALLOC_NOWAIT) != 0)
			return (NULL);
		goto retrylookup;
	}
	if (allocflags & VM_ALLOC_ZERO && (m->flags & PG_ZERO) == 0)
		pmap_zero_page(m);
	return (m);
}

/*
 * Return the specified range of pages from the given object.  For each
 * page offset within the range, if a page already exists within the object
 * at that offset and it is busy, then wait for it to change state.  If,
 * instead, the page doesn't exist, then allocate it.
 *
 * The caller must always specify an allocation class.
 *
 * allocation classes:
 *	VM_ALLOC_NORMAL		normal process request
 *	VM_ALLOC_SYSTEM		system *really* needs the pages
 *
 * The caller must always specify that the pages are to be busied and/or
 * wired.
 *
 * optional allocation flags:
 *	VM_ALLOC_IGN_SBUSY	do not sleep on soft busy pages
 *	VM_ALLOC_NOBUSY		do not exclusive busy the page
 *	VM_ALLOC_NOWAIT		do not sleep
 *	VM_ALLOC_SBUSY		set page to sbusy state
 *	VM_ALLOC_WIRED		wire the pages
 *	VM_ALLOC_ZERO		zero and validate any invalid pages
 *
 * If VM_ALLOC_NOWAIT is not specified, this routine may sleep.  Otherwise, it
 * may return a partial prefix of the requested range.
 */
int
vm_page_grab_pages(vm_object_t object, vm_pindex_t pindex, int allocflags,
    vm_page_t *ma, int count)
{
	vm_page_t m, mpred;
	int pflags;
	int i;
	bool sleep;

	VM_OBJECT_ASSERT_WLOCKED(object);
	KASSERT(((u_int)allocflags >> VM_ALLOC_COUNT_SHIFT) == 0,
	    ("vm_page_grap_pages: VM_ALLOC_COUNT() is not allowed"));
	KASSERT((allocflags & VM_ALLOC_NOBUSY) == 0 ||
	    (allocflags & VM_ALLOC_WIRED) != 0,
	    ("vm_page_grab_pages: the pages must be busied or wired"));
	KASSERT((allocflags & VM_ALLOC_SBUSY) == 0 ||
	    (allocflags & VM_ALLOC_IGN_SBUSY) != 0,
	    ("vm_page_grab_pages: VM_ALLOC_SBUSY/IGN_SBUSY mismatch"));
	if (count == 0)
		return (0);
	pflags = allocflags & ~(VM_ALLOC_NOWAIT | VM_ALLOC_WAITOK |
	    VM_ALLOC_WAITFAIL | VM_ALLOC_IGN_SBUSY);
	if ((allocflags & VM_ALLOC_NOWAIT) == 0)
		pflags |= VM_ALLOC_WAITFAIL;
	i = 0;
retrylookup:
	m = vm_radix_lookup_le(&object->rtree, pindex + i);
	if (m == NULL || m->pindex != pindex + i) {
		mpred = m;
		m = NULL;
	} else
		mpred = TAILQ_PREV(m, pglist, listq);
	for (; i < count; i++) {
		if (m != NULL) {
			sleep = (allocflags & VM_ALLOC_IGN_SBUSY) != 0 ?
			    vm_page_xbusied(m) : vm_page_busied(m);
			if (sleep) {
				if ((allocflags & VM_ALLOC_NOWAIT) != 0)
					break;
				/*
				 * Reference the page before unlocking and
				 * sleeping so that the page daemon is less
				 * likely to reclaim it.
				 */
				vm_page_aflag_set(m, PGA_REFERENCED);
				vm_page_lock(m);
				VM_OBJECT_WUNLOCK(object);
				vm_page_busy_sleep(m, "grbmaw", (allocflags &
				    VM_ALLOC_IGN_SBUSY) != 0);
				VM_OBJECT_WLOCK(object);
				goto retrylookup;
			}
			if ((allocflags & VM_ALLOC_WIRED) != 0) {
				vm_page_lock(m);
				vm_page_wire(m);
				vm_page_unlock(m);
			}
			if ((allocflags & (VM_ALLOC_NOBUSY |
			    VM_ALLOC_SBUSY)) == 0)
				vm_page_xbusy(m);
			if ((allocflags & VM_ALLOC_SBUSY) != 0)
				vm_page_sbusy(m);
		} else {
			m = vm_page_alloc_after(object, pindex + i,
			    pflags | VM_ALLOC_COUNT(count - i), mpred);
			if (m == NULL) {
				if ((allocflags & VM_ALLOC_NOWAIT) != 0)
					break;
				goto retrylookup;
			}
		}
		if (m->valid == 0 && (allocflags & VM_ALLOC_ZERO) != 0) {
			if ((m->flags & PG_ZERO) == 0)
				pmap_zero_page(m);
			m->valid = VM_PAGE_BITS_ALL;
		}
		ma[i] = mpred = m;
		m = vm_page_next(m);
	}
	return (i);
}

/*
 * Mapping function for valid or dirty bits in a page.
 *
 * Inputs are required to range within a page.
 */
vm_page_bits_t
vm_page_bits(int base, int size)
{
	int first_bit;
	int last_bit;

	KASSERT(
	    base + size <= PAGE_SIZE,
	    ("vm_page_bits: illegal base/size %d/%d", base, size)
	);

	if (size == 0)		/* handle degenerate case */
		return (0);

	first_bit = base >> DEV_BSHIFT;
	last_bit = (base + size - 1) >> DEV_BSHIFT;

	return (((vm_page_bits_t)2 << last_bit) -
	    ((vm_page_bits_t)1 << first_bit));
}

/*
 *	vm_page_set_valid_range:
 *
 *	Sets portions of a page valid.  The arguments are expected
 *	to be DEV_BSIZE aligned but if they aren't the bitmap is inclusive
 *	of any partial chunks touched by the range.  The invalid portion of
 *	such chunks will be zeroed.
 *
 *	(base + size) must be less then or equal to PAGE_SIZE.
 */
void
vm_page_set_valid_range(vm_page_t m, int base, int size)
{
	int endoff, frag;

	VM_OBJECT_ASSERT_WLOCKED(m->object);
	if (size == 0)	/* handle degenerate case */
		return;

	/*
	 * If the base is not DEV_BSIZE aligned and the valid
	 * bit is clear, we have to zero out a portion of the
	 * first block.
	 */
	if ((frag = rounddown2(base, DEV_BSIZE)) != base &&
	    (m->valid & (1 << (base >> DEV_BSHIFT))) == 0)
		pmap_zero_page_area(m, frag, base - frag);

	/*
	 * If the ending offset is not DEV_BSIZE aligned and the
	 * valid bit is clear, we have to zero out a portion of
	 * the last block.
	 */
	endoff = base + size;
	if ((frag = rounddown2(endoff, DEV_BSIZE)) != endoff &&
	    (m->valid & (1 << (endoff >> DEV_BSHIFT))) == 0)
		pmap_zero_page_area(m, endoff,
		    DEV_BSIZE - (endoff & (DEV_BSIZE - 1)));

	/*
	 * Assert that no previously invalid block that is now being validated
	 * is already dirty.
	 */
	KASSERT((~m->valid & vm_page_bits(base, size) & m->dirty) == 0,
	    ("vm_page_set_valid_range: page %p is dirty", m));

	/*
	 * Set valid bits inclusive of any overlap.
	 */
	m->valid |= vm_page_bits(base, size);
}

/*
 * Clear the given bits from the specified page's dirty field.
 */
static __inline void
vm_page_clear_dirty_mask(vm_page_t m, vm_page_bits_t pagebits)
{
	uintptr_t addr;
#if PAGE_SIZE < 16384
	int shift;
#endif

	/*
	 * If the object is locked and the page is neither exclusive busy nor
	 * write mapped, then the page's dirty field cannot possibly be
	 * set by a concurrent pmap operation.
	 */
	VM_OBJECT_ASSERT_WLOCKED(m->object);
	if (!vm_page_xbusied(m) && !pmap_page_is_write_mapped(m))
		m->dirty &= ~pagebits;
	else {
		/*
		 * The pmap layer can call vm_page_dirty() without
		 * holding a distinguished lock.  The combination of
		 * the object's lock and an atomic operation suffice
		 * to guarantee consistency of the page dirty field.
		 *
		 * For PAGE_SIZE == 32768 case, compiler already
		 * properly aligns the dirty field, so no forcible
		 * alignment is needed. Only require existence of
		 * atomic_clear_64 when page size is 32768.
		 */
		addr = (uintptr_t)&m->dirty;
#if PAGE_SIZE == 32768
		atomic_clear_64((uint64_t *)addr, pagebits);
#elif PAGE_SIZE == 16384
		atomic_clear_32((uint32_t *)addr, pagebits);
#else		/* PAGE_SIZE <= 8192 */
		/*
		 * Use a trick to perform a 32-bit atomic on the
		 * containing aligned word, to not depend on the existence
		 * of atomic_clear_{8, 16}.
		 */
		shift = addr & (sizeof(uint32_t) - 1);
#if BYTE_ORDER == BIG_ENDIAN
		shift = (sizeof(uint32_t) - sizeof(m->dirty) - shift) * NBBY;
#else
		shift *= NBBY;
#endif
		addr &= ~(sizeof(uint32_t) - 1);
		atomic_clear_32((uint32_t *)addr, pagebits << shift);
#endif		/* PAGE_SIZE */
	}
}

/*
 *	vm_page_set_validclean:
 *
 *	Sets portions of a page valid and clean.  The arguments are expected
 *	to be DEV_BSIZE aligned but if they aren't the bitmap is inclusive
 *	of any partial chunks touched by the range.  The invalid portion of
 *	such chunks will be zero'd.
 *
 *	(base + size) must be less then or equal to PAGE_SIZE.
 */
void
vm_page_set_validclean(vm_page_t m, int base, int size)
{
	vm_page_bits_t oldvalid, pagebits;
	int endoff, frag;

	VM_OBJECT_ASSERT_WLOCKED(m->object);
	if (size == 0)	/* handle degenerate case */
		return;

	/*
	 * If the base is not DEV_BSIZE aligned and the valid
	 * bit is clear, we have to zero out a portion of the
	 * first block.
	 */
	if ((frag = rounddown2(base, DEV_BSIZE)) != base &&
	    (m->valid & ((vm_page_bits_t)1 << (base >> DEV_BSHIFT))) == 0)
		pmap_zero_page_area(m, frag, base - frag);

	/*
	 * If the ending offset is not DEV_BSIZE aligned and the
	 * valid bit is clear, we have to zero out a portion of
	 * the last block.
	 */
	endoff = base + size;
	if ((frag = rounddown2(endoff, DEV_BSIZE)) != endoff &&
	    (m->valid & ((vm_page_bits_t)1 << (endoff >> DEV_BSHIFT))) == 0)
		pmap_zero_page_area(m, endoff,
		    DEV_BSIZE - (endoff & (DEV_BSIZE - 1)));

	/*
	 * Set valid, clear dirty bits.  If validating the entire
	 * page we can safely clear the pmap modify bit.  We also
	 * use this opportunity to clear the VPO_NOSYNC flag.  If a process
	 * takes a write fault on a MAP_NOSYNC memory area the flag will
	 * be set again.
	 *
	 * We set valid bits inclusive of any overlap, but we can only
	 * clear dirty bits for DEV_BSIZE chunks that are fully within
	 * the range.
	 */
	oldvalid = m->valid;
	pagebits = vm_page_bits(base, size);
	m->valid |= pagebits;
#if 0	/* NOT YET */
	if ((frag = base & (DEV_BSIZE - 1)) != 0) {
		frag = DEV_BSIZE - frag;
		base += frag;
		size -= frag;
		if (size < 0)
			size = 0;
	}
	pagebits = vm_page_bits(base, size & (DEV_BSIZE - 1));
#endif
	if (base == 0 && size == PAGE_SIZE) {
		/*
		 * The page can only be modified within the pmap if it is
		 * mapped, and it can only be mapped if it was previously
		 * fully valid.
		 */
		if (oldvalid == VM_PAGE_BITS_ALL)
			/*
			 * Perform the pmap_clear_modify() first.  Otherwise,
			 * a concurrent pmap operation, such as
			 * pmap_protect(), could clear a modification in the
			 * pmap and set the dirty field on the page before
			 * pmap_clear_modify() had begun and after the dirty
			 * field was cleared here.
			 */
			pmap_clear_modify(m);
		m->dirty = 0;
		m->oflags &= ~VPO_NOSYNC;
	} else if (oldvalid != VM_PAGE_BITS_ALL)
		m->dirty &= ~pagebits;
	else
		vm_page_clear_dirty_mask(m, pagebits);
}

void
vm_page_clear_dirty(vm_page_t m, int base, int size)
{

	vm_page_clear_dirty_mask(m, vm_page_bits(base, size));
}

/*
 *	vm_page_set_invalid:
 *
 *	Invalidates DEV_BSIZE'd chunks within a page.  Both the
 *	valid and dirty bits for the effected areas are cleared.
 */
void
vm_page_set_invalid(vm_page_t m, int base, int size)
{
	vm_page_bits_t bits;
	vm_object_t object;

	object = m->object;
	VM_OBJECT_ASSERT_WLOCKED(object);
	if (object->type == OBJT_VNODE && base == 0 && IDX_TO_OFF(m->pindex) +
	    size >= object->un_pager.vnp.vnp_size)
		bits = VM_PAGE_BITS_ALL;
	else
		bits = vm_page_bits(base, size);
	if (object->ref_count != 0 && m->valid == VM_PAGE_BITS_ALL &&
	    bits != 0)
		pmap_remove_all(m);
	KASSERT((bits == 0 && m->valid == VM_PAGE_BITS_ALL) ||
	    !pmap_page_is_mapped(m),
	    ("vm_page_set_invalid: page %p is mapped", m));
	m->valid &= ~bits;
	m->dirty &= ~bits;
}

/*
 * vm_page_zero_invalid()
 *
 *	The kernel assumes that the invalid portions of a page contain
 *	garbage, but such pages can be mapped into memory by user code.
 *	When this occurs, we must zero out the non-valid portions of the
 *	page so user code sees what it expects.
 *
 *	Pages are most often semi-valid when the end of a file is mapped
 *	into memory and the file's size is not page aligned.
 */
void
vm_page_zero_invalid(vm_page_t m, boolean_t setvalid)
{
	int b;
	int i;

	VM_OBJECT_ASSERT_WLOCKED(m->object);
	/*
	 * Scan the valid bits looking for invalid sections that
	 * must be zeroed.  Invalid sub-DEV_BSIZE'd areas ( where the
	 * valid bit may be set ) have already been zeroed by
	 * vm_page_set_validclean().
	 */
	for (b = i = 0; i <= PAGE_SIZE / DEV_BSIZE; ++i) {
		if (i == (PAGE_SIZE / DEV_BSIZE) ||
		    (m->valid & ((vm_page_bits_t)1 << i))) {
			if (i > b) {
				pmap_zero_page_area(m,
				    b << DEV_BSHIFT, (i - b) << DEV_BSHIFT);
			}
			b = i + 1;
		}
	}

	/*
	 * setvalid is TRUE when we can safely set the zero'd areas
	 * as being valid.  We can do this if there are no cache consistancy
	 * issues.  e.g. it is ok to do with UFS, but not ok to do with NFS.
	 */
	if (setvalid)
		m->valid = VM_PAGE_BITS_ALL;
}

/*
 *	vm_page_is_valid:
 *
 *	Is (partial) page valid?  Note that the case where size == 0
 *	will return FALSE in the degenerate case where the page is
 *	entirely invalid, and TRUE otherwise.
 */
int
vm_page_is_valid(vm_page_t m, int base, int size)
{
	vm_page_bits_t bits;

	VM_OBJECT_ASSERT_LOCKED(m->object);
	bits = vm_page_bits(base, size);
	return (m->valid != 0 && (m->valid & bits) == bits);
}

/*
 * Returns true if all of the specified predicates are true for the entire
 * (super)page and false otherwise.
 */
bool
vm_page_ps_test(vm_page_t m, int flags, vm_page_t skip_m)
{
	vm_object_t object;
	int i, npages;

	object = m->object;
	VM_OBJECT_ASSERT_LOCKED(object);
	npages = atop(pagesizes[m->psind]);

	/*
	 * The physically contiguous pages that make up a superpage, i.e., a
	 * page with a page size index ("psind") greater than zero, will
	 * occupy adjacent entries in vm_page_array[].
	 */
	for (i = 0; i < npages; i++) {
		/* Always test object consistency, including "skip_m". */
		if (m[i].object != object)
			return (false);
		if (&m[i] == skip_m)
			continue;
		if ((flags & PS_NONE_BUSY) != 0 && vm_page_busied(&m[i]))
			return (false);
		if ((flags & PS_ALL_DIRTY) != 0) {
			/*
			 * Calling vm_page_test_dirty() or pmap_is_modified()
			 * might stop this case from spuriously returning
			 * "false".  However, that would require a write lock
			 * on the object containing "m[i]".
			 */
			if (m[i].dirty != VM_PAGE_BITS_ALL)
				return (false);
		}
		if ((flags & PS_ALL_VALID) != 0 &&
		    m[i].valid != VM_PAGE_BITS_ALL)
			return (false);
	}
	return (true);
}

/*
 * Set the page's dirty bits if the page is modified.
 */
void
vm_page_test_dirty(vm_page_t m)
{

	VM_OBJECT_ASSERT_WLOCKED(m->object);
	if (m->dirty != VM_PAGE_BITS_ALL && pmap_is_modified(m))
		vm_page_dirty(m);
}

void
vm_page_lock_KBI(vm_page_t m, const char *file, int line)
{

	mtx_lock_flags_(vm_page_lockptr(m), 0, file, line);
}

void
vm_page_unlock_KBI(vm_page_t m, const char *file, int line)
{

	mtx_unlock_flags_(vm_page_lockptr(m), 0, file, line);
}

int
vm_page_trylock_KBI(vm_page_t m, const char *file, int line)
{

	return (mtx_trylock_flags_(vm_page_lockptr(m), 0, file, line));
}

#if defined(INVARIANTS) || defined(INVARIANT_SUPPORT)
void
vm_page_assert_locked_KBI(vm_page_t m, const char *file, int line)
{

	vm_page_lock_assert_KBI(m, MA_OWNED, file, line);
}

void
vm_page_lock_assert_KBI(vm_page_t m, int a, const char *file, int line)
{

	mtx_assert_(vm_page_lockptr(m), a, file, line);
}
#endif

#ifdef INVARIANTS
void
vm_page_object_lock_assert(vm_page_t m)
{

	/*
	 * Certain of the page's fields may only be modified by the
	 * holder of the containing object's lock or the exclusive busy.
	 * holder.  Unfortunately, the holder of the write busy is
	 * not recorded, and thus cannot be checked here.
	 */
	if (m->object != NULL && !vm_page_xbusied(m))
		VM_OBJECT_ASSERT_WLOCKED(m->object);
}

void
vm_page_assert_pga_writeable(vm_page_t m, uint8_t bits)
{

	if ((bits & PGA_WRITEABLE) == 0)
		return;

	/*
	 * The PGA_WRITEABLE flag can only be set if the page is
	 * managed, is exclusively busied or the object is locked.
	 * Currently, this flag is only set by pmap_enter().
	 */
	KASSERT((m->oflags & VPO_UNMANAGED) == 0,
	    ("PGA_WRITEABLE on unmanaged page"));
	if (!vm_page_xbusied(m))
		VM_OBJECT_ASSERT_LOCKED(m->object);
}
#endif

#include "opt_ddb.h"
#ifdef DDB
#include <sys/kernel.h>

#include <ddb/ddb.h>

DB_SHOW_COMMAND(page, vm_page_print_page_info)
{

	db_printf("vm_cnt.v_free_count: %d\n", vm_free_count());
	db_printf("vm_cnt.v_inactive_count: %d\n", vm_inactive_count());
	db_printf("vm_cnt.v_active_count: %d\n", vm_active_count());
	db_printf("vm_cnt.v_laundry_count: %d\n", vm_laundry_count());
	db_printf("vm_cnt.v_wire_count: %d\n", vm_wire_count());
	db_printf("vm_cnt.v_free_reserved: %d\n", vm_cnt.v_free_reserved);
	db_printf("vm_cnt.v_free_min: %d\n", vm_cnt.v_free_min);
	db_printf("vm_cnt.v_free_target: %d\n", vm_cnt.v_free_target);
	db_printf("vm_cnt.v_inactive_target: %d\n", vm_cnt.v_inactive_target);
}

DB_SHOW_COMMAND(pageq, vm_page_print_pageq_info)
{
	int dom;

	db_printf("pq_free %d\n", vm_free_count());
	for (dom = 0; dom < vm_ndomains; dom++) {
		db_printf(
    "dom %d page_cnt %d free %d pq_act %d pq_inact %d pq_laund %d pq_unsw %d\n",
		    dom,
		    vm_dom[dom].vmd_page_count,
		    vm_dom[dom].vmd_free_count,
		    vm_dom[dom].vmd_pagequeues[PQ_ACTIVE].pq_cnt,
		    vm_dom[dom].vmd_pagequeues[PQ_INACTIVE].pq_cnt,
		    vm_dom[dom].vmd_pagequeues[PQ_LAUNDRY].pq_cnt,
		    vm_dom[dom].vmd_pagequeues[PQ_UNSWAPPABLE].pq_cnt);
	}
}

DB_SHOW_COMMAND(pginfo, vm_page_print_pginfo)
{
	vm_page_t m;
	boolean_t phys;

	if (!have_addr) {
		db_printf("show pginfo addr\n");
		return;
	}

	phys = strchr(modif, 'p') != NULL;
	if (phys)
		m = PHYS_TO_VM_PAGE(addr);
	else
		m = (vm_page_t)addr;
	db_printf(
    "page %p obj %p pidx 0x%jx phys 0x%jx q %d hold %d wire %d\n"
    "  af 0x%x of 0x%x f 0x%x act %d busy %x valid 0x%x dirty 0x%x\n",
	    m, m->object, (uintmax_t)m->pindex, (uintmax_t)m->phys_addr,
	    m->queue, m->hold_count, m->wire_count, m->aflags, m->oflags,
	    m->flags, m->act_count, m->busy_lock, m->valid, m->dirty);
}
#endif /* DDB */<|MERGE_RESOLUTION|>--- conflicted
+++ resolved
@@ -2954,35 +2954,12 @@
 	 * Carefully fetch pointers only once: the struct domainset
 	 * itself is ummutable but the pointer might change.
 	 */
-<<<<<<< HEAD
-	if (curproc == pageproc) {
-		mtx_lock(&vm_domainset_lock);
-		vm_pageproc_waiters++;
-		msleep(&vm_pageproc_waiters, &vm_domainset_lock, PVM,
-		    "pageprocwait", 1);
-		mtx_unlock(&vm_domainset_lock);
-	} else {
-		/*
-		 * XXX Ideally we would wait only until the allocation could
-		 * be satisfied.  This condition can cause new allocators to
-		 * consume all freed pages while old allocators wait.
-		 */
-		mtx_lock(&vm_domainset_lock);
-		if (vm_page_count_severe()) {
-			vm_min_waiters++;
-			msleep(&vm_severe_domains, &vm_domainset_lock, PVM,
-			    "vmwait", 0);
-		}
-		mtx_unlock(&vm_domainset_lock);
-	}
-=======
 	if (obj != NULL)
 		d = obj->domain.dr_policy;
 	if (d == NULL)
 		d = curthread->td_domain.dr_policy;
 
 	vm_wait_doms(&d->ds_mask);
->>>>>>> 6e1b76d2
 }
 
 /*
@@ -3246,13 +3223,6 @@
 	 * high water mark. And wakeup scheduler process if we have
 	 * lots of memory. this process will swapin processes.
 	 */
-<<<<<<< HEAD
-	if (vmd->vmd_pages_needed && !vm_paging_severe(vmd)) {
-		vmd->vmd_pages_needed = false;
-		wakeup(&vmd->vmd_free_count);
-	}
-=======
->>>>>>> 6e1b76d2
 	if ((vmd->vmd_minset && !vm_paging_min(vmd)) ||
 	    (vmd->vmd_severeset && !vm_paging_severe(vmd)))
 		vm_domain_clear(vmd);

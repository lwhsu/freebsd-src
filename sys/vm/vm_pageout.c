/*-
 * SPDX-License-Identifier: (BSD-4-Clause AND MIT-CMU)
 *
 * Copyright (c) 1991 Regents of the University of California.
 * All rights reserved.
 * Copyright (c) 1994 John S. Dyson
 * All rights reserved.
 * Copyright (c) 1994 David Greenman
 * All rights reserved.
 * Copyright (c) 2005 Yahoo! Technologies Norway AS
 * All rights reserved.
 *
 * This code is derived from software contributed to Berkeley by
 * The Mach Operating System project at Carnegie-Mellon University.
 *
 * Redistribution and use in source and binary forms, with or without
 * modification, are permitted provided that the following conditions
 * are met:
 * 1. Redistributions of source code must retain the above copyright
 *    notice, this list of conditions and the following disclaimer.
 * 2. Redistributions in binary form must reproduce the above copyright
 *    notice, this list of conditions and the following disclaimer in the
 *    documentation and/or other materials provided with the distribution.
 * 3. All advertising materials mentioning features or use of this software
 *    must display the following acknowledgement:
 *	This product includes software developed by the University of
 *	California, Berkeley and its contributors.
 * 4. Neither the name of the University nor the names of its contributors
 *    may be used to endorse or promote products derived from this software
 *    without specific prior written permission.
 *
 * THIS SOFTWARE IS PROVIDED BY THE REGENTS AND CONTRIBUTORS ``AS IS'' AND
 * ANY EXPRESS OR IMPLIED WARRANTIES, INCLUDING, BUT NOT LIMITED TO, THE
 * IMPLIED WARRANTIES OF MERCHANTABILITY AND FITNESS FOR A PARTICULAR PURPOSE
 * ARE DISCLAIMED.  IN NO EVENT SHALL THE REGENTS OR CONTRIBUTORS BE LIABLE
 * FOR ANY DIRECT, INDIRECT, INCIDENTAL, SPECIAL, EXEMPLARY, OR CONSEQUENTIAL
 * DAMAGES (INCLUDING, BUT NOT LIMITED TO, PROCUREMENT OF SUBSTITUTE GOODS
 * OR SERVICES; LOSS OF USE, DATA, OR PROFITS; OR BUSINESS INTERRUPTION)
 * HOWEVER CAUSED AND ON ANY THEORY OF LIABILITY, WHETHER IN CONTRACT, STRICT
 * LIABILITY, OR TORT (INCLUDING NEGLIGENCE OR OTHERWISE) ARISING IN ANY WAY
 * OUT OF THE USE OF THIS SOFTWARE, EVEN IF ADVISED OF THE POSSIBILITY OF
 * SUCH DAMAGE.
 *
 *	from: @(#)vm_pageout.c	7.4 (Berkeley) 5/7/91
 *
 *
 * Copyright (c) 1987, 1990 Carnegie-Mellon University.
 * All rights reserved.
 *
 * Authors: Avadis Tevanian, Jr., Michael Wayne Young
 *
 * Permission to use, copy, modify and distribute this software and
 * its documentation is hereby granted, provided that both the copyright
 * notice and this permission notice appear in all copies of the
 * software, derivative works or modified versions, and any portions
 * thereof, and that both notices appear in supporting documentation.
 *
 * CARNEGIE MELLON ALLOWS FREE USE OF THIS SOFTWARE IN ITS "AS IS"
 * CONDITION.  CARNEGIE MELLON DISCLAIMS ANY LIABILITY OF ANY KIND
 * FOR ANY DAMAGES WHATSOEVER RESULTING FROM THE USE OF THIS SOFTWARE.
 *
 * Carnegie Mellon requests users of this software to return to
 *
 *  Software Distribution Coordinator  or  Software.Distribution@CS.CMU.EDU
 *  School of Computer Science
 *  Carnegie Mellon University
 *  Pittsburgh PA 15213-3890
 *
 * any improvements or extensions that they make and grant Carnegie the
 * rights to redistribute these changes.
 */

/*
 *	The proverbial page-out daemon.
 */

#include <sys/cdefs.h>
__FBSDID("$FreeBSD$");

#include "opt_vm.h"

#include <sys/param.h>
#include <sys/systm.h>
#include <sys/kernel.h>
#include <sys/eventhandler.h>
#include <sys/lock.h>
#include <sys/mutex.h>
#include <sys/proc.h>
#include <sys/kthread.h>
#include <sys/ktr.h>
#include <sys/mount.h>
#include <sys/racct.h>
#include <sys/resourcevar.h>
#include <sys/sched.h>
#include <sys/sdt.h>
#include <sys/signalvar.h>
#include <sys/smp.h>
#include <sys/time.h>
#include <sys/vnode.h>
#include <sys/vmmeter.h>
#include <sys/rwlock.h>
#include <sys/sx.h>
#include <sys/sysctl.h>

#include <vm/vm.h>
#include <vm/vm_param.h>
#include <vm/vm_object.h>
#include <vm/vm_page.h>
#include <vm/vm_map.h>
#include <vm/vm_pageout.h>
#include <vm/vm_pager.h>
#include <vm/vm_phys.h>
#include <vm/vm_pagequeue.h>
#include <vm/swap_pager.h>
#include <vm/vm_extern.h>
#include <vm/uma.h>

/*
 * System initialization
 */

/* the kernel process "vm_pageout"*/
static void vm_pageout(void);
static void vm_pageout_init(void);
static int vm_pageout_clean(vm_page_t m, int *numpagedout);
static int vm_pageout_cluster(vm_page_t m);
static bool vm_pageout_scan(struct vm_domain *vmd, int pass, int shortage);
static void vm_pageout_mightbe_oom(struct vm_domain *vmd, int page_shortage,
    int starting_page_shortage);

SYSINIT(pagedaemon_init, SI_SUB_KTHREAD_PAGE, SI_ORDER_FIRST, vm_pageout_init,
    NULL);

struct proc *pageproc;

static struct kproc_desc page_kp = {
	"pagedaemon",
	vm_pageout,
	&pageproc
};
SYSINIT(pagedaemon, SI_SUB_KTHREAD_PAGE, SI_ORDER_SECOND, kproc_start,
    &page_kp);

SDT_PROVIDER_DEFINE(vm);
SDT_PROBE_DEFINE(vm, , , vm__lowmem_scan);

/* Pagedaemon activity rates, in subdivisions of one second. */
#define	VM_LAUNDER_RATE		10
#define	VM_INACT_SCAN_RATE	10

static int vm_pageout_oom_seq = 12;

static int vm_pageout_update_period;
static int disable_swap_pageouts;
static int lowmem_period = 10;
static time_t lowmem_uptime;
static int swapdev_enabled;

static int vm_panic_on_oom = 0;

SYSCTL_INT(_vm, OID_AUTO, panic_on_oom,
	CTLFLAG_RWTUN, &vm_panic_on_oom, 0,
	"panic on out of memory instead of killing the largest process");

SYSCTL_INT(_vm, OID_AUTO, pageout_update_period,
	CTLFLAG_RWTUN, &vm_pageout_update_period, 0,
	"Maximum active LRU update period");
  
SYSCTL_INT(_vm, OID_AUTO, lowmem_period, CTLFLAG_RWTUN, &lowmem_period, 0,
	"Low memory callback period");

SYSCTL_INT(_vm, OID_AUTO, disable_swapspace_pageouts,
	CTLFLAG_RWTUN, &disable_swap_pageouts, 0, "Disallow swapout of dirty pages");

static int pageout_lock_miss;
SYSCTL_INT(_vm, OID_AUTO, pageout_lock_miss,
	CTLFLAG_RD, &pageout_lock_miss, 0, "vget() lock misses during pageout");

SYSCTL_INT(_vm, OID_AUTO, pageout_oom_seq,
	CTLFLAG_RWTUN, &vm_pageout_oom_seq, 0,
	"back-to-back calls to oom detector to start OOM");

static int act_scan_laundry_weight = 3;
SYSCTL_INT(_vm, OID_AUTO, act_scan_laundry_weight, CTLFLAG_RWTUN,
    &act_scan_laundry_weight, 0,
    "weight given to clean vs. dirty pages in active queue scans");

static u_int vm_background_launder_rate = 4096;
SYSCTL_UINT(_vm, OID_AUTO, background_launder_rate, CTLFLAG_RWTUN,
    &vm_background_launder_rate, 0,
    "background laundering rate, in kilobytes per second");

static u_int vm_background_launder_max = 20 * 1024;
SYSCTL_UINT(_vm, OID_AUTO, background_launder_max, CTLFLAG_RWTUN,
    &vm_background_launder_max, 0, "background laundering cap, in kilobytes");

int vm_pageout_page_count = 32;

int vm_page_max_wired;		/* XXX max # of wired pages system-wide */
SYSCTL_INT(_vm, OID_AUTO, max_wired,
	CTLFLAG_RW, &vm_page_max_wired, 0, "System-wide limit to wired page count");

static u_int isqrt(u_int num);
static boolean_t vm_pageout_fallback_object_lock(vm_page_t, vm_page_t *);
static int vm_pageout_launder(struct vm_domain *vmd, int launder,
    bool in_shortfall);
static void vm_pageout_laundry_worker(void *arg);
static boolean_t vm_pageout_page_lock(vm_page_t, vm_page_t *);

/*
 * Initialize a dummy page for marking the caller's place in the specified
 * paging queue.  In principle, this function only needs to set the flag
 * PG_MARKER.  Nonetheless, it write busies and initializes the hold count
 * to one as safety precautions.
 */ 
static void
vm_pageout_init_marker(vm_page_t marker, u_short queue)
{

	bzero(marker, sizeof(*marker));
	marker->flags = PG_MARKER;
	marker->busy_lock = VPB_SINGLE_EXCLUSIVER;
	marker->queue = queue;
	marker->hold_count = 1;
}

/*
 * vm_pageout_fallback_object_lock:
 * 
 * Lock vm object currently associated with `m'. VM_OBJECT_TRYWLOCK is
 * known to have failed and page queue must be either PQ_ACTIVE or
 * PQ_INACTIVE.  To avoid lock order violation, unlock the page queue
 * while locking the vm object.  Use marker page to detect page queue
 * changes and maintain notion of next page on page queue.  Return
 * TRUE if no changes were detected, FALSE otherwise.  vm object is
 * locked on return.
 * 
 * This function depends on both the lock portion of struct vm_object
 * and normal struct vm_page being type stable.
 */
static boolean_t
vm_pageout_fallback_object_lock(vm_page_t m, vm_page_t *next)
{
	struct vm_page marker;
	struct vm_pagequeue *pq;
	boolean_t unchanged;
	u_short queue;
	vm_object_t object;

	queue = m->queue;
	vm_pageout_init_marker(&marker, queue);
	pq = vm_page_pagequeue(m);
	object = m->object;
	
	TAILQ_INSERT_AFTER(&pq->pq_pl, m, &marker, plinks.q);
	vm_pagequeue_unlock(pq);
	vm_page_unlock(m);
	VM_OBJECT_WLOCK(object);
	vm_page_lock(m);
	vm_pagequeue_lock(pq);

	/*
	 * The page's object might have changed, and/or the page might
	 * have moved from its original position in the queue.  If the
	 * page's object has changed, then the caller should abandon
	 * processing the page because the wrong object lock was
	 * acquired.  Use the marker's plinks.q, not the page's, to
	 * determine if the page has been moved.  The state of the
	 * page's plinks.q can be indeterminate; whereas, the marker's
	 * plinks.q must be valid.
	 */
	*next = TAILQ_NEXT(&marker, plinks.q);
	unchanged = m->object == object &&
	    m == TAILQ_PREV(&marker, pglist, plinks.q);
	KASSERT(!unchanged || m->queue == queue,
	    ("page %p queue %d %d", m, queue, m->queue));
	TAILQ_REMOVE(&pq->pq_pl, &marker, plinks.q);
	return (unchanged);
}

/*
 * Lock the page while holding the page queue lock.  Use marker page
 * to detect page queue changes and maintain notion of next page on
 * page queue.  Return TRUE if no changes were detected, FALSE
 * otherwise.  The page is locked on return. The page queue lock might
 * be dropped and reacquired.
 *
 * This function depends on normal struct vm_page being type stable.
 */
static boolean_t
vm_pageout_page_lock(vm_page_t m, vm_page_t *next)
{
	struct vm_page marker;
	struct vm_pagequeue *pq;
	boolean_t unchanged;
	u_short queue;

	vm_page_lock_assert(m, MA_NOTOWNED);
	if (vm_page_trylock(m))
		return (TRUE);

	queue = m->queue;
	vm_pageout_init_marker(&marker, queue);
	pq = vm_page_pagequeue(m);

	TAILQ_INSERT_AFTER(&pq->pq_pl, m, &marker, plinks.q);
	vm_pagequeue_unlock(pq);
	vm_page_lock(m);
	vm_pagequeue_lock(pq);

	/* Page queue might have changed. */
	*next = TAILQ_NEXT(&marker, plinks.q);
	unchanged = m == TAILQ_PREV(&marker, pglist, plinks.q);
	KASSERT(!unchanged || m->queue == queue,
	    ("page %p queue %d %d", m, queue, m->queue));
	TAILQ_REMOVE(&pq->pq_pl, &marker, plinks.q);
	return (unchanged);
}

/*
 * Scan for pages at adjacent offsets within the given page's object that are
 * eligible for laundering, form a cluster of these pages and the given page,
 * and launder that cluster.
 */
static int
vm_pageout_cluster(vm_page_t m)
{
	vm_object_t object;
	vm_page_t mc[2 * vm_pageout_page_count], p, pb, ps;
	vm_pindex_t pindex;
	int ib, is, page_base, pageout_count;

	vm_page_assert_locked(m);
	object = m->object;
	VM_OBJECT_ASSERT_WLOCKED(object);
	pindex = m->pindex;

	vm_page_assert_unbusied(m);
	KASSERT(!vm_page_held(m), ("page %p is held", m));

	pmap_remove_write(m);
	vm_page_unlock(m);

	mc[vm_pageout_page_count] = pb = ps = m;
	pageout_count = 1;
	page_base = vm_pageout_page_count;
	ib = 1;
	is = 1;

	/*
	 * We can cluster only if the page is not clean, busy, or held, and
	 * the page is in the laundry queue.
	 *
	 * During heavy mmap/modification loads the pageout
	 * daemon can really fragment the underlying file
	 * due to flushing pages out of order and not trying to
	 * align the clusters (which leaves sporadic out-of-order
	 * holes).  To solve this problem we do the reverse scan
	 * first and attempt to align our cluster, then do a 
	 * forward scan if room remains.
	 */
more:
	while (ib != 0 && pageout_count < vm_pageout_page_count) {
		if (ib > pindex) {
			ib = 0;
			break;
		}
		if ((p = vm_page_prev(pb)) == NULL || vm_page_busied(p)) {
			ib = 0;
			break;
		}
		vm_page_test_dirty(p);
		if (p->dirty == 0) {
			ib = 0;
			break;
		}
		vm_page_lock(p);
		if (!vm_page_in_laundry(p) || vm_page_held(p)) {
			vm_page_unlock(p);
			ib = 0;
			break;
		}
		pmap_remove_write(p);
		vm_page_unlock(p);
		mc[--page_base] = pb = p;
		++pageout_count;
		++ib;

		/*
		 * We are at an alignment boundary.  Stop here, and switch
		 * directions.  Do not clear ib.
		 */
		if ((pindex - (ib - 1)) % vm_pageout_page_count == 0)
			break;
	}
	while (pageout_count < vm_pageout_page_count && 
	    pindex + is < object->size) {
		if ((p = vm_page_next(ps)) == NULL || vm_page_busied(p))
			break;
		vm_page_test_dirty(p);
		if (p->dirty == 0)
			break;
		vm_page_lock(p);
		if (!vm_page_in_laundry(p) || vm_page_held(p)) {
			vm_page_unlock(p);
			break;
		}
		pmap_remove_write(p);
		vm_page_unlock(p);
		mc[page_base + pageout_count] = ps = p;
		++pageout_count;
		++is;
	}

	/*
	 * If we exhausted our forward scan, continue with the reverse scan
	 * when possible, even past an alignment boundary.  This catches
	 * boundary conditions.
	 */
	if (ib != 0 && pageout_count < vm_pageout_page_count)
		goto more;

	return (vm_pageout_flush(&mc[page_base], pageout_count,
	    VM_PAGER_PUT_NOREUSE, 0, NULL, NULL));
}

/*
 * vm_pageout_flush() - launder the given pages
 *
 *	The given pages are laundered.  Note that we setup for the start of
 *	I/O ( i.e. busy the page ), mark it read-only, and bump the object
 *	reference count all in here rather then in the parent.  If we want
 *	the parent to do more sophisticated things we may have to change
 *	the ordering.
 *
 *	Returned runlen is the count of pages between mreq and first
 *	page after mreq with status VM_PAGER_AGAIN.
 *	*eio is set to TRUE if pager returned VM_PAGER_ERROR or VM_PAGER_FAIL
 *	for any page in runlen set.
 */
int
vm_pageout_flush(vm_page_t *mc, int count, int flags, int mreq, int *prunlen,
    boolean_t *eio)
{
	vm_object_t object = mc[0]->object;
	int pageout_status[count];
	int numpagedout = 0;
	int i, runlen;

	VM_OBJECT_ASSERT_WLOCKED(object);

	/*
	 * Initiate I/O.  Mark the pages busy and verify that they're valid
	 * and read-only.
	 *
	 * We do not have to fixup the clean/dirty bits here... we can
	 * allow the pager to do it after the I/O completes.
	 *
	 * NOTE! mc[i]->dirty may be partial or fragmented due to an
	 * edge case with file fragments.
	 */
	for (i = 0; i < count; i++) {
		KASSERT(mc[i]->valid == VM_PAGE_BITS_ALL,
		    ("vm_pageout_flush: partially invalid page %p index %d/%d",
			mc[i], i, count));
		KASSERT((mc[i]->aflags & PGA_WRITEABLE) == 0,
		    ("vm_pageout_flush: writeable page %p", mc[i]));
		vm_page_sbusy(mc[i]);
	}
	vm_object_pip_add(object, count);

	vm_pager_put_pages(object, mc, count, flags, pageout_status);

	runlen = count - mreq;
	if (eio != NULL)
		*eio = FALSE;
	for (i = 0; i < count; i++) {
		vm_page_t mt = mc[i];

		KASSERT(pageout_status[i] == VM_PAGER_PEND ||
		    !pmap_page_is_write_mapped(mt),
		    ("vm_pageout_flush: page %p is not write protected", mt));
		switch (pageout_status[i]) {
		case VM_PAGER_OK:
			vm_page_lock(mt);
			if (vm_page_in_laundry(mt))
				vm_page_deactivate_noreuse(mt);
			vm_page_unlock(mt);
			/* FALLTHROUGH */
		case VM_PAGER_PEND:
			numpagedout++;
			break;
		case VM_PAGER_BAD:
			/*
			 * The page is outside the object's range.  We pretend
			 * that the page out worked and clean the page, so the
			 * changes will be lost if the page is reclaimed by
			 * the page daemon.
			 */
			vm_page_undirty(mt);
			vm_page_lock(mt);
			if (vm_page_in_laundry(mt))
				vm_page_deactivate_noreuse(mt);
			vm_page_unlock(mt);
			break;
		case VM_PAGER_ERROR:
		case VM_PAGER_FAIL:
			/*
			 * If the page couldn't be paged out to swap because the
			 * pager wasn't able to find space, place the page in
			 * the PQ_UNSWAPPABLE holding queue.  This is an
			 * optimization that prevents the page daemon from
			 * wasting CPU cycles on pages that cannot be reclaimed
			 * becase no swap device is configured.
			 *
			 * Otherwise, reactivate the page so that it doesn't
			 * clog the laundry and inactive queues.  (We will try
			 * paging it out again later.)
			 */
			vm_page_lock(mt);
			if (object->type == OBJT_SWAP &&
			    pageout_status[i] == VM_PAGER_FAIL) {
				vm_page_unswappable(mt);
				numpagedout++;
			} else
				vm_page_activate(mt);
			vm_page_unlock(mt);
			if (eio != NULL && i >= mreq && i - mreq < runlen)
				*eio = TRUE;
			break;
		case VM_PAGER_AGAIN:
			if (i >= mreq && i - mreq < runlen)
				runlen = i - mreq;
			break;
		}

		/*
		 * If the operation is still going, leave the page busy to
		 * block all other accesses. Also, leave the paging in
		 * progress indicator set so that we don't attempt an object
		 * collapse.
		 */
		if (pageout_status[i] != VM_PAGER_PEND) {
			vm_object_pip_wakeup(object);
			vm_page_sunbusy(mt);
		}
	}
	if (prunlen != NULL)
		*prunlen = runlen;
	return (numpagedout);
}

static void
vm_pageout_swapon(void *arg __unused, struct swdevt *sp __unused)
{

	atomic_store_rel_int(&swapdev_enabled, 1);
}

static void
vm_pageout_swapoff(void *arg __unused, struct swdevt *sp __unused)
{

	if (swap_pager_nswapdev() == 1)
		atomic_store_rel_int(&swapdev_enabled, 0);
}

/*
 * Attempt to acquire all of the necessary locks to launder a page and
 * then call through the clustering layer to PUTPAGES.  Wait a short
 * time for a vnode lock.
 *
 * Requires the page and object lock on entry, releases both before return.
 * Returns 0 on success and an errno otherwise.
 */
static int
vm_pageout_clean(vm_page_t m, int *numpagedout)
{
	struct vnode *vp;
	struct mount *mp;
	vm_object_t object;
	vm_pindex_t pindex;
	int error, lockmode;

	vm_page_assert_locked(m);
	object = m->object;
	VM_OBJECT_ASSERT_WLOCKED(object);
	error = 0;
	vp = NULL;
	mp = NULL;

	/*
	 * The object is already known NOT to be dead.   It
	 * is possible for the vget() to block the whole
	 * pageout daemon, but the new low-memory handling
	 * code should prevent it.
	 *
	 * We can't wait forever for the vnode lock, we might
	 * deadlock due to a vn_read() getting stuck in
	 * vm_wait while holding this vnode.  We skip the 
	 * vnode if we can't get it in a reasonable amount
	 * of time.
	 */
	if (object->type == OBJT_VNODE) {
		vm_page_unlock(m);
		vp = object->handle;
		if (vp->v_type == VREG &&
		    vn_start_write(vp, &mp, V_NOWAIT) != 0) {
			mp = NULL;
			error = EDEADLK;
			goto unlock_all;
		}
		KASSERT(mp != NULL,
		    ("vp %p with NULL v_mount", vp));
		vm_object_reference_locked(object);
		pindex = m->pindex;
		VM_OBJECT_WUNLOCK(object);
		lockmode = MNT_SHARED_WRITES(vp->v_mount) ?
		    LK_SHARED : LK_EXCLUSIVE;
		if (vget(vp, lockmode | LK_TIMELOCK, curthread)) {
			vp = NULL;
			error = EDEADLK;
			goto unlock_mp;
		}
		VM_OBJECT_WLOCK(object);

		/*
		 * Ensure that the object and vnode were not disassociated
		 * while locks were dropped.
		 */
		if (vp->v_object != object) {
			error = ENOENT;
			goto unlock_all;
		}
		vm_page_lock(m);

		/*
		 * While the object and page were unlocked, the page
		 * may have been:
		 * (1) moved to a different queue,
		 * (2) reallocated to a different object,
		 * (3) reallocated to a different offset, or
		 * (4) cleaned.
		 */
		if (!vm_page_in_laundry(m) || m->object != object ||
		    m->pindex != pindex || m->dirty == 0) {
			vm_page_unlock(m);
			error = ENXIO;
			goto unlock_all;
		}

		/*
		 * The page may have been busied or referenced while the object
		 * and page locks were released.
		 */
		if (vm_page_busied(m) || vm_page_held(m)) {
			vm_page_unlock(m);
			error = EBUSY;
			goto unlock_all;
		}
	}

	/*
	 * If a page is dirty, then it is either being washed
	 * (but not yet cleaned) or it is still in the
	 * laundry.  If it is still in the laundry, then we
	 * start the cleaning operation. 
	 */
	if ((*numpagedout = vm_pageout_cluster(m)) == 0)
		error = EIO;

unlock_all:
	VM_OBJECT_WUNLOCK(object);

unlock_mp:
	vm_page_lock_assert(m, MA_NOTOWNED);
	if (mp != NULL) {
		if (vp != NULL)
			vput(vp);
		vm_object_deallocate(object);
		vn_finished_write(mp);
	}

	return (error);
}

/*
 * Attempt to launder the specified number of pages.
 *
 * Returns the number of pages successfully laundered.
 */
static int
vm_pageout_launder(struct vm_domain *vmd, int launder, bool in_shortfall)
{
	struct vm_pagequeue *pq;
	vm_object_t object;
	vm_page_t m, next;
	int act_delta, error, maxscan, numpagedout, starting_target;
	int vnodes_skipped;
	bool pageout_ok, queue_locked;

	starting_target = launder;
	vnodes_skipped = 0;

	/*
	 * Scan the laundry queues for pages eligible to be laundered.  We stop
	 * once the target number of dirty pages have been laundered, or once
	 * we've reached the end of the queue.  A single iteration of this loop
	 * may cause more than one page to be laundered because of clustering.
	 *
	 * maxscan ensures that we don't re-examine requeued pages.  Any
	 * additional pages written as part of a cluster are subtracted from
	 * maxscan since they must be taken from the laundry queue.
	 *
	 * As an optimization, we avoid laundering from PQ_UNSWAPPABLE when no
	 * swap devices are configured.
	 */
	if (atomic_load_acq_int(&swapdev_enabled))
		pq = &vmd->vmd_pagequeues[PQ_UNSWAPPABLE];
	else
		pq = &vmd->vmd_pagequeues[PQ_LAUNDRY];

scan:
	vm_pagequeue_lock(pq);
	maxscan = pq->pq_cnt;
	queue_locked = true;
	for (m = TAILQ_FIRST(&pq->pq_pl);
	    m != NULL && maxscan-- > 0 && launder > 0;
	    m = next) {
		vm_pagequeue_assert_locked(pq);
		KASSERT(queue_locked, ("unlocked laundry queue"));
		KASSERT(vm_page_in_laundry(m),
		    ("page %p has an inconsistent queue", m));
		next = TAILQ_NEXT(m, plinks.q);
		if ((m->flags & PG_MARKER) != 0)
			continue;
		KASSERT((m->flags & PG_FICTITIOUS) == 0,
		    ("PG_FICTITIOUS page %p cannot be in laundry queue", m));
		KASSERT((m->oflags & VPO_UNMANAGED) == 0,
		    ("VPO_UNMANAGED page %p cannot be in laundry queue", m));
		if (!vm_pageout_page_lock(m, &next) || m->hold_count != 0) {
			vm_page_unlock(m);
			continue;
		}
		if (m->wire_count != 0) {
			vm_page_dequeue_locked(m);
			vm_page_unlock(m);
			continue;
		}
		object = m->object;
		if ((!VM_OBJECT_TRYWLOCK(object) &&
		    (!vm_pageout_fallback_object_lock(m, &next) ||
		    vm_page_held(m))) || vm_page_busied(m)) {
			VM_OBJECT_WUNLOCK(object);
			if (m->wire_count != 0 && vm_page_pagequeue(m) == pq)
				vm_page_dequeue_locked(m);
			vm_page_unlock(m);
			continue;
		}

		/*
		 * Unlock the laundry queue, invalidating the 'next' pointer.
		 * Use a marker to remember our place in the laundry queue.
		 */
		TAILQ_INSERT_AFTER(&pq->pq_pl, m, &vmd->vmd_laundry_marker,
		    plinks.q);
		vm_pagequeue_unlock(pq);
		queue_locked = false;

		/*
		 * Invalid pages can be easily freed.  They cannot be
		 * mapped; vm_page_free() asserts this.
		 */
		if (m->valid == 0)
			goto free_page;

		/*
		 * If the page has been referenced and the object is not dead,
		 * reactivate or requeue the page depending on whether the
		 * object is mapped.
		 */
		if ((m->aflags & PGA_REFERENCED) != 0) {
			vm_page_aflag_clear(m, PGA_REFERENCED);
			act_delta = 1;
		} else
			act_delta = 0;
		if (object->ref_count != 0)
			act_delta += pmap_ts_referenced(m);
		else {
			KASSERT(!pmap_page_is_mapped(m),
			    ("page %p is mapped", m));
		}
		if (act_delta != 0) {
			if (object->ref_count != 0) {
				VM_CNT_INC(v_reactivated);
				vm_page_activate(m);

				/*
				 * Increase the activation count if the page
				 * was referenced while in the laundry queue.
				 * This makes it less likely that the page will
				 * be returned prematurely to the inactive
				 * queue.
 				 */
				m->act_count += act_delta + ACT_ADVANCE;

				/*
				 * If this was a background laundering, count
				 * activated pages towards our target.  The
				 * purpose of background laundering is to ensure
				 * that pages are eventually cycled through the
				 * laundry queue, and an activation is a valid
				 * way out.
				 */
				if (!in_shortfall)
					launder--;
				goto drop_page;
			} else if ((object->flags & OBJ_DEAD) == 0)
				goto requeue_page;
		}

		/*
		 * If the page appears to be clean at the machine-independent
		 * layer, then remove all of its mappings from the pmap in
		 * anticipation of freeing it.  If, however, any of the page's
		 * mappings allow write access, then the page may still be
		 * modified until the last of those mappings are removed.
		 */
		if (object->ref_count != 0) {
			vm_page_test_dirty(m);
			if (m->dirty == 0)
				pmap_remove_all(m);
		}

		/*
		 * Clean pages are freed, and dirty pages are paged out unless
		 * they belong to a dead object.  Requeueing dirty pages from
		 * dead objects is pointless, as they are being paged out and
		 * freed by the thread that destroyed the object.
		 */
		if (m->dirty == 0) {
free_page:
			vm_page_free(m);
			VM_CNT_INC(v_dfree);
		} else if ((object->flags & OBJ_DEAD) == 0) {
			if (object->type != OBJT_SWAP &&
			    object->type != OBJT_DEFAULT)
				pageout_ok = true;
			else if (disable_swap_pageouts)
				pageout_ok = false;
			else
				pageout_ok = true;
			if (!pageout_ok) {
requeue_page:
				vm_pagequeue_lock(pq);
				queue_locked = true;
				vm_page_requeue_locked(m);
				goto drop_page;
			}

			/*
			 * Form a cluster with adjacent, dirty pages from the
			 * same object, and page out that entire cluster.
			 *
			 * The adjacent, dirty pages must also be in the
			 * laundry.  However, their mappings are not checked
			 * for new references.  Consequently, a recently
			 * referenced page may be paged out.  However, that
			 * page will not be prematurely reclaimed.  After page
			 * out, the page will be placed in the inactive queue,
			 * where any new references will be detected and the
			 * page reactivated.
			 */
			error = vm_pageout_clean(m, &numpagedout);
			if (error == 0) {
				launder -= numpagedout;
				maxscan -= numpagedout - 1;
			} else if (error == EDEADLK) {
				pageout_lock_miss++;
				vnodes_skipped++;
			}
			goto relock_queue;
		}
drop_page:
		vm_page_unlock(m);
		VM_OBJECT_WUNLOCK(object);
relock_queue:
		if (!queue_locked) {
			vm_pagequeue_lock(pq);
			queue_locked = true;
		}
		next = TAILQ_NEXT(&vmd->vmd_laundry_marker, plinks.q);
		TAILQ_REMOVE(&pq->pq_pl, &vmd->vmd_laundry_marker, plinks.q);
	}
	vm_pagequeue_unlock(pq);

	if (launder > 0 && pq == &vmd->vmd_pagequeues[PQ_UNSWAPPABLE]) {
		pq = &vmd->vmd_pagequeues[PQ_LAUNDRY];
		goto scan;
	}

	/*
	 * Wakeup the sync daemon if we skipped a vnode in a writeable object
	 * and we didn't launder enough pages.
	 */
	if (vnodes_skipped > 0 && launder > 0)
		(void)speedup_syncer();

	return (starting_target - launder);
}

/*
 * Compute the integer square root.
 */
static u_int
isqrt(u_int num)
{
	u_int bit, root, tmp;

	bit = 1u << ((NBBY * sizeof(u_int)) - 2);
	while (bit > num)
		bit >>= 2;
	root = 0;
	while (bit != 0) {
		tmp = root + bit;
		root >>= 1;
		if (num >= tmp) {
			num -= tmp;
			root += bit;
		}
		bit >>= 2;
	}
	return (root);
}

/*
 * Perform the work of the laundry thread: periodically wake up and determine
 * whether any pages need to be laundered.  If so, determine the number of pages
 * that need to be laundered, and launder them.
 */
static void
vm_pageout_laundry_worker(void *arg)
{
	struct vm_domain *vmd;
	struct vm_pagequeue *pq;
	uint64_t nclean, ndirty;
	u_int inactq_scans, last_launder;
	int domain, last_target, launder, shortfall, shortfall_cycle, target;
	bool in_shortfall;

	domain = (uintptr_t)arg;
	vmd = VM_DOMAIN(domain);
	pq = &vmd->vmd_pagequeues[PQ_LAUNDRY];
	KASSERT(vmd->vmd_segs != 0, ("domain without segments"));
	vm_pageout_init_marker(&vmd->vmd_laundry_marker, PQ_LAUNDRY);

	shortfall = 0;
	in_shortfall = false;
	shortfall_cycle = 0;
	target = 0;
	inactq_scans = 0;
	last_launder = 0;

	/*
	 * Calls to these handlers are serialized by the swap syscall lock.
	 */
	(void)EVENTHANDLER_REGISTER(swapon, vm_pageout_swapon, vmd,
	    EVENTHANDLER_PRI_ANY);
	(void)EVENTHANDLER_REGISTER(swapoff, vm_pageout_swapoff, vmd,
	    EVENTHANDLER_PRI_ANY);

	/*
	 * The pageout laundry worker is never done, so loop forever.
	 */
	for (;;) {
		KASSERT(target >= 0, ("negative target %d", target));
		KASSERT(shortfall_cycle >= 0,
		    ("negative cycle %d", shortfall_cycle));
		launder = 0;

		/*
		 * First determine whether we need to launder pages to meet a
		 * shortage of free pages.
		 */
		if (shortfall > 0) {
			in_shortfall = true;
			shortfall_cycle = VM_LAUNDER_RATE / VM_INACT_SCAN_RATE;
			target = shortfall;
		} else if (!in_shortfall)
			goto trybackground;
		else if (shortfall_cycle == 0 || vm_laundry_target(vmd) <= 0) {
			/*
			 * We recently entered shortfall and began laundering
			 * pages.  If we have completed that laundering run
			 * (and we are no longer in shortfall) or we have met
			 * our laundry target through other activity, then we
			 * can stop laundering pages.
			 */
			in_shortfall = false;
			target = 0;
			goto trybackground;
		}
		last_launder = inactq_scans;
		launder = target / shortfall_cycle--;
		goto dolaundry;

		/*
		 * There's no immediate need to launder any pages; see if we
		 * meet the conditions to perform background laundering:
		 *
		 * 1. The ratio of dirty to clean inactive pages exceeds the
		 *    background laundering threshold and the pagedaemon has
		 *    been woken up to reclaim pages since our last
		 *    laundering, or
		 * 2. we haven't yet reached the target of the current
		 *    background laundering run.
		 *
		 * The background laundering threshold is not a constant.
		 * Instead, it is a slowly growing function of the number of
		 * page daemon scans since the last laundering.  Thus, as the
		 * ratio of dirty to clean inactive pages grows, the amount of
		 * memory pressure required to trigger laundering decreases.
		 */
trybackground:
		nclean = vmd->vmd_free_count +
		    vmd->vmd_pagequeues[PQ_INACTIVE].pq_cnt;
		ndirty = vmd->vmd_pagequeues[PQ_LAUNDRY].pq_cnt;
		if (target == 0 && inactq_scans != last_launder &&
		    ndirty * isqrt(inactq_scans - last_launder) >= nclean) {
			target = vmd->vmd_background_launder_target;
		}

		/*
		 * We have a non-zero background laundering target.  If we've
		 * laundered up to our maximum without observing a page daemon
		 * request, just stop.  This is a safety belt that ensures we
		 * don't launder an excessive amount if memory pressure is low
		 * and the ratio of dirty to clean pages is large.  Otherwise,
		 * proceed at the background laundering rate.
		 */
		if (target > 0) {
			if (inactq_scans != last_launder) {
				last_launder = inactq_scans;
				last_target = target;
			} else if (last_target - target >=
			    vm_background_launder_max * PAGE_SIZE / 1024) {
				target = 0;
			}
			launder = vm_background_launder_rate * PAGE_SIZE / 1024;
			launder /= VM_LAUNDER_RATE;
			if (launder > target)
				launder = target;
		}

dolaundry:
		if (launder > 0) {
			/*
			 * Because of I/O clustering, the number of laundered
			 * pages could exceed "target" by the maximum size of
			 * a cluster minus one. 
			 */
			target -= min(vm_pageout_launder(vmd, launder,
			    in_shortfall), target);
			pause("laundp", hz / VM_LAUNDER_RATE);
		}

		/*
		 * If we're not currently laundering pages and the page daemon
		 * hasn't posted a new request, sleep until the page daemon
		 * kicks us.
		 */
		vm_pagequeue_lock(pq);
		if (target == 0 && vmd->vmd_laundry_request == VM_LAUNDRY_IDLE)
			(void)mtx_sleep(&vmd->vmd_laundry_request,
			    vm_pagequeue_lockptr(pq), PVM, "launds", 0);

		/*
		 * If the pagedaemon has indicated that it's in shortfall, start
		 * a shortfall laundering unless we're already in the middle of
		 * one.  This may preempt a background laundering.
		 */
		if (vmd->vmd_laundry_request == VM_LAUNDRY_SHORTFALL &&
		    (!in_shortfall || shortfall_cycle == 0)) {
			shortfall = vm_laundry_target(vmd) +
			    vmd->vmd_pageout_deficit;
			target = 0;
		} else
			shortfall = 0;

		if (target == 0)
			vmd->vmd_laundry_request = VM_LAUNDRY_IDLE;
		inactq_scans = vmd->vmd_inactq_scans;
		vm_pagequeue_unlock(pq);
	}
}

struct pgo_pglist {
	struct pglist	pgl;
	int		count;
};

static void
vm_pageout_pglist_init(struct pgo_pglist *pglist)
{

	TAILQ_INIT(&pglist->pgl);
	pglist->count = 0;
}

static bool
vm_pageout_pglist_append(struct pgo_pglist *pglist, vm_page_t m)
{
	if (vm_page_free_prep(m, false)) {
		m->flags &= ~PG_ZERO;
		TAILQ_INSERT_TAIL(&pglist->pgl, m, listq);
		pglist->count++;
		return (true);
	}
	return (false);
}

static void
vm_pageout_pglist_flush(struct pgo_pglist *pglist, bool force)
{
	if (pglist->count > 64 || (force && pglist->count != 0)) {
		vm_page_free_phys_pglist(&pglist->pgl);
		vm_pageout_pglist_init(pglist);
	}
}


static int
vm_pageout_free_pages(struct pgo_pglist *pglist, vm_object_t object,
    vm_page_t m)
{
	vm_page_t p, pp;
	struct mtx *mtx;
	vm_pindex_t start;
	int pcount, count;

	pcount = MAX(object->iosize / PAGE_SIZE, 1);
	count = 1;
	if (pcount == 1 || vm_object_reserv(object)) {
		vm_page_free(m);
		vm_page_unlock(m);
		VM_OBJECT_WUNLOCK(object);
		goto out;
	}

	/* Find the first page in the block. */
	start = m->pindex - (m->pindex % pcount);
	for (p = m; p->pindex > start && (pp = vm_page_prev(p)) != NULL; 
	    p = pp);

	/* Free the original page so we don't validate it twice. */
	mtx = vm_page_lockptr(m);
	if (p == m)
		p = vm_page_next(m);
	vm_pageout_pglist_append(pglist, m);
	/* Iterate through the block range and free compatible pages. */
	for (m = p; m != NULL && m->pindex < start + pcount; m = p) {
		p = TAILQ_NEXT(m, listq);
		if (mtx != vm_page_lockptr(m)) {
			mtx_unlock(mtx);
			mtx = vm_page_lockptr(m);
			mtx_lock(mtx);
		}
		if (vm_page_held(m) || vm_page_busied(m) ||
		    m->queue != PQ_INACTIVE)
			continue;
		if (m->valid == 0)
			goto free_page;
		if ((m->aflags & PGA_REFERENCED) != 0)
			continue;
		if (object->ref_count != 0) {
			if (pmap_ts_referenced(m)) {
				vm_page_aflag_set(m, PGA_REFERENCED);
				continue;
			}
			vm_page_test_dirty(m);
			if (m->dirty == 0)
				pmap_remove_all(m);
		}
		if (m->dirty)
			continue;
free_page:
		if (vm_pageout_pglist_append(pglist, m))
			count++;
	}
	mtx_unlock(mtx);
	VM_OBJECT_WUNLOCK(object);
	vm_pageout_pglist_flush(pglist, false);
out:
	VM_CNT_ADD(v_dfree, count);

	return (count);
}

/*
 *	vm_pageout_scan does the dirty work for the pageout daemon.
 *
 *	pass == 0: Update active LRU/deactivate pages
 *	pass >= 1: Free inactive pages
 *
 * Returns true if pass was zero or enough pages were freed by the inactive
 * queue scan to meet the target.
 */
static bool
vm_pageout_scan(struct vm_domain *vmd, int pass, int shortage)
{
	struct pgo_pglist pglist;
	vm_page_t m, next;
	struct vm_pagequeue *pq;
	vm_object_t object;
	long min_scan;
	int act_delta, addl_page_shortage, deficit, inactq_shortage, maxscan;
	int page_shortage, scan_tick, scanned, starting_page_shortage;
	boolean_t queue_locked;

	/*
	 * If we need to reclaim memory ask kernel caches to return
	 * some.  We rate limit to avoid thrashing.
	 */
	if (vmd == VM_DOMAIN(0) && pass > 0 &&
	    (time_uptime - lowmem_uptime) >= lowmem_period) {
		/*
		 * Decrease registered cache sizes.
		 */
		SDT_PROBE0(vm, , , vm__lowmem_scan);
		EVENTHANDLER_INVOKE(vm_lowmem, VM_LOW_PAGES);
		/*
		 * We do this explicitly after the caches have been
		 * drained above.
		 */
		uma_reclaim();
		lowmem_uptime = time_uptime;
	}

	/*
	 * The addl_page_shortage is the number of temporarily
	 * stuck pages in the inactive queue.  In other words, the
	 * number of pages from the inactive count that should be
	 * discounted in setting the target for the active queue scan.
	 */
	addl_page_shortage = 0;

	/*
	 * Calculate the number of pages that we want to free.  This number
	 * can be negative if many pages are freed between the wakeup call to
	 * the page daemon and this calculation.
	 */
	if (pass > 0) {
		deficit = atomic_readandclear_int(&vmd->vmd_pageout_deficit);
		page_shortage = shortage + deficit;
	} else
		page_shortage = deficit = 0;
	starting_page_shortage = page_shortage;

	/*
	 * Start scanning the inactive queue for pages that we can free.  The
	 * scan will stop when we reach the target or we have scanned the
	 * entire queue.  (Note that m->act_count is not used to make
	 * decisions for the inactive queue, only for the active queue.)
	 */
	pq = &vmd->vmd_pagequeues[PQ_INACTIVE];
	maxscan = pq->pq_cnt;
	vm_pageout_pglist_init(&pglist);
	vm_pagequeue_lock(pq);
	queue_locked = TRUE;
	for (m = TAILQ_FIRST(&pq->pq_pl);
	     m != NULL && maxscan-- > 0 && page_shortage > 0;
	     m = next) {
		vm_pagequeue_assert_locked(pq);
		KASSERT(queue_locked, ("unlocked inactive queue"));
		KASSERT(vm_page_inactive(m), ("Inactive queue %p", m));

		VM_CNT_INC(v_pdpages);
		next = TAILQ_NEXT(m, plinks.q);

		/*
		 * skip marker pages
		 */
		if (m->flags & PG_MARKER)
			continue;

		KASSERT((m->flags & PG_FICTITIOUS) == 0,
		    ("Fictitious page %p cannot be in inactive queue", m));
		KASSERT((m->oflags & VPO_UNMANAGED) == 0,
		    ("Unmanaged page %p cannot be in inactive queue", m));

		/*
		 * The page or object lock acquisitions fail if the
		 * page was removed from the queue or moved to a
		 * different position within the queue.  In either
		 * case, addl_page_shortage should not be incremented.
		 */
		if (!vm_pageout_page_lock(m, &next))
			goto unlock_page;
		else if (m->wire_count != 0) {
			/*
			 * Wired pages may not be freed, and unwiring a queued
			 * page will cause it to be requeued.  Thus, remove them
			 * from the queue now to avoid unnecessary revisits.
			 */
			vm_page_dequeue_locked(m);
			addl_page_shortage++;
			goto unlock_page;
		} else if (m->hold_count != 0) {
			/*
			 * Held pages are essentially stuck in the
			 * queue.  So, they ought to be discounted
			 * from the inactive count.  See the
			 * calculation of inactq_shortage before the
			 * loop over the active queue below.
			 */
			addl_page_shortage++;
			goto unlock_page;
		}
		object = m->object;
		if (!VM_OBJECT_TRYWLOCK(object)) {
			if (!vm_pageout_fallback_object_lock(m, &next))
				goto unlock_object;
			else if (m->wire_count != 0) {
				vm_page_dequeue_locked(m);
				addl_page_shortage++;
				goto unlock_object;
			} else if (m->hold_count != 0) {
				addl_page_shortage++;
				goto unlock_object;
			}
		}
		if (vm_page_busied(m)) {
			/*
			 * Don't mess with busy pages.  Leave them at
			 * the front of the queue.  Most likely, they
			 * are being paged out and will leave the
			 * queue shortly after the scan finishes.  So,
			 * they ought to be discounted from the
			 * inactive count.
			 */
			addl_page_shortage++;
unlock_object:
			VM_OBJECT_WUNLOCK(object);
unlock_page:
			vm_page_unlock(m);
			continue;
		}
		KASSERT(!vm_page_held(m), ("Held page %p", m));

		/*
		 * Dequeue the inactive page and unlock the inactive page
		 * queue, invalidating the 'next' pointer.  Dequeueing the
		 * page here avoids a later reacquisition (and release) of
		 * the inactive page queue lock when vm_page_activate(),
		 * vm_page_free(), or vm_page_launder() is called.  Use a
		 * marker to remember our place in the inactive queue.
		 */
		TAILQ_INSERT_AFTER(&pq->pq_pl, m, &vmd->vmd_marker, plinks.q);
		vm_page_dequeue_locked(m);
		vm_pagequeue_unlock(pq);
		queue_locked = FALSE;

		/*
		 * Invalid pages can be easily freed. They cannot be
		 * mapped, vm_page_free() asserts this.
		 */
		if (m->valid == 0)
			goto free_page;

		/*
		 * If the page has been referenced and the object is not dead,
		 * reactivate or requeue the page depending on whether the
		 * object is mapped.
		 */
		if ((m->aflags & PGA_REFERENCED) != 0) {
			vm_page_aflag_clear(m, PGA_REFERENCED);
			act_delta = 1;
		} else
			act_delta = 0;
		if (object->ref_count != 0) {
			act_delta += pmap_ts_referenced(m);
		} else {
			KASSERT(!pmap_page_is_mapped(m),
			    ("vm_pageout_scan: page %p is mapped", m));
		}
		if (act_delta != 0) {
			if (object->ref_count != 0) {
				VM_CNT_INC(v_reactivated);
				vm_page_activate(m);

				/*
				 * Increase the activation count if the page
				 * was referenced while in the inactive queue.
				 * This makes it less likely that the page will
				 * be returned prematurely to the inactive
				 * queue.
 				 */
				m->act_count += act_delta + ACT_ADVANCE;
				goto drop_page;
			} else if ((object->flags & OBJ_DEAD) == 0) {
				vm_pagequeue_lock(pq);
				queue_locked = TRUE;
				m->queue = PQ_INACTIVE;
				TAILQ_INSERT_TAIL(&pq->pq_pl, m, plinks.q);
				vm_pagequeue_cnt_inc(pq);
				goto drop_page;
			}
		}

		/*
		 * If the page appears to be clean at the machine-independent
		 * layer, then remove all of its mappings from the pmap in
		 * anticipation of freeing it.  If, however, any of the page's
		 * mappings allow write access, then the page may still be
		 * modified until the last of those mappings are removed.
		 */
		if (object->ref_count != 0) {
			vm_page_test_dirty(m);
			if (m->dirty == 0)
				pmap_remove_all(m);
		}

		/*
		 * Clean pages can be freed, but dirty pages must be sent back
		 * to the laundry, unless they belong to a dead object.
		 * Requeueing dirty pages from dead objects is pointless, as
		 * they are being paged out and freed by the thread that
		 * destroyed the object.
		 */
		if (m->dirty == 0) {
free_page:
			page_shortage -= vm_pageout_free_pages(&pglist,
			    object, m);
			goto lock_queue;
		} else if ((object->flags & OBJ_DEAD) == 0)
			vm_page_launder(m);
drop_page:
		vm_page_unlock(m);
		VM_OBJECT_WUNLOCK(object);
lock_queue:
		if (!queue_locked) {
			vm_pageout_pglist_flush(&pglist, false);
			vm_pagequeue_lock(pq);
			queue_locked = TRUE;
		}
		next = TAILQ_NEXT(&vmd->vmd_marker, plinks.q);
		TAILQ_REMOVE(&pq->pq_pl, &vmd->vmd_marker, plinks.q);
	}
	vm_pagequeue_unlock(pq);
	vm_pageout_pglist_flush(&pglist, true);

	/*
	 * Wake up the laundry thread so that it can perform any needed
	 * laundering.  If we didn't meet our target, we're in shortfall and
	 * need to launder more aggressively.  If PQ_LAUNDRY is empty and no
	 * swap devices are configured, the laundry thread has no work to do, so
	 * don't bother waking it up.
	 *
	 * The laundry thread uses the number of inactive queue scans elapsed
	 * since the last laundering to determine whether to launder again, so
	 * keep count.
	 */
	if (starting_page_shortage > 0) {
		pq = &vmd->vmd_pagequeues[PQ_LAUNDRY];
		vm_pagequeue_lock(pq);
		if (vmd->vmd_laundry_request == VM_LAUNDRY_IDLE &&
		    (pq->pq_cnt > 0 || atomic_load_acq_int(&swapdev_enabled))) {
			if (page_shortage > 0) {
				vmd->vmd_laundry_request = VM_LAUNDRY_SHORTFALL;
				VM_CNT_INC(v_pdshortfalls);
			} else if (vmd->vmd_laundry_request !=
			    VM_LAUNDRY_SHORTFALL)
				vmd->vmd_laundry_request =
				    VM_LAUNDRY_BACKGROUND;
			wakeup(&vmd->vmd_laundry_request);
		}
		vmd->vmd_inactq_scans++;
		vm_pagequeue_unlock(pq);
	}

	/*
	 * Wakeup the swapout daemon if we didn't free the targeted number of
	 * pages.
	 */
	if (page_shortage > 0)
		vm_swapout_run();

	/*
	 * If the inactive queue scan fails repeatedly to meet its
	 * target, kill the largest process.
	 */
	vm_pageout_mightbe_oom(vmd, page_shortage, starting_page_shortage);

	/*
	 * Compute the number of pages we want to try to move from the
	 * active queue to either the inactive or laundry queue.
	 *
	 * When scanning active pages, we make clean pages count more heavily
	 * towards the page shortage than dirty pages.  This is because dirty
	 * pages must be laundered before they can be reused and thus have less
	 * utility when attempting to quickly alleviate a shortage.  However,
	 * this weighting also causes the scan to deactivate dirty pages more
	 * more aggressively, improving the effectiveness of clustering and
	 * ensuring that they can eventually be reused.
	 */
	inactq_shortage = vmd->vmd_inactive_target - (pq->pq_cnt +
	    vmd->vmd_pagequeues[PQ_LAUNDRY].pq_cnt / act_scan_laundry_weight) +
	    shortage + deficit + addl_page_shortage;
	inactq_shortage *= act_scan_laundry_weight;

	pq = &vmd->vmd_pagequeues[PQ_ACTIVE];
	vm_pagequeue_lock(pq);
	maxscan = pq->pq_cnt;

	/*
	 * If we're just idle polling attempt to visit every
	 * active page within 'update_period' seconds.
	 */
	scan_tick = ticks;
	if (vm_pageout_update_period != 0) {
		min_scan = pq->pq_cnt;
		min_scan *= scan_tick - vmd->vmd_last_active_scan;
		min_scan /= hz * vm_pageout_update_period;
	} else
		min_scan = 0;
	if (min_scan > 0 || (inactq_shortage > 0 && maxscan > 0))
		vmd->vmd_last_active_scan = scan_tick;

	/*
	 * Scan the active queue for pages that can be deactivated.  Update
	 * the per-page activity counter and use it to identify deactivation
	 * candidates.  Held pages may be deactivated.
	 */
	for (m = TAILQ_FIRST(&pq->pq_pl), scanned = 0; m != NULL && (scanned <
	    min_scan || (inactq_shortage > 0 && scanned < maxscan)); m = next,
	    scanned++) {
		KASSERT(m->queue == PQ_ACTIVE,
		    ("vm_pageout_scan: page %p isn't active", m));
		next = TAILQ_NEXT(m, plinks.q);
		if ((m->flags & PG_MARKER) != 0)
			continue;
		KASSERT((m->flags & PG_FICTITIOUS) == 0,
		    ("Fictitious page %p cannot be in active queue", m));
		KASSERT((m->oflags & VPO_UNMANAGED) == 0,
		    ("Unmanaged page %p cannot be in active queue", m));
		if (!vm_pageout_page_lock(m, &next)) {
			vm_page_unlock(m);
			continue;
		}

		/*
		 * The count for page daemon pages is updated after checking
		 * the page for eligibility.
		 */
		VM_CNT_INC(v_pdpages);

		/*
		 * Wired pages are dequeued lazily.
		 */
		if (m->wire_count != 0) {
			vm_page_dequeue_locked(m);
			vm_page_unlock(m);
			continue;
		}

		/*
		 * Check to see "how much" the page has been used.
		 */
		if ((m->aflags & PGA_REFERENCED) != 0) {
			vm_page_aflag_clear(m, PGA_REFERENCED);
			act_delta = 1;
		} else
			act_delta = 0;

		/*
		 * Perform an unsynchronized object ref count check.  While
		 * the page lock ensures that the page is not reallocated to
		 * another object, in particular, one with unmanaged mappings
		 * that cannot support pmap_ts_referenced(), two races are,
		 * nonetheless, possible:
		 * 1) The count was transitioning to zero, but we saw a non-
		 *    zero value.  pmap_ts_referenced() will return zero
		 *    because the page is not mapped.
		 * 2) The count was transitioning to one, but we saw zero. 
		 *    This race delays the detection of a new reference.  At
		 *    worst, we will deactivate and reactivate the page.
		 */
		if (m->object->ref_count != 0)
			act_delta += pmap_ts_referenced(m);

		/*
		 * Advance or decay the act_count based on recent usage.
		 */
		if (act_delta != 0) {
			m->act_count += ACT_ADVANCE + act_delta;
			if (m->act_count > ACT_MAX)
				m->act_count = ACT_MAX;
		} else
			m->act_count -= min(m->act_count, ACT_DECLINE);

		/*
		 * Move this page to the tail of the active, inactive or laundry
		 * queue depending on usage.
		 */
		if (m->act_count == 0) {
			/* Dequeue to avoid later lock recursion. */
			vm_page_dequeue_locked(m);

			/*
			 * When not short for inactive pages, let dirty pages go
			 * through the inactive queue before moving to the
			 * laundry queues.  This gives them some extra time to
			 * be reactivated, potentially avoiding an expensive
			 * pageout.  During a page shortage, the inactive queue
			 * is necessarily small, so we may move dirty pages
			 * directly to the laundry queue.
			 */
			if (inactq_shortage <= 0)
				vm_page_deactivate(m);
			else {
				/*
				 * Calling vm_page_test_dirty() here would
				 * require acquisition of the object's write
				 * lock.  However, during a page shortage,
				 * directing dirty pages into the laundry
				 * queue is only an optimization and not a
				 * requirement.  Therefore, we simply rely on
				 * the opportunistic updates to the page's
				 * dirty field by the pmap.
				 */
				if (m->dirty == 0) {
					vm_page_deactivate(m);
					inactq_shortage -=
					    act_scan_laundry_weight;
				} else {
					vm_page_launder(m);
					inactq_shortage--;
				}
			}
		} else
			vm_page_requeue_locked(m);
		vm_page_unlock(m);
	}
	vm_pagequeue_unlock(pq);
	if (pass > 0)
		vm_swapout_run_idle();
	return (page_shortage <= 0);
}

static int vm_pageout_oom_vote;

/*
 * The pagedaemon threads randlomly select one to perform the
 * OOM.  Trying to kill processes before all pagedaemons
 * failed to reach free target is premature.
 */
static void
vm_pageout_mightbe_oom(struct vm_domain *vmd, int page_shortage,
    int starting_page_shortage)
{
	int old_vote;

	if (starting_page_shortage <= 0 || starting_page_shortage !=
	    page_shortage)
		vmd->vmd_oom_seq = 0;
	else
		vmd->vmd_oom_seq++;
	if (vmd->vmd_oom_seq < vm_pageout_oom_seq) {
		if (vmd->vmd_oom) {
			vmd->vmd_oom = FALSE;
			atomic_subtract_int(&vm_pageout_oom_vote, 1);
		}
		return;
	}

	/*
	 * Do not follow the call sequence until OOM condition is
	 * cleared.
	 */
	vmd->vmd_oom_seq = 0;

	if (vmd->vmd_oom)
		return;

	vmd->vmd_oom = TRUE;
	old_vote = atomic_fetchadd_int(&vm_pageout_oom_vote, 1);
	if (old_vote != vm_ndomains - 1)
		return;

	/*
	 * The current pagedaemon thread is the last in the quorum to
	 * start OOM.  Initiate the selection and signaling of the
	 * victim.
	 */
	vm_pageout_oom(VM_OOM_MEM);

	/*
	 * After one round of OOM terror, recall our vote.  On the
	 * next pass, current pagedaemon would vote again if the low
	 * memory condition is still there, due to vmd_oom being
	 * false.
	 */
	vmd->vmd_oom = FALSE;
	atomic_subtract_int(&vm_pageout_oom_vote, 1);
}

/*
 * The OOM killer is the page daemon's action of last resort when
 * memory allocation requests have been stalled for a prolonged period
 * of time because it cannot reclaim memory.  This function computes
 * the approximate number of physical pages that could be reclaimed if
 * the specified address space is destroyed.
 *
 * Private, anonymous memory owned by the address space is the
 * principal resource that we expect to recover after an OOM kill.
 * Since the physical pages mapped by the address space's COW entries
 * are typically shared pages, they are unlikely to be released and so
 * they are not counted.
 *
 * To get to the point where the page daemon runs the OOM killer, its
 * efforts to write-back vnode-backed pages may have stalled.  This
 * could be caused by a memory allocation deadlock in the write path
 * that might be resolved by an OOM kill.  Therefore, physical pages
 * belonging to vnode-backed objects are counted, because they might
 * be freed without being written out first if the address space holds
 * the last reference to an unlinked vnode.
 *
 * Similarly, physical pages belonging to OBJT_PHYS objects are
 * counted because the address space might hold the last reference to
 * the object.
 */
static long
vm_pageout_oom_pagecount(struct vmspace *vmspace)
{
	vm_map_t map;
	vm_map_entry_t entry;
	vm_object_t obj;
	long res;

	map = &vmspace->vm_map;
	KASSERT(!map->system_map, ("system map"));
	sx_assert(&map->lock, SA_LOCKED);
	res = 0;
	for (entry = map->header.next; entry != &map->header;
	    entry = entry->next) {
		if ((entry->eflags & MAP_ENTRY_IS_SUB_MAP) != 0)
			continue;
		obj = entry->object.vm_object;
		if (obj == NULL)
			continue;
		if ((entry->eflags & MAP_ENTRY_NEEDS_COPY) != 0 &&
		    obj->ref_count != 1)
			continue;
		switch (obj->type) {
		case OBJT_DEFAULT:
		case OBJT_SWAP:
		case OBJT_PHYS:
		case OBJT_VNODE:
			res += obj->resident_page_count;
			break;
		}
	}
	return (res);
}

void
vm_pageout_oom(int shortage)
{
	struct proc *p, *bigproc;
	vm_offset_t size, bigsize;
	struct thread *td;
	struct vmspace *vm;
	bool breakout;

	/*
	 * We keep the process bigproc locked once we find it to keep anyone
	 * from messing with it; however, there is a possibility of
	 * deadlock if process B is bigproc and one of its child processes
	 * attempts to propagate a signal to B while we are waiting for A's
	 * lock while walking this list.  To avoid this, we don't block on
	 * the process lock but just skip a process if it is already locked.
	 */
	bigproc = NULL;
	bigsize = 0;
	sx_slock(&allproc_lock);
	FOREACH_PROC_IN_SYSTEM(p) {
		PROC_LOCK(p);

		/*
		 * If this is a system, protected or killed process, skip it.
		 */
		if (p->p_state != PRS_NORMAL || (p->p_flag & (P_INEXEC |
		    P_PROTECTED | P_SYSTEM | P_WEXIT)) != 0 ||
		    p->p_pid == 1 || P_KILLED(p) ||
		    (p->p_pid < 48 && swap_pager_avail != 0)) {
			PROC_UNLOCK(p);
			continue;
		}
		/*
		 * If the process is in a non-running type state,
		 * don't touch it.  Check all the threads individually.
		 */
		breakout = false;
		FOREACH_THREAD_IN_PROC(p, td) {
			thread_lock(td);
			if (!TD_ON_RUNQ(td) &&
			    !TD_IS_RUNNING(td) &&
			    !TD_IS_SLEEPING(td) &&
			    !TD_IS_SUSPENDED(td) &&
			    !TD_IS_SWAPPED(td)) {
				thread_unlock(td);
				breakout = true;
				break;
			}
			thread_unlock(td);
		}
		if (breakout) {
			PROC_UNLOCK(p);
			continue;
		}
		/*
		 * get the process size
		 */
		vm = vmspace_acquire_ref(p);
		if (vm == NULL) {
			PROC_UNLOCK(p);
			continue;
		}
		_PHOLD_LITE(p);
		PROC_UNLOCK(p);
		sx_sunlock(&allproc_lock);
		if (!vm_map_trylock_read(&vm->vm_map)) {
			vmspace_free(vm);
			sx_slock(&allproc_lock);
			PRELE(p);
			continue;
		}
		size = vmspace_swap_count(vm);
		if (shortage == VM_OOM_MEM)
			size += vm_pageout_oom_pagecount(vm);
		vm_map_unlock_read(&vm->vm_map);
		vmspace_free(vm);
		sx_slock(&allproc_lock);

		/*
		 * If this process is bigger than the biggest one,
		 * remember it.
		 */
		if (size > bigsize) {
			if (bigproc != NULL)
				PRELE(bigproc);
			bigproc = p;
			bigsize = size;
		} else {
			PRELE(p);
		}
	}
	sx_sunlock(&allproc_lock);
	if (bigproc != NULL) {
		if (vm_panic_on_oom != 0)
			panic("out of swap space");
		PROC_LOCK(bigproc);
		killproc(bigproc, "out of swap space");
		sched_nice(bigproc, PRIO_MIN);
		_PRELE(bigproc);
		PROC_UNLOCK(bigproc);
	}
}

static void
vm_pageout_worker(void *arg)
{
	struct vm_domain *vmd;
	int domain, pass, shortage;
	bool target_met;

	domain = (uintptr_t)arg;
	vmd = VM_DOMAIN(domain);
	pass = 0;
	shortage = 0;
	target_met = true;

	/*
	 * XXXKIB It could be useful to bind pageout daemon threads to
	 * the cores belonging to the domain, from which vm_page_array
	 * is allocated.
	 */

	KASSERT(vmd->vmd_segs != 0, ("domain without segments"));
	vmd->vmd_last_active_scan = ticks;
	vm_pageout_init_marker(&vmd->vmd_marker, PQ_INACTIVE);
	vm_pageout_init_marker(&vmd->vmd_inacthead, PQ_INACTIVE);
	TAILQ_INSERT_HEAD(&vmd->vmd_pagequeues[PQ_INACTIVE].pq_pl,
	    &vmd->vmd_inacthead, plinks.q);

	/*
	 * The pageout daemon worker is never done, so loop forever.
	 */
	while (TRUE) {
		vm_domain_free_lock(vmd);

		/*
<<<<<<< HEAD
		 * Generally, after a level >= 1 scan, if there are enough
		 * free pages to wakeup the waiters, then they are already
		 * awake.  A call to vm_page_free() during the scan awakened
		 * them.  However, in the following case, this wakeup serves
		 * to bound the amount of time that a thread might wait.
		 * Suppose a thread's call to vm_page_alloc() fails, but
		 * before that thread calls VM_WAIT, enough pages are freed by
		 * other threads to alleviate the free page shortage.  The
		 * thread will, nonetheless, wait until another page is freed
		 * or this wakeup is performed.
		 */
		if (vmd->vmd_pages_needed && !vm_paging_min(vmd)) {
			vmd->vmd_pages_needed = false;
			wakeup(&vmd->vmd_free_count);
		}
		/*
=======
>>>>>>> 6e1b76d2
		 * Might the page daemon need to run again?
		 */
		if (vm_paging_needed(vmd, vmd->vmd_free_count)) {
			/*
			 * Yes, the scan failed to free enough pages.  If
			 * we have performed a level >= 1 (page reclamation)
			 * scan, then sleep a bit and try again.
			 */
			vm_domain_free_unlock(vmd);
			if (pass > 1)
				pause("pwait", hz / VM_INACT_SCAN_RATE);
		} else {
			/*
			 * No, sleep until the next wakeup or until pages
			 * need to have their reference stats updated.
			 */
			vmd->vmd_pageout_wanted = false;
			if (mtx_sleep(&vmd->vmd_pageout_wanted,
			    vm_domain_free_lockptr(vmd), PDROP | PVM,
			    "psleep", hz / VM_INACT_SCAN_RATE) == 0)
				VM_CNT_INC(v_pdwakeups);
		}
		shortage = pidctrl_daemon(&vmd->vmd_pid, vmd->vmd_free_count);
		if (shortage && pass == 0)
			pass = 1;

		target_met = vm_pageout_scan(vmd, pass, shortage);
		/*
		 * If the target was not met we must increase the pass to
		 * more aggressively reclaim.
		 */
		if (!target_met)
			pass++;
	}
}

/*
 *	vm_pageout_init initialises basic pageout daemon settings.
 */
static void
vm_pageout_init_domain(int domain)
{
	struct vm_domain *vmd;
	struct sysctl_oid *oid;
<<<<<<< HEAD
	int lim, i, j;
=======
>>>>>>> 6e1b76d2

	vmd = VM_DOMAIN(domain);
	vmd->vmd_interrupt_free_min = 2;

	/*
	 * v_free_reserved needs to include enough for the largest
	 * swap pager structures plus enough for any pv_entry structs
	 * when paging. 
	 */
	if (vmd->vmd_page_count > 1024)
		vmd->vmd_free_min = 4 + (vmd->vmd_page_count - 1024) / 200;
	else
		vmd->vmd_free_min = 4;
	vmd->vmd_pageout_free_min = (2*MAXBSIZE)/PAGE_SIZE +
	    vmd->vmd_interrupt_free_min;
	vmd->vmd_free_reserved = vm_pageout_page_count +
	    vmd->vmd_pageout_free_min + (vmd->vmd_page_count / 768);
	vmd->vmd_free_severe = vmd->vmd_free_min / 2;
	vmd->vmd_free_target = 4 * vmd->vmd_free_min + vmd->vmd_free_reserved;
	vmd->vmd_free_min += vmd->vmd_free_reserved;
	vmd->vmd_free_severe += vmd->vmd_free_reserved;
	vmd->vmd_inactive_target = (3 * vmd->vmd_free_target) / 2;
	if (vmd->vmd_inactive_target > vmd->vmd_free_count / 3)
		vmd->vmd_inactive_target = vmd->vmd_free_count / 3;

	/*
	 * Set the default wakeup threshold to be 10% below the paging
	 * target.  This keeps the steady state out of shortfall.
	 */
	vmd->vmd_pageout_wakeup_thresh = (vmd->vmd_free_target / 10) * 9;

	/*
	 * Target amount of memory to move out of the laundry queue during a
	 * background laundering.  This is proportional to the amount of system
	 * memory.
	 */
	vmd->vmd_background_launder_target = (vmd->vmd_free_target -
	    vmd->vmd_free_min) / 10;

<<<<<<< HEAD
	/*
	 * Set batch queue limits for paging queues.
	 *
	 * We want these to be small relative to the amount of system memory.
	 * Roughly v_page_count / PA_LOCK_COUNT pages are mapped to a given
	 * batch queue; ensure that no more than 0.1% of them may be queued in
	 * the batch queue for a particular page queue.  Then no more than
	 * 0.1% * PQ_COUNT can be queued across all page queues.  This gives a
	 * per-page queue batch limit of 1 page per GB of memory on amd64.
	 */

	lim = MAX(vmd->vmd_page_count / 1000 / BPQ_COUNT, 8);
	for (i = 0; i < PQ_COUNT; i++)
		for (j = 0; j < BPQ_COUNT; j++)
			vmd->vmd_pagequeues[i].pq_bpqs[j].bpq_lim = lim;

=======
>>>>>>> 6e1b76d2
	/* Initialize the pageout daemon pid controller. */
	pidctrl_init(&vmd->vmd_pid, hz / VM_INACT_SCAN_RATE,
	    vmd->vmd_free_target, PIDCTRL_BOUND,
	    PIDCTRL_KPD, PIDCTRL_KID, PIDCTRL_KDD);
	oid = SYSCTL_ADD_NODE(NULL, SYSCTL_CHILDREN(vmd->vmd_oid), OID_AUTO,
	    "pidctrl", CTLFLAG_RD, NULL, "");
	pidctrl_init_sysctl(&vmd->vmd_pid, SYSCTL_CHILDREN(oid));
}

static void
vm_pageout_init(void)
{
	u_int freecount;
	int i;

	/*
	 * Initialize some paging parameters.
	 */
	if (vm_cnt.v_page_count < 2000)
		vm_pageout_page_count = 8;

	freecount = 0;
	for (i = 0; i < vm_ndomains; i++) {
		struct vm_domain *vmd;

		vm_pageout_init_domain(i);
		vmd = VM_DOMAIN(i);
		vm_cnt.v_free_reserved += vmd->vmd_free_reserved;
		vm_cnt.v_free_target += vmd->vmd_free_target;
		vm_cnt.v_free_min += vmd->vmd_free_min;
		vm_cnt.v_inactive_target += vmd->vmd_inactive_target;
		vm_cnt.v_pageout_free_min += vmd->vmd_pageout_free_min;
		vm_cnt.v_interrupt_free_min += vmd->vmd_interrupt_free_min;
		vm_cnt.v_free_severe += vmd->vmd_free_severe;
		freecount += vmd->vmd_free_count;
	}

	/*
	 * Set interval in seconds for active scan.  We want to visit each
	 * page at least once every ten minutes.  This is to prevent worst
	 * case paging behaviors with stale active LRU.
	 */
	if (vm_pageout_update_period == 0)
		vm_pageout_update_period = 600;

	if (vm_page_max_wired == 0)
		vm_page_max_wired = freecount / 3;
}

/*
 *     vm_pageout is the high level pageout daemon.
 */
static void
vm_pageout(void)
{
	int error;
	int i;

	swap_pager_swap_init();
	error = kthread_add(vm_pageout_laundry_worker, NULL, curproc, NULL,
	    0, 0, "laundry: dom0");
	if (error != 0)
		panic("starting laundry for domain 0, error %d", error);
	for (i = 1; i < vm_ndomains; i++) {
		error = kthread_add(vm_pageout_worker, (void *)(uintptr_t)i,
		    curproc, NULL, 0, 0, "dom%d", i);
		if (error != 0) {
			panic("starting pageout for domain %d, error %d\n",
			    i, error);
		}
		error = kthread_add(vm_pageout_laundry_worker,
		    (void *)(uintptr_t)i, curproc, NULL, 0, 0,
		    "laundry: dom%d", i);
		if (error != 0)
			panic("starting laundry for domain %d, error %d",
			    i, error);
	}
	error = kthread_add(uma_reclaim_worker, NULL, curproc, NULL,
	    0, 0, "uma");
	if (error != 0)
		panic("starting uma_reclaim helper, error %d\n", error);
	vm_pageout_worker((void *)(uintptr_t)0);
}

/*
 * Perform an advisory wakeup of the page daemon.
 */
void
pagedaemon_wakeup(int domain)
{
	struct vm_domain *vmd;

	vmd = VM_DOMAIN(domain);
	vm_domain_free_assert_unlocked(vmd);

	if (!vmd->vmd_pageout_wanted && curthread->td_proc != pageproc) {
		vmd->vmd_pageout_wanted = true;
		wakeup(&vmd->vmd_pageout_wanted);
	}
}<|MERGE_RESOLUTION|>--- conflicted
+++ resolved
@@ -1900,25 +1900,6 @@
 		vm_domain_free_lock(vmd);
 
 		/*
-<<<<<<< HEAD
-		 * Generally, after a level >= 1 scan, if there are enough
-		 * free pages to wakeup the waiters, then they are already
-		 * awake.  A call to vm_page_free() during the scan awakened
-		 * them.  However, in the following case, this wakeup serves
-		 * to bound the amount of time that a thread might wait.
-		 * Suppose a thread's call to vm_page_alloc() fails, but
-		 * before that thread calls VM_WAIT, enough pages are freed by
-		 * other threads to alleviate the free page shortage.  The
-		 * thread will, nonetheless, wait until another page is freed
-		 * or this wakeup is performed.
-		 */
-		if (vmd->vmd_pages_needed && !vm_paging_min(vmd)) {
-			vmd->vmd_pages_needed = false;
-			wakeup(&vmd->vmd_free_count);
-		}
-		/*
-=======
->>>>>>> 6e1b76d2
 		 * Might the page daemon need to run again?
 		 */
 		if (vm_paging_needed(vmd, vmd->vmd_free_count)) {
@@ -1963,10 +1944,7 @@
 {
 	struct vm_domain *vmd;
 	struct sysctl_oid *oid;
-<<<<<<< HEAD
 	int lim, i, j;
-=======
->>>>>>> 6e1b76d2
 
 	vmd = VM_DOMAIN(domain);
 	vmd->vmd_interrupt_free_min = 2;
@@ -2006,7 +1984,6 @@
 	vmd->vmd_background_launder_target = (vmd->vmd_free_target -
 	    vmd->vmd_free_min) / 10;
 
-<<<<<<< HEAD
 	/*
 	 * Set batch queue limits for paging queues.
 	 *
@@ -2023,8 +2000,6 @@
 		for (j = 0; j < BPQ_COUNT; j++)
 			vmd->vmd_pagequeues[i].pq_bpqs[j].bpq_lim = lim;
 
-=======
->>>>>>> 6e1b76d2
 	/* Initialize the pageout daemon pid controller. */
 	pidctrl_init(&vmd->vmd_pid, hz / VM_INACT_SCAN_RATE,
 	    vmd->vmd_free_target, PIDCTRL_BOUND,

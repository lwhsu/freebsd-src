/*-
 * Copyright (c) 1991 Regents of the University of California.
 * All rights reserved.
 * Copyright (c) 1994 John S. Dyson
 * All rights reserved.
 * Copyright (c) 1994 David Greenman
 * All rights reserved.
 * Copyright (c) 2005 Yahoo! Technologies Norway AS
 * All rights reserved.
 *
 * This code is derived from software contributed to Berkeley by
 * The Mach Operating System project at Carnegie-Mellon University.
 *
 * Redistribution and use in source and binary forms, with or without
 * modification, are permitted provided that the following conditions
 * are met:
 * 1. Redistributions of source code must retain the above copyright
 *    notice, this list of conditions and the following disclaimer.
 * 2. Redistributions in binary form must reproduce the above copyright
 *    notice, this list of conditions and the following disclaimer in the
 *    documentation and/or other materials provided with the distribution.
 * 3. All advertising materials mentioning features or use of this software
 *    must display the following acknowledgement:
 *	This product includes software developed by the University of
 *	California, Berkeley and its contributors.
 * 4. Neither the name of the University nor the names of its contributors
 *    may be used to endorse or promote products derived from this software
 *    without specific prior written permission.
 *
 * THIS SOFTWARE IS PROVIDED BY THE REGENTS AND CONTRIBUTORS ``AS IS'' AND
 * ANY EXPRESS OR IMPLIED WARRANTIES, INCLUDING, BUT NOT LIMITED TO, THE
 * IMPLIED WARRANTIES OF MERCHANTABILITY AND FITNESS FOR A PARTICULAR PURPOSE
 * ARE DISCLAIMED.  IN NO EVENT SHALL THE REGENTS OR CONTRIBUTORS BE LIABLE
 * FOR ANY DIRECT, INDIRECT, INCIDENTAL, SPECIAL, EXEMPLARY, OR CONSEQUENTIAL
 * DAMAGES (INCLUDING, BUT NOT LIMITED TO, PROCUREMENT OF SUBSTITUTE GOODS
 * OR SERVICES; LOSS OF USE, DATA, OR PROFITS; OR BUSINESS INTERRUPTION)
 * HOWEVER CAUSED AND ON ANY THEORY OF LIABILITY, WHETHER IN CONTRACT, STRICT
 * LIABILITY, OR TORT (INCLUDING NEGLIGENCE OR OTHERWISE) ARISING IN ANY WAY
 * OUT OF THE USE OF THIS SOFTWARE, EVEN IF ADVISED OF THE POSSIBILITY OF
 * SUCH DAMAGE.
 *
 *	from: @(#)vm_pageout.c	7.4 (Berkeley) 5/7/91
 *
 *
 * Copyright (c) 1987, 1990 Carnegie-Mellon University.
 * All rights reserved.
 *
 * Authors: Avadis Tevanian, Jr., Michael Wayne Young
 *
 * Permission to use, copy, modify and distribute this software and
 * its documentation is hereby granted, provided that both the copyright
 * notice and this permission notice appear in all copies of the
 * software, derivative works or modified versions, and any portions
 * thereof, and that both notices appear in supporting documentation.
 *
 * CARNEGIE MELLON ALLOWS FREE USE OF THIS SOFTWARE IN ITS "AS IS"
 * CONDITION.  CARNEGIE MELLON DISCLAIMS ANY LIABILITY OF ANY KIND
 * FOR ANY DAMAGES WHATSOEVER RESULTING FROM THE USE OF THIS SOFTWARE.
 *
 * Carnegie Mellon requests users of this software to return to
 *
 *  Software Distribution Coordinator  or  Software.Distribution@CS.CMU.EDU
 *  School of Computer Science
 *  Carnegie Mellon University
 *  Pittsburgh PA 15213-3890
 *
 * any improvements or extensions that they make and grant Carnegie the
 * rights to redistribute these changes.
 */

/*
 *	The proverbial page-out daemon.
 */

#include <sys/cdefs.h>
__FBSDID("$FreeBSD$");

#include "opt_vm.h"
#include <sys/param.h>
#include <sys/systm.h>
#include <sys/kernel.h>
#include <sys/eventhandler.h>
#include <sys/lock.h>
#include <sys/mutex.h>
#include <sys/proc.h>
#include <sys/kthread.h>
#include <sys/ktr.h>
#include <sys/mount.h>
#include <sys/racct.h>
#include <sys/resourcevar.h>
#include <sys/sched.h>
#include <sys/signalvar.h>
#include <sys/smp.h>
#include <sys/vnode.h>
#include <sys/vmmeter.h>
#include <sys/rwlock.h>
#include <sys/sx.h>
#include <sys/sysctl.h>

#include <vm/vm.h>
#include <vm/vm_param.h>
#include <vm/vm_object.h>
#include <vm/vm_page.h>
#include <vm/vm_map.h>
#include <vm/vm_pageout.h>
#include <vm/vm_pager.h>
#include <vm/vm_phys.h>
#include <vm/swap_pager.h>
#include <vm/vm_extern.h>
#include <vm/uma.h>

/*
 * System initialization
 */

/* the kernel process "vm_pageout"*/
static void vm_pageout(void);
static int vm_pageout_clean(vm_page_t);
static void vm_pageout_scan(struct vm_domain *vmd, int pass);
static void vm_pageout_mightbe_oom(struct vm_domain *vmd, int pass);

struct proc *pageproc;

static struct kproc_desc page_kp = {
	"pagedaemon",
	vm_pageout,
	&pageproc
};
SYSINIT(pagedaemon, SI_SUB_KTHREAD_PAGE, SI_ORDER_FIRST, kproc_start,
    &page_kp);

#if !defined(NO_SWAPPING)
/* the kernel process "vm_daemon"*/
static void vm_daemon(void);
static struct	proc *vmproc;

static struct kproc_desc vm_kp = {
	"vmdaemon",
	vm_daemon,
	&vmproc
};
SYSINIT(vmdaemon, SI_SUB_KTHREAD_VM, SI_ORDER_FIRST, kproc_start, &vm_kp);
#endif


int vm_pages_needed;		/* Event on which pageout daemon sleeps */
int vm_pageout_deficit;		/* Estimated number of pages deficit */
int vm_pageout_pages_needed;	/* flag saying that the pageout daemon needs pages */

#if !defined(NO_SWAPPING)
static int vm_pageout_req_swapout;	/* XXX */
static int vm_daemon_needed;
static struct mtx vm_daemon_mtx;
/* Allow for use by vm_pageout before vm_daemon is initialized. */
MTX_SYSINIT(vm_daemon, &vm_daemon_mtx, "vm daemon", MTX_DEF);
#endif
static int vm_max_launder = 32;
static int vm_pageout_stats_max;
static int vm_pageout_stats;
static int vm_pageout_stats_interval;
static int vm_pageout_full_stats;
static int vm_pageout_full_stats_interval;
static int defer_swap_pageouts;
static int disable_swap_pageouts;

#if defined(NO_SWAPPING)
static int vm_swap_enabled = 0;
static int vm_swap_idle_enabled = 0;
#else
static int vm_swap_enabled = 1;
static int vm_swap_idle_enabled = 0;
#endif

SYSCTL_INT(_vm, OID_AUTO, max_launder,
	CTLFLAG_RW, &vm_max_launder, 0, "Limit dirty flushes in pageout");

SYSCTL_INT(_vm, OID_AUTO, pageout_stats_max,
	CTLFLAG_RW, &vm_pageout_stats_max, 0, "Max pageout stats scan length");

SYSCTL_INT(_vm, OID_AUTO, pageout_stats,
	CTLFLAG_RD, &vm_pageout_stats, 0, "Number of partial stats scans");

SYSCTL_INT(_vm, OID_AUTO, pageout_stats_interval,
	CTLFLAG_RW, &vm_pageout_stats_interval, 0, "Interval for partial stats scan");

SYSCTL_INT(_vm, OID_AUTO, pageout_full_stats,
	CTLFLAG_RD, &vm_pageout_full_stats, 0, "Number of full stats scans");

SYSCTL_INT(_vm, OID_AUTO, pageout_full_stats_interval,
	CTLFLAG_RW, &vm_pageout_full_stats_interval, 0, "Interval for full stats scan");

#if defined(NO_SWAPPING)
SYSCTL_INT(_vm, VM_SWAPPING_ENABLED, swap_enabled,
	CTLFLAG_RD, &vm_swap_enabled, 0, "Enable entire process swapout");
SYSCTL_INT(_vm, OID_AUTO, swap_idle_enabled,
	CTLFLAG_RD, &vm_swap_idle_enabled, 0, "Allow swapout on idle criteria");
#else
SYSCTL_INT(_vm, VM_SWAPPING_ENABLED, swap_enabled,
	CTLFLAG_RW, &vm_swap_enabled, 0, "Enable entire process swapout");
SYSCTL_INT(_vm, OID_AUTO, swap_idle_enabled,
	CTLFLAG_RW, &vm_swap_idle_enabled, 0, "Allow swapout on idle criteria");
#endif

SYSCTL_INT(_vm, OID_AUTO, defer_swapspace_pageouts,
	CTLFLAG_RW, &defer_swap_pageouts, 0, "Give preference to dirty pages in mem");

SYSCTL_INT(_vm, OID_AUTO, disable_swapspace_pageouts,
	CTLFLAG_RW, &disable_swap_pageouts, 0, "Disallow swapout of dirty pages");

static int pageout_lock_miss;
SYSCTL_INT(_vm, OID_AUTO, pageout_lock_miss,
	CTLFLAG_RD, &pageout_lock_miss, 0, "vget() lock misses during pageout");

#define VM_PAGEOUT_PAGE_COUNT 16
int vm_pageout_page_count = VM_PAGEOUT_PAGE_COUNT;

int vm_page_max_wired;		/* XXX max # of wired pages system-wide */
SYSCTL_INT(_vm, OID_AUTO, max_wired,
	CTLFLAG_RW, &vm_page_max_wired, 0, "System-wide limit to wired page count");

static boolean_t vm_pageout_fallback_object_lock(vm_page_t, vm_page_t *);
static boolean_t vm_pageout_launder(struct vm_pagequeue *pq, int, vm_paddr_t,
    vm_paddr_t);
#if !defined(NO_SWAPPING)
static void vm_pageout_map_deactivate_pages(vm_map_t, long);
static void vm_pageout_object_deactivate_pages(pmap_t, vm_object_t, long);
static void vm_req_vmdaemon(int req);
#endif
static boolean_t vm_pageout_page_lock(vm_page_t, vm_page_t *);
static void vm_pageout_page_stats(struct vm_domain *vmd);

/*
 * Initialize a dummy page for marking the caller's place in the specified
 * paging queue.  In principle, this function only needs to set the flag
 * PG_MARKER.  Nonetheless, it wirte busies and initializes the hold count
 * to one as safety precautions.
 */ 
static void
vm_pageout_init_marker(vm_page_t marker, u_short queue)
{

	bzero(marker, sizeof(*marker));
	marker->flags = PG_MARKER;
	marker->busy_lock = VPB_SINGLE_EXCLUSIVER;
	marker->queue = queue;
	marker->hold_count = 1;
}

/*
 * vm_pageout_fallback_object_lock:
 * 
 * Lock vm object currently associated with `m'. VM_OBJECT_TRYWLOCK is
 * known to have failed and page queue must be either PQ_ACTIVE or
 * PQ_INACTIVE.  To avoid lock order violation, unlock the page queues
 * while locking the vm object.  Use marker page to detect page queue
 * changes and maintain notion of next page on page queue.  Return
 * TRUE if no changes were detected, FALSE otherwise.  vm object is
 * locked on return.
 * 
 * This function depends on both the lock portion of struct vm_object
 * and normal struct vm_page being type stable.
 */
static boolean_t
vm_pageout_fallback_object_lock(vm_page_t m, vm_page_t *next)
{
	struct vm_page marker;
	struct vm_pagequeue *pq;
	boolean_t unchanged;
	u_short queue;
	vm_object_t object;

	queue = m->queue;
	vm_pageout_init_marker(&marker, queue);
	pq = vm_page_pagequeue(m);
	object = m->object;
	
	TAILQ_INSERT_AFTER(&pq->pq_pl, m, &marker, pageq);
	vm_pagequeue_unlock(pq);
	vm_page_unlock(m);
	VM_OBJECT_WLOCK(object);
	vm_page_lock(m);
	vm_pagequeue_lock(pq);

	/* Page queue might have changed. */
	*next = TAILQ_NEXT(&marker, pageq);
	unchanged = (m->queue == queue &&
		     m->object == object &&
		     &marker == TAILQ_NEXT(m, pageq));
	TAILQ_REMOVE(&pq->pq_pl, &marker, pageq);
	return (unchanged);
}

/*
 * Lock the page while holding the page queue lock.  Use marker page
 * to detect page queue changes and maintain notion of next page on
 * page queue.  Return TRUE if no changes were detected, FALSE
 * otherwise.  The page is locked on return. The page queue lock might
 * be dropped and reacquired.
 *
 * This function depends on normal struct vm_page being type stable.
 */
static boolean_t
vm_pageout_page_lock(vm_page_t m, vm_page_t *next)
{
	struct vm_page marker;
	struct vm_pagequeue *pq;
	boolean_t unchanged;
	u_short queue;

	vm_page_lock_assert(m, MA_NOTOWNED);
	if (vm_page_trylock(m))
		return (TRUE);

	queue = m->queue;
	vm_pageout_init_marker(&marker, queue);
	pq = vm_page_pagequeue(m);

	TAILQ_INSERT_AFTER(&pq->pq_pl, m, &marker, pageq);
	vm_pagequeue_unlock(pq);
	vm_page_lock(m);
	vm_pagequeue_lock(pq);

	/* Page queue might have changed. */
	*next = TAILQ_NEXT(&marker, pageq);
	unchanged = (m->queue == queue && &marker == TAILQ_NEXT(m, pageq));
	TAILQ_REMOVE(&pq->pq_pl, &marker, pageq);
	return (unchanged);
}

/*
 * vm_pageout_clean:
 *
 * Clean the page and remove it from the laundry.
 * 
 * We set the busy bit to cause potential page faults on this page to
 * block.  Note the careful timing, however, the busy bit isn't set till
 * late and we cannot do anything that will mess with the page.
 */
static int
vm_pageout_clean(vm_page_t m)
{
	vm_object_t object;
	vm_page_t mc[2*vm_pageout_page_count], pb, ps;
	int pageout_count;
	int ib, is, page_base;
	vm_pindex_t pindex = m->pindex;

	vm_page_lock_assert(m, MA_OWNED);
	object = m->object;
	VM_OBJECT_ASSERT_WLOCKED(object);

	/*
	 * It doesn't cost us anything to pageout OBJT_DEFAULT or OBJT_SWAP
	 * with the new swapper, but we could have serious problems paging
	 * out other object types if there is insufficient memory.  
	 *
	 * Unfortunately, checking free memory here is far too late, so the
	 * check has been moved up a procedural level.
	 */

	/*
	 * Can't clean the page if it's busy or held.
	 */
	vm_page_assert_unbusied(m);
	KASSERT(m->hold_count == 0, ("vm_pageout_clean: page %p is held", m));
	vm_page_unlock(m);

	mc[vm_pageout_page_count] = pb = ps = m;
	pageout_count = 1;
	page_base = vm_pageout_page_count;
	ib = 1;
	is = 1;

	/*
	 * Scan object for clusterable pages.
	 *
	 * We can cluster ONLY if: ->> the page is NOT
	 * clean, wired, busy, held, or mapped into a
	 * buffer, and one of the following:
	 * 1) The page is inactive, or a seldom used
	 *    active page.
	 * -or-
	 * 2) we force the issue.
	 *
	 * During heavy mmap/modification loads the pageout
	 * daemon can really fragment the underlying file
	 * due to flushing pages out of order and not trying
	 * align the clusters (which leave sporatic out-of-order
	 * holes).  To solve this problem we do the reverse scan
	 * first and attempt to align our cluster, then do a 
	 * forward scan if room remains.
	 */
more:
	while (ib && pageout_count < vm_pageout_page_count) {
		vm_page_t p;

		if (ib > pindex) {
			ib = 0;
			break;
		}

		if ((p = vm_page_prev(pb)) == NULL || vm_page_busied(p)) {
			ib = 0;
			break;
		}
		vm_page_lock(p);
		vm_page_test_dirty(p);
		if (p->dirty == 0 ||
		    p->queue != PQ_INACTIVE ||
		    p->hold_count != 0) {	/* may be undergoing I/O */
			vm_page_unlock(p);
			ib = 0;
			break;
		}
		vm_page_unlock(p);
		mc[--page_base] = pb = p;
		++pageout_count;
		++ib;
		/*
		 * alignment boundry, stop here and switch directions.  Do
		 * not clear ib.
		 */
		if ((pindex - (ib - 1)) % vm_pageout_page_count == 0)
			break;
	}

	while (pageout_count < vm_pageout_page_count && 
	    pindex + is < object->size) {
		vm_page_t p;

		if ((p = vm_page_next(ps)) == NULL || vm_page_busied(p))
			break;
		vm_page_lock(p);
		vm_page_test_dirty(p);
		if (p->dirty == 0 ||
		    p->queue != PQ_INACTIVE ||
		    p->hold_count != 0) {	/* may be undergoing I/O */
			vm_page_unlock(p);
			break;
		}
		vm_page_unlock(p);
		mc[page_base + pageout_count] = ps = p;
		++pageout_count;
		++is;
	}

	/*
	 * If we exhausted our forward scan, continue with the reverse scan
	 * when possible, even past a page boundry.  This catches boundry
	 * conditions.
	 */
	if (ib && pageout_count < vm_pageout_page_count)
		goto more;

	/*
	 * we allow reads during pageouts...
	 */
	return (vm_pageout_flush(&mc[page_base], pageout_count, 0, 0, NULL,
	    NULL));
}

/*
 * vm_pageout_flush() - launder the given pages
 *
 *	The given pages are laundered.  Note that we setup for the start of
 *	I/O ( i.e. busy the page ), mark it read-only, and bump the object
 *	reference count all in here rather then in the parent.  If we want
 *	the parent to do more sophisticated things we may have to change
 *	the ordering.
 *
 *	Returned runlen is the count of pages between mreq and first
 *	page after mreq with status VM_PAGER_AGAIN.
 *	*eio is set to TRUE if pager returned VM_PAGER_ERROR or VM_PAGER_FAIL
 *	for any page in runlen set.
 */
int
vm_pageout_flush(vm_page_t *mc, int count, int flags, int mreq, int *prunlen,
    boolean_t *eio)
{
	vm_object_t object = mc[0]->object;
	int pageout_status[count];
	int numpagedout = 0;
	int i, runlen;

	VM_OBJECT_ASSERT_WLOCKED(object);

	/*
	 * Initiate I/O.  Bump the vm_page_t->busy counter and
	 * mark the pages read-only.
	 *
	 * We do not have to fixup the clean/dirty bits here... we can
	 * allow the pager to do it after the I/O completes.
	 *
	 * NOTE! mc[i]->dirty may be partial or fragmented due to an
	 * edge case with file fragments.
	 */
	for (i = 0; i < count; i++) {
		KASSERT(mc[i]->valid == VM_PAGE_BITS_ALL,
		    ("vm_pageout_flush: partially invalid page %p index %d/%d",
			mc[i], i, count));
		vm_page_sbusy(mc[i]);
		pmap_remove_write(mc[i]);
	}
	vm_object_pip_add(object, count);

	vm_pager_put_pages(object, mc, count, flags, pageout_status);

	runlen = count - mreq;
	if (eio != NULL)
		*eio = FALSE;
	for (i = 0; i < count; i++) {
		vm_page_t mt = mc[i];

		KASSERT(pageout_status[i] == VM_PAGER_PEND ||
		    !pmap_page_is_write_mapped(mt),
		    ("vm_pageout_flush: page %p is not write protected", mt));
		switch (pageout_status[i]) {
		case VM_PAGER_OK:
		case VM_PAGER_PEND:
			numpagedout++;
			break;
		case VM_PAGER_BAD:
			/*
			 * Page outside of range of object. Right now we
			 * essentially lose the changes by pretending it
			 * worked.
			 */
			vm_page_undirty(mt);
			break;
		case VM_PAGER_ERROR:
		case VM_PAGER_FAIL:
			/*
			 * If page couldn't be paged out, then reactivate the
			 * page so it doesn't clog the inactive list.  (We
			 * will try paging out it again later).
			 */
			vm_page_lock(mt);
			vm_page_activate(mt);
			vm_page_unlock(mt);
			if (eio != NULL && i >= mreq && i - mreq < runlen)
				*eio = TRUE;
			break;
		case VM_PAGER_AGAIN:
			if (i >= mreq && i - mreq < runlen)
				runlen = i - mreq;
			break;
		}

		/*
		 * If the operation is still going, leave the page busy to
		 * block all other accesses. Also, leave the paging in
		 * progress indicator set so that we don't attempt an object
		 * collapse.
		 */
		if (pageout_status[i] != VM_PAGER_PEND) {
			vm_object_pip_wakeup(object);
			vm_page_sunbusy(mt);
			if (vm_page_count_severe()) {
				vm_page_lock(mt);
				vm_page_try_to_cache(mt);
				vm_page_unlock(mt);
			}
		}
	}
	if (prunlen != NULL)
		*prunlen = runlen;
	return (numpagedout);
}

static boolean_t
vm_pageout_launder(struct vm_pagequeue *pq, int tries, vm_paddr_t low,
    vm_paddr_t high)
{
	struct mount *mp;
	struct vnode *vp;
	vm_object_t object;
	vm_paddr_t pa;
	vm_page_t m, m_tmp, next;

	vm_pagequeue_lock(pq);
	TAILQ_FOREACH_SAFE(m, &pq->pq_pl, pageq, next) {
		if ((m->flags & PG_MARKER) != 0)
			continue;
		pa = VM_PAGE_TO_PHYS(m);
		if (pa < low || pa + PAGE_SIZE > high)
			continue;
		if (!vm_pageout_page_lock(m, &next) || m->hold_count != 0) {
			vm_page_unlock(m);
			continue;
		}
		object = m->object;
		if ((!VM_OBJECT_TRYWLOCK(object) &&
		    (!vm_pageout_fallback_object_lock(m, &next) ||
		    m->hold_count != 0)) || vm_page_busied(m)) {
			vm_page_unlock(m);
			VM_OBJECT_WUNLOCK(object);
			continue;
		}
		vm_page_test_dirty(m);
		if (m->dirty == 0 && object->ref_count != 0)
			pmap_remove_all(m);
		if (m->dirty != 0) {
			vm_page_unlock(m);
			if (tries == 0 || (object->flags & OBJ_DEAD) != 0) {
				VM_OBJECT_WUNLOCK(object);
				continue;
			}
			if (object->type == OBJT_VNODE) {
				vm_pagequeue_unlock(pq);
				vp = object->handle;
				vm_object_reference_locked(object);
				VM_OBJECT_WUNLOCK(object);
				(void)vn_start_write(vp, &mp, V_WAIT);
				vn_lock(vp, LK_EXCLUSIVE | LK_RETRY);
				VM_OBJECT_WLOCK(object);
				vm_object_page_clean(object, 0, 0, OBJPC_SYNC);
				VM_OBJECT_WUNLOCK(object);
				VOP_UNLOCK(vp, 0);
				vm_object_deallocate(object);
				vn_finished_write(mp);
				return (TRUE);
			} else if (object->type == OBJT_SWAP ||
			    object->type == OBJT_DEFAULT) {
				vm_pagequeue_unlock(pq);
				m_tmp = m;
				vm_pageout_flush(&m_tmp, 1, VM_PAGER_PUT_SYNC,
				    0, NULL, NULL);
				VM_OBJECT_WUNLOCK(object);
				return (TRUE);
			}
		} else {
			/*
			 * Dequeue here to prevent lock recursion in
			 * vm_page_cache().
			 */
			vm_page_dequeue_locked(m);
			vm_page_cache(m);
			vm_page_unlock(m);
		}
		VM_OBJECT_WUNLOCK(object);
	}
	vm_pagequeue_unlock(pq);
	return (FALSE);
}

/*
 * Increase the number of cached pages.  The specified value, "tries",
 * determines which categories of pages are cached:
 *
 *  0: All clean, inactive pages within the specified physical address range
 *     are cached.  Will not sleep.
 *  1: The vm_lowmem handlers are called.  All inactive pages within
 *     the specified physical address range are cached.  May sleep.
 *  2: The vm_lowmem handlers are called.  All inactive and active pages
 *     within the specified physical address range are cached.  May sleep.
 */
void
vm_pageout_grow_cache(int tries, vm_paddr_t low, vm_paddr_t high)
{
	int actl, actmax, inactl, inactmax, dom, initial_dom;
	static int start_dom = 0;

	if (tries > 0) {
		/*
		 * Decrease registered cache sizes.  The vm_lowmem handlers
		 * may acquire locks and/or sleep, so they can only be invoked
		 * when "tries" is greater than zero.
		 */
		EVENTHANDLER_INVOKE(vm_lowmem, 0);

		/*
		 * We do this explicitly after the caches have been drained
		 * above.
		 */
		uma_reclaim();
	}

	/*
	 * Make the next scan start on the next domain.
	 */
	initial_dom = atomic_fetchadd_int(&start_dom, 1) % vm_ndomains;

	inactl = 0;
	inactmax = cnt.v_inactive_count;
	actl = 0;
	actmax = tries < 2 ? 0 : cnt.v_active_count;
	dom = initial_dom;

	/*
	 * Scan domains in round-robin order, first inactive queues,
	 * then active.  Since domain usually owns large physically
	 * contiguous chunk of memory, it makes sense to completely
	 * exhaust one domain before switching to next, while growing
	 * the pool of contiguous physical pages.
	 *
	 * Do not even start launder a domain which cannot contain
	 * the specified address range, as indicated by segments
	 * constituting the domain.
	 */
again:
	if (inactl < inactmax) {
		if (vm_phys_domain_intersects(vm_dom[dom].vmd_segs,
		    low, high) &&
		    vm_pageout_launder(&vm_dom[dom].vmd_pagequeues[PQ_INACTIVE],
		    tries, low, high)) {
			inactl++;
			goto again;
		}
		if (++dom == vm_ndomains)
			dom = 0;
		if (dom != initial_dom)
			goto again;
	}
	if (actl < actmax) {
		if (vm_phys_domain_intersects(vm_dom[dom].vmd_segs,
		    low, high) &&
		    vm_pageout_launder(&vm_dom[dom].vmd_pagequeues[PQ_ACTIVE],
		      tries, low, high)) {
			actl++;
			goto again;
		}
		if (++dom == vm_ndomains)
			dom = 0;
		if (dom != initial_dom)
			goto again;
	}
}

#if !defined(NO_SWAPPING)
/*
 *	vm_pageout_object_deactivate_pages
 *
 *	Deactivate enough pages to satisfy the inactive target
 *	requirements.
 *
 *	The object and map must be locked.
 */
static void
vm_pageout_object_deactivate_pages(pmap_t pmap, vm_object_t first_object,
    long desired)
{
	vm_object_t backing_object, object;
	vm_page_t p;
	int act_delta, remove_mode;

	VM_OBJECT_ASSERT_LOCKED(first_object);
	if ((first_object->flags & OBJ_FICTITIOUS) != 0)
		return;
	for (object = first_object;; object = backing_object) {
		if (pmap_resident_count(pmap) <= desired)
			goto unlock_return;
		VM_OBJECT_ASSERT_LOCKED(object);
		if ((object->flags & OBJ_UNMANAGED) != 0 ||
		    object->paging_in_progress != 0)
			goto unlock_return;

		remove_mode = 0;
		if (object->shadow_count > 1)
			remove_mode = 1;
		/*
		 * Scan the object's entire memory queue.
		 */
		TAILQ_FOREACH(p, &object->memq, listq) {
			if (pmap_resident_count(pmap) <= desired)
				goto unlock_return;
			if (vm_page_busied(p))
				continue;
			PCPU_INC(cnt.v_pdpages);
			vm_page_lock(p);
			if (p->wire_count != 0 || p->hold_count != 0 ||
			    !pmap_page_exists_quick(pmap, p)) {
				vm_page_unlock(p);
				continue;
			}
			act_delta = pmap_ts_referenced(p);
			if ((p->aflags & PGA_REFERENCED) != 0) {
				if (act_delta == 0)
					act_delta = 1;
				vm_page_aflag_clear(p, PGA_REFERENCED);
			}
			if (p->queue != PQ_ACTIVE && act_delta != 0) {
				vm_page_activate(p);
				p->act_count += act_delta;
			} else if (p->queue == PQ_ACTIVE) {
				if (act_delta == 0) {
					p->act_count -= min(p->act_count,
					    ACT_DECLINE);
					if (!remove_mode && p->act_count == 0) {
						pmap_remove_all(p);
						vm_page_deactivate(p);
					} else
						vm_page_requeue(p);
				} else {
					vm_page_activate(p);
					if (p->act_count < ACT_MAX -
					    ACT_ADVANCE)
						p->act_count += ACT_ADVANCE;
					vm_page_requeue(p);
				}
			} else if (p->queue == PQ_INACTIVE)
				pmap_remove_all(p);
			vm_page_unlock(p);
		}
		if ((backing_object = object->backing_object) == NULL)
			goto unlock_return;
		VM_OBJECT_RLOCK(backing_object);
		if (object != first_object)
			VM_OBJECT_RUNLOCK(object);
	}
unlock_return:
	if (object != first_object)
		VM_OBJECT_RUNLOCK(object);
}

/*
 * deactivate some number of pages in a map, try to do it fairly, but
 * that is really hard to do.
 */
static void
vm_pageout_map_deactivate_pages(map, desired)
	vm_map_t map;
	long desired;
{
	vm_map_entry_t tmpe;
	vm_object_t obj, bigobj;
	int nothingwired;

	if (!vm_map_trylock(map))
		return;

	bigobj = NULL;
	nothingwired = TRUE;

	/*
	 * first, search out the biggest object, and try to free pages from
	 * that.
	 */
	tmpe = map->header.next;
	while (tmpe != &map->header) {
		if ((tmpe->eflags & MAP_ENTRY_IS_SUB_MAP) == 0) {
			obj = tmpe->object.vm_object;
			if (obj != NULL && VM_OBJECT_TRYRLOCK(obj)) {
				if (obj->shadow_count <= 1 &&
				    (bigobj == NULL ||
				     bigobj->resident_page_count < obj->resident_page_count)) {
					if (bigobj != NULL)
						VM_OBJECT_RUNLOCK(bigobj);
					bigobj = obj;
				} else
					VM_OBJECT_RUNLOCK(obj);
			}
		}
		if (tmpe->wired_count > 0)
			nothingwired = FALSE;
		tmpe = tmpe->next;
	}

	if (bigobj != NULL) {
		vm_pageout_object_deactivate_pages(map->pmap, bigobj, desired);
		VM_OBJECT_RUNLOCK(bigobj);
	}
	/*
	 * Next, hunt around for other pages to deactivate.  We actually
	 * do this search sort of wrong -- .text first is not the best idea.
	 */
	tmpe = map->header.next;
	while (tmpe != &map->header) {
		if (pmap_resident_count(vm_map_pmap(map)) <= desired)
			break;
		if ((tmpe->eflags & MAP_ENTRY_IS_SUB_MAP) == 0) {
			obj = tmpe->object.vm_object;
			if (obj != NULL) {
				VM_OBJECT_RLOCK(obj);
				vm_pageout_object_deactivate_pages(map->pmap, obj, desired);
				VM_OBJECT_RUNLOCK(obj);
			}
		}
		tmpe = tmpe->next;
	}

	/*
	 * Remove all mappings if a process is swapped out, this will free page
	 * table pages.
	 */
	if (desired == 0 && nothingwired) {
		pmap_remove(vm_map_pmap(map), vm_map_min(map),
		    vm_map_max(map));
	}
	vm_map_unlock(map);
}
#endif		/* !defined(NO_SWAPPING) */

/*
 *	vm_pageout_scan does the dirty work for the pageout daemon.
 */
static void
vm_pageout_scan(struct vm_domain *vmd, int pass)
{
	vm_page_t m, next;
	struct vm_pagequeue *pq;
	int page_shortage, maxscan, pcount;
	int addl_page_shortage;
	vm_object_t object;
	int act_delta;
	int vnodes_skipped = 0;
	int maxlaunder;
	boolean_t queues_locked;

	/*
	 * Decrease registered cache sizes.
	 */
	EVENTHANDLER_INVOKE(vm_lowmem, 0);
	/*
	 * We do this explicitly after the caches have been drained above.
	 */
	uma_reclaim();

	/*
	 * The addl_page_shortage is the number of temporarily
	 * stuck pages in the inactive queue.  In other words, the
	 * number of pages from the inactive count that should be
	 * discounted in setting the target for the active queue scan.
	 */
	addl_page_shortage = atomic_readandclear_int(&vm_pageout_deficit);

	/*
	 * Calculate the number of pages we want to either free or move
	 * to the cache.
	 */
	page_shortage = vm_paging_target() + addl_page_shortage;

	/*
	 * maxlaunder limits the number of dirty pages we flush per scan.
	 * For most systems a smaller value (16 or 32) is more robust under
	 * extreme memory and disk pressure because any unnecessary writes
	 * to disk can result in extreme performance degredation.  However,
	 * systems with excessive dirty pages (especially when MAP_NOSYNC is
	 * used) will die horribly with limited laundering.  If the pageout
	 * daemon cannot clean enough pages in the first pass, we let it go
	 * all out in succeeding passes.
	 */
	if ((maxlaunder = vm_max_launder) <= 1)
		maxlaunder = 1;
	if (pass)
		maxlaunder = 10000;

	/*
	 * Start scanning the inactive queue for pages we can move to the
	 * cache or free.  The scan will stop when the target is reached or
	 * we have scanned the entire inactive queue.  Note that m->act_count
	 * is not used to form decisions for the inactive queue, only for the
	 * active queue.
	 */
	pq = &vmd->vmd_pagequeues[PQ_INACTIVE];
	maxscan = pq->pq_cnt;
	vm_pagequeue_lock(pq);
	queues_locked = TRUE;
	for (m = TAILQ_FIRST(&pq->pq_pl);
	     m != NULL && maxscan-- > 0 && page_shortage > 0;
	     m = next) {
		vm_pagequeue_assert_locked(pq);
		KASSERT(queues_locked, ("unlocked queues"));
		KASSERT(m->queue == PQ_INACTIVE, ("Inactive queue %p", m));

		PCPU_INC(cnt.v_pdpages);
		next = TAILQ_NEXT(m, pageq);

		/*
		 * skip marker pages
		 */
		if (m->flags & PG_MARKER)
			continue;

		KASSERT((m->flags & PG_FICTITIOUS) == 0,
		    ("Fictitious page %p cannot be in inactive queue", m));
		KASSERT((m->oflags & VPO_UNMANAGED) == 0,
		    ("Unmanaged page %p cannot be in inactive queue", m));

		/*
		 * The page or object lock acquisitions fail if the
		 * page was removed from the queue or moved to a
		 * different position within the queue.  In either
		 * case, addl_page_shortage should not be incremented.
		 */
		if (!vm_pageout_page_lock(m, &next)) {
			vm_page_unlock(m);
			continue;
		}
		object = m->object;
		if (!VM_OBJECT_TRYWLOCK(object) &&
		    !vm_pageout_fallback_object_lock(m, &next)) {
			vm_page_unlock(m);
			VM_OBJECT_WUNLOCK(object);
			continue;
		}

		/*
		 * Don't mess with busy pages, keep them at at the
		 * front of the queue, most likely they are being
		 * paged out.  Increment addl_page_shortage for busy
		 * pages, because they may leave the inactive queue
		 * shortly after page scan is finished.
		 */
		if (vm_page_busied(m)) {
			vm_page_unlock(m);
			VM_OBJECT_WUNLOCK(object);
			addl_page_shortage++;
			continue;
		}

		/*
		 * We unlock the inactive page queue, invalidating the
		 * 'next' pointer.  Use our marker to remember our
		 * place.
		 */
		TAILQ_INSERT_AFTER(&pq->pq_pl, m, &vmd->vmd_marker, pageq);
		vm_pagequeue_unlock(pq);
		queues_locked = FALSE;

		/*
		 * We bump the activation count if the page has been
		 * referenced while in the inactive queue.  This makes
		 * it less likely that the page will be added back to the
		 * inactive queue prematurely again.  Here we check the 
		 * page tables (or emulated bits, if any), given the upper 
		 * level VM system not knowing anything about existing 
		 * references.
		 */
		act_delta = 0;
		if ((m->aflags & PGA_REFERENCED) != 0) {
			vm_page_aflag_clear(m, PGA_REFERENCED);
			act_delta = 1;
		}
		if (object->ref_count != 0) {
			act_delta += pmap_ts_referenced(m);
		} else {
			KASSERT(!pmap_page_is_mapped(m),
			    ("vm_pageout_scan: page %p is mapped", m));
		}

		/*
		 * If the upper level VM system knows about any page 
		 * references, we reactivate the page or requeue it.
		 */
		if (act_delta != 0) {
			if (object->ref_count) {
				vm_page_activate(m);
				m->act_count += act_delta + ACT_ADVANCE;
			} else {
				vm_pagequeue_lock(pq);
				queues_locked = TRUE;
				vm_page_requeue_locked(m);
			}
			VM_OBJECT_WUNLOCK(object);
			vm_page_unlock(m);
			goto relock_queues;
		}

		if (m->hold_count != 0) {
			vm_page_unlock(m);
			VM_OBJECT_WUNLOCK(object);

			/*
			 * Held pages are essentially stuck in the
			 * queue.  So, they ought to be discounted
			 * from the inactive count.  See the
			 * calculation of the page_shortage for the
			 * loop over the active queue below.
			 */
			addl_page_shortage++;
			goto relock_queues;
		}

		/*
		 * If the page appears to be clean at the machine-independent
		 * layer, then remove all of its mappings from the pmap in
		 * anticipation of placing it onto the cache queue.  If,
		 * however, any of the page's mappings allow write access,
		 * then the page may still be modified until the last of those
		 * mappings are removed.
		 */
		vm_page_test_dirty(m);
		if (m->dirty == 0 && object->ref_count != 0)
			pmap_remove_all(m);

		if (m->valid == 0) {
			/*
			 * Invalid pages can be easily freed
			 */
			vm_page_free(m);
			PCPU_INC(cnt.v_dfree);
			--page_shortage;
		} else if (m->dirty == 0) {
			/*
			 * Clean pages can be placed onto the cache queue.
			 * This effectively frees them.
			 */
			vm_page_cache(m);
			--page_shortage;
		} else if ((m->flags & PG_WINATCFLS) == 0 && pass == 0) {
			/*
			 * Dirty pages need to be paged out, but flushing
			 * a page is extremely expensive verses freeing
			 * a clean page.  Rather then artificially limiting
			 * the number of pages we can flush, we instead give
			 * dirty pages extra priority on the inactive queue
			 * by forcing them to be cycled through the queue
			 * twice before being flushed, after which the
			 * (now clean) page will cycle through once more
			 * before being freed.  This significantly extends
			 * the thrash point for a heavily loaded machine.
			 */
			m->flags |= PG_WINATCFLS;
			vm_pagequeue_lock(pq);
			queues_locked = TRUE;
			vm_page_requeue_locked(m);
		} else if (maxlaunder > 0) {
			/*
			 * We always want to try to flush some dirty pages if
			 * we encounter them, to keep the system stable.
			 * Normally this number is small, but under extreme
			 * pressure where there are insufficient clean pages
			 * on the inactive queue, we may have to go all out.
			 */
			int swap_pageouts_ok;
			struct vnode *vp = NULL;
			struct mount *mp = NULL;

			if ((object->type != OBJT_SWAP) && (object->type != OBJT_DEFAULT)) {
				swap_pageouts_ok = 1;
			} else {
				swap_pageouts_ok = !(defer_swap_pageouts || disable_swap_pageouts);
				swap_pageouts_ok |= (!disable_swap_pageouts && defer_swap_pageouts &&
				vm_page_count_min());
										
			}

			/*
			 * We don't bother paging objects that are "dead".  
			 * Those objects are in a "rundown" state.
			 */
			if (!swap_pageouts_ok || (object->flags & OBJ_DEAD)) {
				vm_pagequeue_lock(pq);
				vm_page_unlock(m);
				VM_OBJECT_WUNLOCK(object);
				queues_locked = TRUE;
				vm_page_requeue_locked(m);
				goto relock_queues;
			}

			/*
			 * The object is already known NOT to be dead.   It
			 * is possible for the vget() to block the whole
			 * pageout daemon, but the new low-memory handling
			 * code should prevent it.
			 *
			 * The previous code skipped locked vnodes and, worse,
			 * reordered pages in the queue.  This results in
			 * completely non-deterministic operation and, on a
			 * busy system, can lead to extremely non-optimal
			 * pageouts.  For example, it can cause clean pages
			 * to be freed and dirty pages to be moved to the end
			 * of the queue.  Since dirty pages are also moved to
			 * the end of the queue once-cleaned, this gives
			 * way too large a weighting to defering the freeing
			 * of dirty pages.
			 *
			 * We can't wait forever for the vnode lock, we might
			 * deadlock due to a vn_read() getting stuck in
			 * vm_wait while holding this vnode.  We skip the 
			 * vnode if we can't get it in a reasonable amount
			 * of time.
			 */
			if (object->type == OBJT_VNODE) {
				vm_page_unlock(m);
				vp = object->handle;
				if (vp->v_type == VREG &&
				    vn_start_write(vp, &mp, V_NOWAIT) != 0) {
					mp = NULL;
					++pageout_lock_miss;
					if (object->flags & OBJ_MIGHTBEDIRTY)
						vnodes_skipped++;
					goto unlock_and_continue;
				}
				KASSERT(mp != NULL,
				    ("vp %p with NULL v_mount", vp));
				vm_object_reference_locked(object);
				VM_OBJECT_WUNLOCK(object);
				if (vget(vp, LK_EXCLUSIVE | LK_TIMELOCK,
				    curthread)) {
					VM_OBJECT_WLOCK(object);
					++pageout_lock_miss;
					if (object->flags & OBJ_MIGHTBEDIRTY)
						vnodes_skipped++;
					vp = NULL;
					goto unlock_and_continue;
				}
				VM_OBJECT_WLOCK(object);
				vm_page_lock(m);
				vm_pagequeue_lock(pq);
				queues_locked = TRUE;
				/*
				 * The page might have been moved to another
				 * queue during potential blocking in vget()
				 * above.  The page might have been freed and
				 * reused for another vnode.
				 */
				if (m->queue != PQ_INACTIVE ||
				    m->object != object ||
				    TAILQ_NEXT(m, pageq) != &vmd->vmd_marker) {
					vm_page_unlock(m);
					if (object->flags & OBJ_MIGHTBEDIRTY)
						vnodes_skipped++;
					goto unlock_and_continue;
				}
	
				/*
				 * The page may have been busied during the
				 * blocking in vget().  We don't move the
				 * page back onto the end of the queue so that
				 * statistics are more correct if we don't.
				 */
				if (vm_page_busied(m)) {
					vm_page_unlock(m);
					goto unlock_and_continue;
				}

				/*
				 * If the page has become held it might
				 * be undergoing I/O, so skip it
				 */
				if (m->hold_count) {
					vm_page_unlock(m);
					vm_page_requeue_locked(m);
					if (object->flags & OBJ_MIGHTBEDIRTY)
						vnodes_skipped++;
					goto unlock_and_continue;
				}
				vm_pagequeue_unlock(pq);
				queues_locked = FALSE;
			}

			/*
			 * If a page is dirty, then it is either being washed
			 * (but not yet cleaned) or it is still in the
			 * laundry.  If it is still in the laundry, then we
			 * start the cleaning operation. 
			 *
			 * decrement page_shortage on success to account for
			 * the (future) cleaned page.  Otherwise we could wind
			 * up laundering or cleaning too many pages.
			 */
			if (vm_pageout_clean(m) != 0) {
				--page_shortage;
				--maxlaunder;
			}
unlock_and_continue:
			vm_page_lock_assert(m, MA_NOTOWNED);
			VM_OBJECT_WUNLOCK(object);
			if (mp != NULL) {
				if (queues_locked) {
					vm_pagequeue_unlock(pq);
					queues_locked = FALSE;
				}
				if (vp != NULL)
					vput(vp);
				vm_object_deallocate(object);
				vn_finished_write(mp);
			}
			vm_page_lock_assert(m, MA_NOTOWNED);
			goto relock_queues;
		}
		vm_page_unlock(m);
		VM_OBJECT_WUNLOCK(object);
relock_queues:
		if (!queues_locked) {
			vm_pagequeue_lock(pq);
			queues_locked = TRUE;
		}
		next = TAILQ_NEXT(&vmd->vmd_marker, pageq);
		TAILQ_REMOVE(&pq->pq_pl, &vmd->vmd_marker, pageq);
	}
	vm_pagequeue_unlock(pq);

	/*
	 * Compute the number of pages we want to try to move from the
	 * active queue to the inactive queue.
	 */
	page_shortage = vm_paging_target() +
	    cnt.v_inactive_target - cnt.v_inactive_count;
	page_shortage += addl_page_shortage;

	/*
	 * Scan the active queue for things we can deactivate. We nominally
	 * track the per-page activity counter and use it to locate
	 * deactivation candidates.
	 */
	pq = &vmd->vmd_pagequeues[PQ_ACTIVE];
	pcount = pq->pq_cnt;
	vm_pagequeue_lock(pq);
	m = TAILQ_FIRST(&pq->pq_pl);
	while ((m != NULL) && (pcount-- > 0) && (page_shortage > 0)) {

		KASSERT(m->queue == PQ_ACTIVE,
		    ("vm_pageout_scan: page %p isn't active", m));

		next = TAILQ_NEXT(m, pageq);
		if ((m->flags & PG_MARKER) != 0) {
			m = next;
			continue;
		}
		KASSERT((m->flags & PG_FICTITIOUS) == 0,
		    ("Fictitious page %p cannot be in active queue", m));
		KASSERT((m->oflags & VPO_UNMANAGED) == 0,
		    ("Unmanaged page %p cannot be in active queue", m));
		if (!vm_pageout_page_lock(m, &next)) {
			vm_page_unlock(m);
			m = next;
			continue;
		}
		object = m->object;
		if (!VM_OBJECT_TRYWLOCK(object) &&
		    !vm_pageout_fallback_object_lock(m, &next)) {
			VM_OBJECT_WUNLOCK(object);
			vm_page_unlock(m);
			m = next;
			continue;
		}

		/*
		 * Don't deactivate pages that are busy.
		 */
		if (vm_page_busied(m) || m->hold_count != 0) {
			vm_page_unlock(m);
			VM_OBJECT_WUNLOCK(object);
			vm_page_requeue_locked(m);
			m = next;
			continue;
		}

		/*
		 * The count for pagedaemon pages is done after checking the
		 * page for eligibility...
		 */
		PCPU_INC(cnt.v_pdpages);

		/*
		 * Check to see "how much" the page has been used.
		 */
		act_delta = 0;
		if (m->aflags & PGA_REFERENCED) {
			vm_page_aflag_clear(m, PGA_REFERENCED);
			act_delta += 1;
		}
		if (object->ref_count != 0)
			act_delta += pmap_ts_referenced(m);

		/*
		 * Advance or decay the act_count based on recent usage.
		 */
		if (act_delta) {
			m->act_count += ACT_ADVANCE + act_delta;
			if (m->act_count > ACT_MAX)
				m->act_count = ACT_MAX;
		} else {
			m->act_count -= min(m->act_count, ACT_DECLINE);
			act_delta = m->act_count;
		}

		/*
		 * Move this page to the tail of the active or inactive
		 * queue depending on usage.
		 */
		if (act_delta == 0) {
			KASSERT(object->ref_count != 0 ||
			    !pmap_page_is_mapped(m),
			    ("vm_pageout_scan: page %p is mapped", m));
			/* Dequeue to avoid later lock recursion. */
			vm_page_dequeue_locked(m);
			vm_page_deactivate(m);
			page_shortage--;
		} else
			vm_page_requeue_locked(m);
		vm_page_unlock(m);
		VM_OBJECT_WUNLOCK(object);
		m = next;
	}
	vm_pagequeue_unlock(pq);
#if !defined(NO_SWAPPING)
	/*
	 * Idle process swapout -- run once per second.
	 */
	if (vm_swap_idle_enabled) {
		static long lsec;
		if (time_second != lsec) {
			vm_req_vmdaemon(VM_SWAP_IDLE);
			lsec = time_second;
		}
	}
#endif
		
	/*
	 * If we didn't get enough free pages, and we have skipped a vnode
	 * in a writeable object, wakeup the sync daemon.  And kick swapout
	 * if we did not get enough free pages.
	 */
	if (vm_paging_target() > 0) {
		if (vnodes_skipped && vm_page_count_min())
			(void) speedup_syncer();
#if !defined(NO_SWAPPING)
		if (vm_swap_enabled && vm_page_count_target())
			vm_req_vmdaemon(VM_SWAP_NORMAL);
#endif
	}

	/*
	 * If we are critically low on one of RAM or swap and low on
	 * the other, kill the largest process.  However, we avoid
	 * doing this on the first pass in order to give ourselves a
	 * chance to flush out dirty vnode-backed pages and to allow
	 * active pages to be moved to the inactive queue and reclaimed.
	 */
	vm_pageout_mightbe_oom(vmd, pass);
}

static int vm_pageout_oom_vote;

/*
 * The pagedaemon threads randlomly select one to perform the
 * OOM.  Trying to kill processes before all pagedaemons
 * failed to reach free target is premature.
 */
static void
vm_pageout_mightbe_oom(struct vm_domain *vmd, int pass)
{
	int old_vote;

	if (pass == 0 || !((swap_pager_avail < 64 && vm_page_count_min()) ||
	    (swap_pager_full && vm_paging_target() > 0))) {
		if (vmd->vmd_oom) {
			vmd->vmd_oom = FALSE;
			atomic_subtract_int(&vm_pageout_oom_vote, 1);
		}
		return;
	}

	if (vmd->vmd_oom)
		return;

	vmd->vmd_oom = TRUE;
	old_vote = atomic_fetchadd_int(&vm_pageout_oom_vote, 1);
	if (old_vote != vm_ndomains - 1)
		return;

	/*
	 * The current pagedaemon thread is the last in the quorum to
	 * start OOM.  Initiate the selection and signaling of the
	 * victim.
	 */
	vm_pageout_oom(VM_OOM_MEM);

	/*
	 * After one round of OOM terror, recall our vote.  On the
	 * next pass, current pagedaemon would vote again if the low
	 * memory condition is still there, due to vmd_oom being
	 * false.
	 */
	vmd->vmd_oom = FALSE;
	atomic_subtract_int(&vm_pageout_oom_vote, 1);
}

void
vm_pageout_oom(int shortage)
{
	struct proc *p, *bigproc;
	vm_offset_t size, bigsize;
	struct thread *td;
	struct vmspace *vm;

	/*
	 * We keep the process bigproc locked once we find it to keep anyone
	 * from messing with it; however, there is a possibility of
	 * deadlock if process B is bigproc and one of it's child processes
	 * attempts to propagate a signal to B while we are waiting for A's
	 * lock while walking this list.  To avoid this, we don't block on
	 * the process lock but just skip a process if it is already locked.
	 */
	bigproc = NULL;
	bigsize = 0;
	sx_slock(&allproc_lock);
	FOREACH_PROC_IN_SYSTEM(p) {
		int breakout;

		if (PROC_TRYLOCK(p) == 0)
			continue;
		/*
		 * If this is a system, protected or killed process, skip it.
		 */
		if (p->p_state != PRS_NORMAL ||
		    (p->p_flag & (P_INEXEC | P_PROTECTED | P_SYSTEM)) ||
		    (p->p_pid == 1) || P_KILLED(p) ||
		    ((p->p_pid < 48) && (swap_pager_avail != 0))) {
			PROC_UNLOCK(p);
			continue;
		}
		/*
		 * If the process is in a non-running type state,
		 * don't touch it.  Check all the threads individually.
		 */
		breakout = 0;
		FOREACH_THREAD_IN_PROC(p, td) {
			thread_lock(td);
			if (!TD_ON_RUNQ(td) &&
			    !TD_IS_RUNNING(td) &&
			    !TD_IS_SLEEPING(td) &&
			    !TD_IS_SUSPENDED(td)) {
				thread_unlock(td);
				breakout = 1;
				break;
			}
			thread_unlock(td);
		}
		if (breakout) {
			PROC_UNLOCK(p);
			continue;
		}
		/*
		 * get the process size
		 */
		vm = vmspace_acquire_ref(p);
		if (vm == NULL) {
			PROC_UNLOCK(p);
			continue;
		}
		if (!vm_map_trylock_read(&vm->vm_map)) {
			vmspace_free(vm);
			PROC_UNLOCK(p);
			continue;
		}
		size = vmspace_swap_count(vm);
		vm_map_unlock_read(&vm->vm_map);
		if (shortage == VM_OOM_MEM)
			size += vmspace_resident_count(vm);
		vmspace_free(vm);
		/*
		 * if the this process is bigger than the biggest one
		 * remember it.
		 */
		if (size > bigsize) {
			if (bigproc != NULL)
				PROC_UNLOCK(bigproc);
			bigproc = p;
			bigsize = size;
		} else
			PROC_UNLOCK(p);
	}
	sx_sunlock(&allproc_lock);
	if (bigproc != NULL) {
		killproc(bigproc, "out of swap space");
		sched_nice(bigproc, PRIO_MIN);
		PROC_UNLOCK(bigproc);
		wakeup(&cnt.v_free_count);
	}
}

/*
 * This routine tries to maintain the pseudo LRU active queue,
 * so that during long periods of time where there is no paging,
 * that some statistic accumulation still occurs.  This code
 * helps the situation where paging just starts to occur.
 */
static void
vm_pageout_page_stats(struct vm_domain *vmd)
{
	struct vm_pagequeue *pq;
	vm_object_t object;
	vm_page_t m, next;
	int pcount, tpcount;		/* Number of pages to check */
	int actcount, page_shortage;

	page_shortage = 
	    (cnt.v_inactive_target + cnt.v_cache_max + cnt.v_free_min) -
	    (cnt.v_free_count + cnt.v_inactive_count + cnt.v_cache_count);

	if (page_shortage <= 0)
		return;

	pq = &vmd->vmd_pagequeues[PQ_ACTIVE];

	/*
	 * pcount limits the depth of the queue scan.  In particular,
	 * for the full scan, it prevents the iteration from looking
	 * into the requeued pages.  The limit is not exact since the
	 * page queue lock is dropped during the iteration.
	 */
	pcount = pq->pq_cnt;
	vmd->vmd_fullintervalcount += vm_pageout_stats_interval;
	if (vmd->vmd_fullintervalcount < vm_pageout_full_stats_interval) {
		atomic_add_int(&vm_pageout_stats, 1);
		tpcount = (int64_t)vm_pageout_stats_max * pcount /
		    vmd->vmd_page_count;
		if (pcount > tpcount)
			pcount = tpcount;
	} else {
		atomic_add_int(&vm_pageout_full_stats, 1);
		vmd->vmd_fullintervalcount = 0;
	}

	vm_pagequeue_lock(pq);
	m = TAILQ_FIRST(&pq->pq_pl);
	while (m != NULL && pcount-- > 0) {
		KASSERT(m->queue == PQ_ACTIVE,
		    ("vm_pageout_page_stats: page %p isn't active", m));

		next = TAILQ_NEXT(m, pageq);
		if ((m->flags & PG_MARKER) != 0) {
			m = next;
			continue;
		}
		vm_page_lock_assert(m, MA_NOTOWNED);
		if (!vm_pageout_page_lock(m, &next)) {
			vm_page_unlock(m);
			m = next;
			continue;
		}
		object = m->object;
		if (!VM_OBJECT_TRYWLOCK(object) &&
		    !vm_pageout_fallback_object_lock(m, &next)) {
			VM_OBJECT_WUNLOCK(object);
			vm_page_unlock(m);
			m = next;
			continue;
		}

		/*
		 * Don't deactivate pages that are busy or held.
		 */
<<<<<<< HEAD
		if (m->busy != 0 ||
		    (m->oflags & VPO_BUSY) != 0 ||
		    m->hold_count != 0) {
=======
		if (vm_page_busied(m) || m->hold_count != 0) {
>>>>>>> 16c7563c
			vm_page_unlock(m);
			VM_OBJECT_WUNLOCK(object);
			vm_page_requeue_locked(m);
			m = next;
			continue;
		}

		actcount = 0;
		if (m->aflags & PGA_REFERENCED) {
			vm_page_aflag_clear(m, PGA_REFERENCED);
			actcount += 1;
		}

		actcount += pmap_ts_referenced(m);
		if (actcount != 0) {
			m->act_count += ACT_ADVANCE + actcount;
			if (m->act_count > ACT_MAX)
				m->act_count = ACT_MAX;
			vm_page_requeue_locked(m);
		} else {
			if (m->act_count == 0) {
				/*
				 * We turn off page access, so that we have
				 * more accurate RSS stats.  We don't do this
				 * in the normal page deactivation when the
				 * system is loaded VM wise, because the
				 * cost of the large number of page protect
				 * operations would be higher than the value
				 * of doing the operation.
				 */
				pmap_remove_all(m);
				/* Dequeue to avoid later lock recursion. */
				vm_page_dequeue_locked(m);
				vm_page_deactivate(m);
			} else {
				m->act_count -= min(m->act_count, ACT_DECLINE);
				vm_page_requeue_locked(m);
			}
		}
		vm_page_unlock(m);
		VM_OBJECT_WUNLOCK(object);
		m = next;
	}
	vm_pagequeue_unlock(pq);
}

static void
vm_pageout_worker(void *arg)
{
	struct vm_domain *domain;
	struct pcpu *pc;
	int cpu, error, domidx;

	domidx = (uintptr_t)arg;
	domain = &vm_dom[domidx];

	/*
	 * XXXKIB The bind is rather arbitrary.  With some minor
	 * complications, we could assign the cpuset consisting of all
	 * CPUs in the same domain.  In fact, it even does not matter
	 * if the CPU we bind to is in the affinity domain of this
	 * page queue, we only need to establish the fair distribution
	 * of pagedaemon threads among CPUs.
	 *
	 * XXXKIB It would be useful to allocate vm_pages for the
	 * domain from the domain, and put pcpu area into the page
	 * owned by the domain.
	 */
	if (mem_affinity != NULL) {
		CPU_FOREACH(cpu) {
			pc = pcpu_find(cpu);
			if (pc->pc_domain == domidx) {
				thread_lock(curthread);
				sched_bind(curthread, cpu);
				thread_unlock(curthread);
				break;
			}
		}
	}

	KASSERT(domain->vmd_segs != 0, ("domain without segments"));
	vm_pageout_init_marker(&domain->vmd_marker, PQ_INACTIVE);

	/*
	 * The pageout daemon worker is never done, so loop forever.
	 */
	while (TRUE) {
		/*
		 * If we have enough free memory, wakeup waiters.  Do
		 * not clear vm_pages_needed until we reach our target,
		 * otherwise we may be woken up over and over again and
		 * waste a lot of cpu.
		 */
		mtx_lock(&vm_page_queue_free_mtx);
		if (vm_pages_needed && !vm_page_count_min()) {
			if (!vm_paging_needed())
				vm_pages_needed = 0;
			wakeup(&cnt.v_free_count);
		}
		if (vm_pages_needed) {
			/*
			 * Still not done, take a second pass without waiting
			 * (unlimited dirty cleaning), otherwise sleep a bit
			 * and try again.
			 */
			++(domain->vmd_pass);
			if (domain->vmd_pass > 1)
				msleep(&vm_pages_needed,
				    &vm_page_queue_free_mtx, PVM, "psleep",
				    hz / 2);
		} else {
			/*
			 * Good enough, sleep & handle stats.  Prime the pass
			 * for the next run.
			 */
			if (domain->vmd_pass > 1)
				domain->vmd_pass = 1;
			else
				domain->vmd_pass = 0;
			error = msleep(&vm_pages_needed,
			    &vm_page_queue_free_mtx, PVM, "psleep",
			    vm_pageout_stats_interval * hz);
			if (error && !vm_pages_needed) {
				mtx_unlock(&vm_page_queue_free_mtx);
				domain->vmd_pass = 0;
				vm_pageout_page_stats(domain);
				continue;
			}
		}
		if (vm_pages_needed)
			cnt.v_pdwakeups++;
		mtx_unlock(&vm_page_queue_free_mtx);
		vm_pageout_scan(domain, domain->vmd_pass);
	}
}

/*
 *	vm_pageout is the high level pageout daemon.
 */
static void
vm_pageout(void)
{
#if MAXMEMDOM > 1
	int error, i;
#endif

	/*
	 * Initialize some paging parameters.
	 */
	cnt.v_interrupt_free_min = 2;
	if (cnt.v_page_count < 2000)
		vm_pageout_page_count = 8;

	/*
	 * v_free_reserved needs to include enough for the largest
	 * swap pager structures plus enough for any pv_entry structs
	 * when paging. 
	 */
	if (cnt.v_page_count > 1024)
		cnt.v_free_min = 4 + (cnt.v_page_count - 1024) / 200;
	else
		cnt.v_free_min = 4;
	cnt.v_pageout_free_min = (2*MAXBSIZE)/PAGE_SIZE +
	    cnt.v_interrupt_free_min;
	cnt.v_free_reserved = vm_pageout_page_count +
	    cnt.v_pageout_free_min + (cnt.v_page_count / 768);
	cnt.v_free_severe = cnt.v_free_min / 2;
	cnt.v_free_min += cnt.v_free_reserved;
	cnt.v_free_severe += cnt.v_free_reserved;

	/*
	 * v_free_target and v_cache_min control pageout hysteresis.  Note
	 * that these are more a measure of the VM cache queue hysteresis
	 * then the VM free queue.  Specifically, v_free_target is the
	 * high water mark (free+cache pages).
	 *
	 * v_free_reserved + v_cache_min (mostly means v_cache_min) is the
	 * low water mark, while v_free_min is the stop.  v_cache_min must
	 * be big enough to handle memory needs while the pageout daemon
	 * is signalled and run to free more pages.
	 */
	if (cnt.v_free_count > 6144)
		cnt.v_free_target = 4 * cnt.v_free_min + cnt.v_free_reserved;
	else
		cnt.v_free_target = 2 * cnt.v_free_min + cnt.v_free_reserved;

	if (cnt.v_free_count > 2048) {
		cnt.v_cache_min = cnt.v_free_target;
		cnt.v_cache_max = 2 * cnt.v_cache_min;
		cnt.v_inactive_target = (3 * cnt.v_free_target) / 2;
	} else {
		cnt.v_cache_min = 0;
		cnt.v_cache_max = 0;
		cnt.v_inactive_target = cnt.v_free_count / 4;
	}
	if (cnt.v_inactive_target > cnt.v_free_count / 3)
		cnt.v_inactive_target = cnt.v_free_count / 3;

	/* XXX does not really belong here */
	if (vm_page_max_wired == 0)
		vm_page_max_wired = cnt.v_free_count / 3;

	if (vm_pageout_stats_max == 0)
		vm_pageout_stats_max = cnt.v_free_target;

	/*
	 * Set interval in seconds for stats scan.
	 */
	if (vm_pageout_stats_interval == 0)
		vm_pageout_stats_interval = 5;
	if (vm_pageout_full_stats_interval == 0)
		vm_pageout_full_stats_interval = vm_pageout_stats_interval * 4;

	swap_pager_swap_init();
#if MAXMEMDOM > 1
	for (i = 1; i < vm_ndomains; i++) {
		error = kthread_add(vm_pageout_worker, (void *)(uintptr_t)i,
		    curproc, NULL, 0, 0, "dom%d", i);
		if (error != 0) {
			panic("starting pageout for domain %d, error %d\n",
			    i, error);
		}
	}
#endif
	vm_pageout_worker((uintptr_t)0);
}

/*
 * Unless the free page queue lock is held by the caller, this function
 * should be regarded as advisory.  Specifically, the caller should
 * not msleep() on &cnt.v_free_count following this function unless
 * the free page queue lock is held until the msleep() is performed.
 */
void
pagedaemon_wakeup(void)
{

	if (!vm_pages_needed && curthread->td_proc != pageproc) {
		vm_pages_needed = 1;
		wakeup(&vm_pages_needed);
	}
}

#if !defined(NO_SWAPPING)
static void
vm_req_vmdaemon(int req)
{
	static int lastrun = 0;

	mtx_lock(&vm_daemon_mtx);
	vm_pageout_req_swapout |= req;
	if ((ticks > (lastrun + hz)) || (ticks < lastrun)) {
		wakeup(&vm_daemon_needed);
		lastrun = ticks;
	}
	mtx_unlock(&vm_daemon_mtx);
}

static void
vm_daemon(void)
{
	struct rlimit rsslim;
	struct proc *p;
	struct thread *td;
	struct vmspace *vm;
	int breakout, swapout_flags, tryagain, attempts;
#ifdef RACCT
	uint64_t rsize, ravailable;
#endif

	while (TRUE) {
		mtx_lock(&vm_daemon_mtx);
#ifdef RACCT
		msleep(&vm_daemon_needed, &vm_daemon_mtx, PPAUSE, "psleep", hz);
#else
		msleep(&vm_daemon_needed, &vm_daemon_mtx, PPAUSE, "psleep", 0);
#endif
		swapout_flags = vm_pageout_req_swapout;
		vm_pageout_req_swapout = 0;
		mtx_unlock(&vm_daemon_mtx);
		if (swapout_flags)
			swapout_procs(swapout_flags);

		/*
		 * scan the processes for exceeding their rlimits or if
		 * process is swapped out -- deactivate pages
		 */
		tryagain = 0;
		attempts = 0;
again:
		attempts++;
		sx_slock(&allproc_lock);
		FOREACH_PROC_IN_SYSTEM(p) {
			vm_pindex_t limit, size;

			/*
			 * if this is a system process or if we have already
			 * looked at this process, skip it.
			 */
			PROC_LOCK(p);
			if (p->p_state != PRS_NORMAL ||
			    p->p_flag & (P_INEXEC | P_SYSTEM | P_WEXIT)) {
				PROC_UNLOCK(p);
				continue;
			}
			/*
			 * if the process is in a non-running type state,
			 * don't touch it.
			 */
			breakout = 0;
			FOREACH_THREAD_IN_PROC(p, td) {
				thread_lock(td);
				if (!TD_ON_RUNQ(td) &&
				    !TD_IS_RUNNING(td) &&
				    !TD_IS_SLEEPING(td) &&
				    !TD_IS_SUSPENDED(td)) {
					thread_unlock(td);
					breakout = 1;
					break;
				}
				thread_unlock(td);
			}
			if (breakout) {
				PROC_UNLOCK(p);
				continue;
			}
			/*
			 * get a limit
			 */
			lim_rlimit(p, RLIMIT_RSS, &rsslim);
			limit = OFF_TO_IDX(
			    qmin(rsslim.rlim_cur, rsslim.rlim_max));

			/*
			 * let processes that are swapped out really be
			 * swapped out set the limit to nothing (will force a
			 * swap-out.)
			 */
			if ((p->p_flag & P_INMEM) == 0)
				limit = 0;	/* XXX */
			vm = vmspace_acquire_ref(p);
			PROC_UNLOCK(p);
			if (vm == NULL)
				continue;

			size = vmspace_resident_count(vm);
			if (size >= limit) {
				vm_pageout_map_deactivate_pages(
				    &vm->vm_map, limit);
			}
#ifdef RACCT
			rsize = IDX_TO_OFF(size);
			PROC_LOCK(p);
			racct_set(p, RACCT_RSS, rsize);
			ravailable = racct_get_available(p, RACCT_RSS);
			PROC_UNLOCK(p);
			if (rsize > ravailable) {
				/*
				 * Don't be overly aggressive; this might be
				 * an innocent process, and the limit could've
				 * been exceeded by some memory hog.  Don't
				 * try to deactivate more than 1/4th of process'
				 * resident set size.
				 */
				if (attempts <= 8) {
					if (ravailable < rsize - (rsize / 4))
						ravailable = rsize - (rsize / 4);
				}
				vm_pageout_map_deactivate_pages(
				    &vm->vm_map, OFF_TO_IDX(ravailable));
				/* Update RSS usage after paging out. */
				size = vmspace_resident_count(vm);
				rsize = IDX_TO_OFF(size);
				PROC_LOCK(p);
				racct_set(p, RACCT_RSS, rsize);
				PROC_UNLOCK(p);
				if (rsize > ravailable)
					tryagain = 1;
			}
#endif
			vmspace_free(vm);
		}
		sx_sunlock(&allproc_lock);
		if (tryagain != 0 && attempts <= 10)
			goto again;
	}
}
#endif			/* !defined(NO_SWAPPING) */<|MERGE_RESOLUTION|>--- conflicted
+++ resolved
@@ -1635,13 +1635,7 @@
 		/*
 		 * Don't deactivate pages that are busy or held.
 		 */
-<<<<<<< HEAD
-		if (m->busy != 0 ||
-		    (m->oflags & VPO_BUSY) != 0 ||
-		    m->hold_count != 0) {
-=======
 		if (vm_page_busied(m) || m->hold_count != 0) {
->>>>>>> 16c7563c
 			vm_page_unlock(m);
 			VM_OBJECT_WUNLOCK(object);
 			vm_page_requeue_locked(m);

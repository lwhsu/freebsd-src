#
# NOTES -- Lines that can be cut/pasted into kernel and hints configs.
#
# This file contains machine dependent kernel configuration notes.  For
# machine independent notes, look in /sys/conf/NOTES.
#
# $FreeBSD$
#

#
# We want LINT to cover profiling as well.
profile         2

#
# Enable the kernel DTrace hooks which are required to load the DTrace
# kernel modules.
#
options 	KDTRACE_HOOKS

# DTrace core
# NOTE: introduces CDDL-licensed components into the kernel
#device		dtrace

# DTrace modules
#device		dtrace_profile
#device		dtrace_sdt
#device		dtrace_fbt
#device		dtrace_systrace
#device		dtrace_prototype
#device		dtnfscl
#device		dtmalloc

# Alternatively include all the DTrace modules
#device		dtraceall


#####################################################################
# SMP OPTIONS:
#
# Notes:
#
# IPI_PREEMPTION instructs the kernel to preempt threads running on other
#	  CPUS if needed.  Relies on the PREEMPTION option

# Optional:
options 	IPI_PREEMPTION
device		atpic			# Optional legacy pic support
device		mptable			# Optional MPSPEC mptable support

#
# Watchdog routines.
#
options 	MP_WATCHDOG

# Debugging options.
#
options 	COUNT_XINVLTLB_HITS	# Counters for TLB events
options 	COUNT_IPIS		# Per-CPU IPI interrupt counters



#####################################################################
# CPU OPTIONS

#
# You must specify at least one CPU (the one you intend to run on);
# deleting the specification for CPUs you don't need to use may make
# parts of the system run faster.
#
cpu		HAMMER			# aka K8, aka Opteron & Athlon64

#
# Options for CPU features.
#


#####################################################################
# NETWORKING OPTIONS

#
# DEVICE_POLLING adds support for mixed interrupt-polling handling
# of network device drivers, which has significant benefits in terms
# of robustness to overloads and responsivity, as well as permitting
# accurate scheduling of the CPU time between kernel network processing
# and other activities.  The drawback is a moderate (up to 1/HZ seconds)
# potential increase in response times.
# It is strongly recommended to use HZ=1000 or 2000 with DEVICE_POLLING
# to achieve smoother behaviour.
# Additionally, you can enable/disable polling at runtime with help of
# the ifconfig(8) utility, and select the CPU fraction reserved to
# userland with the sysctl variable kern.polling.user_frac
# (default 50, range 0..100).
#
# Not all device drivers support this mode of operation at the time of
# this writing.  See polling(4) for more details.

options 	DEVICE_POLLING

# BPF_JITTER adds support for BPF just-in-time compiler.

options 	BPF_JITTER

# OpenFabrics Enterprise Distribution (Infiniband).
options 	OFED
options 	OFED_DEBUG_INIT

# Sockets Direct Protocol
options 	SDP
options 	SDP_DEBUG

# IP over Infiniband
options 	IPOIB
options 	IPOIB_DEBUG
options 	IPOIB_CM


#####################################################################
# CLOCK OPTIONS

# Provide read/write access to the memory in the clock chip.
device		nvram		# Access to rtc cmos via /dev/nvram


#####################################################################
# MISCELLANEOUS DEVICES AND OPTIONS

device		speaker		#Play IBM BASIC-style noises out your speaker
hint.speaker.0.at="isa"
hint.speaker.0.port="0x61"
device		gzip		#Exec gzipped a.out's.  REQUIRES COMPAT_AOUT!


#####################################################################
# HARDWARE BUS CONFIGURATION

#
# ISA bus
#
device		isa

#
# Options for `isa':
#
# AUTO_EOI_1 enables the `automatic EOI' feature for the master 8259A
# interrupt controller.  This saves about 0.7-1.25 usec for each interrupt.
# This option breaks suspend/resume on some portables.
#
# AUTO_EOI_2 enables the `automatic EOI' feature for the slave 8259A
# interrupt controller.  This saves about 0.7-1.25 usec for each interrupt.
# Automatic EOI is documented not to work for for the slave with the
# original i8259A, but it works for some clones and some integrated
# versions.
#
# MAXMEM specifies the amount of RAM on the machine; if this is not
# specified, FreeBSD will first read the amount of memory from the CMOS
# RAM, so the amount of memory will initially be limited to 64MB or 16MB
# depending on the BIOS.  If the BIOS reports 64MB, a memory probe will
# then attempt to detect the installed amount of RAM.  If this probe
# fails to detect >64MB RAM you will have to use the MAXMEM option.
# The amount is in kilobytes, so for a machine with 128MB of RAM, it would
# be 131072 (128 * 1024).
#
# BROKEN_KEYBOARD_RESET disables the use of the keyboard controller to
# reset the CPU for reboot.  This is needed on some systems with broken
# keyboard controllers.

options 	AUTO_EOI_1
#options 	AUTO_EOI_2

options 	MAXMEM=(128*1024)
#options 	BROKEN_KEYBOARD_RESET

#
# AGP GART support
device		agp

#
# AGP debugging.
#
options 	AGP_DEBUG


#####################################################################
# HARDWARE DEVICE CONFIGURATION

# To include support for VGA VESA video modes
options 	VESA

# Turn on extra debugging checks and output for VESA support.
options 	VESA_DEBUG

device		dpms		# DPMS suspend & resume via VESA BIOS

# x86 real mode BIOS emulator, required by atkbdc/dpms/vesa
options 	X86BIOS

#
# Optional devices:
#

# PS/2 mouse
device		psm
hint.psm.0.at="atkbdc"
hint.psm.0.irq="12"

# Options for psm:
options 	PSM_HOOKRESUME		#hook the system resume event, useful
					#for some laptops
options 	PSM_RESETAFTERSUSPEND	#reset the device at the resume event

# The keyboard controller; it controls the keyboard and the PS/2 mouse.
device		atkbdc
hint.atkbdc.0.at="isa"
hint.atkbdc.0.port="0x060"

# The AT keyboard
device		atkbd
hint.atkbd.0.at="atkbdc"
hint.atkbd.0.irq="1"

# Options for atkbd:
options 	ATKBD_DFLT_KEYMAP	# specify the built-in keymap
makeoptions	ATKBD_DFLT_KEYMAP=fr.dvorak

# `flags' for atkbd:
#       0x01    Force detection of keyboard, else we always assume a keyboard
#       0x02    Don't reset keyboard, useful for some newer ThinkPads
#	0x03	Force detection and avoid reset, might help with certain
#		dockingstations
#       0x04    Old-style (XT) keyboard support, useful for older ThinkPads

# Video card driver for VGA adapters.
device		vga
hint.vga.0.at="isa"

# Options for vga:
# Try the following option if the mouse pointer is not drawn correctly
# or font does not seem to be loaded properly.  May cause flicker on
# some systems.
options 	VGA_ALT_SEQACCESS

# If you can dispense with some vga driver features, you may want to
# use the following options to save some memory.
#options 	VGA_NO_FONT_LOADING	# don't save/load font
#options 	VGA_NO_MODE_CHANGE	# don't change video modes

# Older video cards may require this option for proper operation.
options 	VGA_SLOW_IOACCESS	# do byte-wide i/o's to TS and GDC regs

# The following option probably won't work with the LCD displays.
options 	VGA_WIDTH90		# support 90 column modes

# Debugging.
options 	VGA_DEBUG

# vt(4) drivers.
device		vt_vga		# VGA
device		vt_efifb	# EFI framebuffer

# Linear framebuffer driver for S3 VESA 1.2 cards. Works on top of VESA.
device		s3pci

# 3Dfx Voodoo Graphics, Voodoo II /dev/3dfx CDEV support.  This will create
# the /dev/3dfx0 device to work with glide implementations.  This should get
# linked to /dev/3dfx and /dev/voodoo.  Note that this is not the same as
# the tdfx DRI module from XFree86 and is completely unrelated.
#
# To enable Linuxulator support, one must also include COMPAT_LINUX in the
# config as well.  The other option is to load both as modules.

device		tdfx			# Enable 3Dfx Voodoo support
#XXX#device 	tdfx_linux		# Enable Linuxulator support

#
# ACPI support using the Intel ACPI Component Architecture reference
# implementation.
#
# ACPI_DEBUG enables the use of the debug.acpi.level and debug.acpi.layer
# kernel environment variables to select initial debugging levels for the
# Intel ACPICA code.  (Note that the Intel code must also have USE_DEBUGGER
# defined when it is built).

device		acpi
options 	ACPI_DEBUG

# The cpufreq(4) driver provides support for non-ACPI CPU frequency control
device		cpufreq

# Direct Rendering modules for 3D acceleration.
device		drm		# DRM core module required by DRM drivers
device		mach64drm	# ATI Rage Pro, Rage Mobility P/M, Rage XL
device		mgadrm		# AGP Matrox G200, G400, G450, G550
device		r128drm		# ATI Rage 128
device		savagedrm	# S3 Savage3D, Savage4
device		sisdrm		# SiS 300/305, 540, 630
device		tdfxdrm		# 3dfx Voodoo 3/4/5 and Banshee
device		viadrm		# VIA
options 	DRM_DEBUG	# Include debug printfs (slow)

#
# Network interfaces:
#

# bxe:  Broadcom NetXtreme II (BCM5771X/BCM578XX) PCIe 10Gb Ethernet
#       adapters.
# ed:   Western Digital and SMC 80xx; Novell NE1000 and NE2000; 3Com 3C503
#       HP PC Lan+, various PC Card devices
#       (requires miibus)
# ipw:	Intel PRO/Wireless 2100 IEEE 802.11 adapter
#	Requires the ipw firmware module
# iwi:	Intel PRO/Wireless 2200BG/2225BG/2915ABG IEEE 802.11 adapters
#	Requires the iwi firmware module
# iwn:	Intel Wireless WiFi Link 1000/105/135/2000/4965/5000/6000/6050 abgn
#	802.11 network adapters
#	Requires the iwn firmware module
# ixl:	Intel XL710 40Gbe PCIE Ethernet
# ixlv:	Intel XL710 40Gbe VF PCIE Ethernet
# mlx4ib: Mellanox ConnectX HCA InfiniBand
# mlx4en: Mellanox ConnectX HCA Ethernet
<<<<<<< HEAD
# mthca: Mellanox HCA InfiniBand
=======
>>>>>>> f4a0996f
# nfe:	nVidia nForce MCP on-board Ethernet Networking (BSD open source)
# sfxge: Solarflare SFC9000 family 10Gb Ethernet adapters
# vmx:	VMware VMXNET3 Ethernet (BSD open source)
# wpi:	Intel 3945ABG Wireless LAN controller
#	Requires the wpi firmware module

device		bxe		# Broadcom NetXtreme II BCM5771X/BCM578XX 10GbE
device		ed		# NE[12]000, SMC Ultra, 3c503, DS8390 cards
options 	ED_3C503
options 	ED_HPP
options 	ED_SIC
device		ipw		# Intel 2100 wireless NICs.
device		iwi		# Intel 2200BG/2225BG/2915ABG wireless NICs.
device		iwn		# Intel 4965/1000/5000/6000 wireless NICs.
device		ixl		# Intel XL710 40Gbe PCIE Ethernet
options		IXL_IW		# Enable iWARP Client Interface in ixl(4)
device		ixlv		# Intel XL710 40Gbe VF PCIE Ethernet
device  	mlx4		# Shared code module between IB and Ethernet
device  	mlx4ib		# Mellanox ConnectX HCA InfiniBand
device  	mlx4en		# Mellanox ConnectX HCA Ethernet
<<<<<<< HEAD
device  	mthca		# Mellanox HCA InfiniBand
=======
>>>>>>> f4a0996f
device		nfe		# nVidia nForce MCP on-board Ethernet
device		sfxge		# Solarflare SFC9000 10Gb Ethernet
device		vmx		# VMware VMXNET3 Ethernet
device		wpi		# Intel 3945ABG wireless NICs.

# IEEE 802.11 adapter firmware modules

# Intel PRO/Wireless 2100 firmware:
#   ipwfw:		BSS/IBSS/monitor mode firmware
#   ipwbssfw:		BSS mode firmware
#   ipwibssfw:		IBSS mode firmware
#   ipwmonitorfw:	Monitor mode firmware
# Intel PRO/Wireless 2200BG/2225BG/2915ABG firmware:
#   iwifw:		BSS/IBSS/monitor mode firmware
#   iwibssfw:		BSS mode firmware
#   iwiibssfw:		IBSS mode firmware
#   iwimonitorfw:	Monitor mode firmware
# Intel Wireless WiFi Link 4965/1000/5000/6000 series firmware:
#   iwnfw:		Single module to support all devices
#   iwn1000fw:		Specific module for the 1000 only
#   iwn105fw:		Specific module for the 105 only
#   iwn135fw:		Specific module for the 135 only
#   iwn2000fw:		Specific module for the 2000 only
#   iwn2030fw:		Specific module for the 2030 only
#   iwn4965fw:		Specific module for the 4965 only
#   iwn5000fw:		Specific module for the 5000 only
#   iwn5150fw:		Specific module for the 5150 only
#   iwn6000fw:		Specific module for the 6000 only
#   iwn6000g2afw:	Specific module for the 6000g2a only
#   iwn6000g2bfw:	Specific module for the 6000g2b only
#   iwn6050fw:		Specific module for the 6050 only
# wpifw:	Intel 3945ABG Wireless LAN Controller firmware

device		iwifw
device		iwibssfw
device		iwiibssfw
device		iwimonitorfw
device		ipwfw
device		ipwbssfw
device		ipwibssfw
device		ipwmonitorfw
device		iwnfw
device		iwn1000fw
device		iwn105fw
device		iwn135fw
device		iwn2000fw
device		iwn2030fw
device		iwn4965fw
device		iwn5000fw
device		iwn5150fw
device		iwn6000fw
device		iwn6000g2afw
device		iwn6000g2bfw
device		iwn6050fw
device		wpifw

#
# Non-Transparent Bridge (NTB) drivers
#
device		if_ntb		# Virtual NTB network interface
device		ntb_transport	# NTB packet transport driver
device		ntb		# NTB hardware interface
device		ntb_hw_intel	# Intel NTB hardware driver
device		ntb_hw_plx	# PLX NTB hardware driver

#
#XXX this stores pointers in a 32bit field that is defined by the hardware
#device	pst

#
# Areca 11xx and 12xx series of SATA II RAID controllers.
# CAM is required.
#
device		arcmsr		# Areca SATA II RAID

#
# 3ware 9000 series PATA/SATA RAID controller driver and options.
# The driver is implemented as a SIM, and so, needs the CAM infrastructure.
#
options 	TWA_DEBUG		# 0-10; 10 prints the most messages.
device		twa			# 3ware 9000 series PATA/SATA RAID

#
# SCSI host adapters:
#
# ncv: NCR 53C500 based SCSI host adapters.
# nsp: Workbit Ninja SCSI-3 based PC Card SCSI host adapters.
# stg: TMC 18C30, 18C50 based SCSI host adapters.

device		ncv
device		nsp
device		stg

#
# Adaptec FSA RAID controllers, including integrated DELL controllers,
# the Dell PERC 2/QC and the HP NetRAID-4M
device		aac
device		aacp	# SCSI Passthrough interface (optional, CAM required)

#
# Adaptec by PMC RAID controllers, Series 6/7/8 and upcoming families
device		aacraid		# Container interface, CAM required

#
# Highpoint RocketRAID 27xx.
device		hpt27xx

#
# Highpoint RocketRAID 182x.
device		hptmv

#
# Highpoint DC7280 and R750.
device		hptnr

#
# Highpoint RocketRAID.  Supports RR172x, RR222x, RR2240, RR232x, RR2340,
# RR2210, RR174x, RR2522, RR231x, RR230x.
device		hptrr

#
# Highpoint RocketRaid 3xxx series SATA RAID
device		hptiop

#
# IBM (now Adaptec) ServeRAID controllers
device		ips

#
# Intel C600 (Patsburg) integrated SAS controller
device		isci
options 	ISCI_LOGGING	# enable debugging in isci HAL

#
# NVM Express (NVMe) support
device         nvme    # base NVMe driver
device         nvd     # expose NVMe namespaces as disks, depends on nvme

#
# PMC-Sierra SAS/SATA controller
device		pmspcv

#
# SafeNet crypto driver: can be moved to the MI NOTES as soon as
# it's tested on a big-endian machine
#
device		safe		# SafeNet 1141
options 	SAFE_DEBUG	# enable debugging support: hw.safe.debug
options 	SAFE_RNDTEST	# enable rndtest support

#
# VirtIO support
#
# The virtio entry provides a generic bus for use by the device drivers.
# It must be combined with an interface that communicates with the host.
# Multiple such interfaces are defined by the VirtIO specification. FreeBSD
# only has support for PCI. Therefore, virtio_pci must be statically
# compiled in or loaded as a module for the device drivers to function.
#
device		virtio		# Generic VirtIO bus (required)
device		virtio_pci	# VirtIO PCI Interface
device		vtnet		# VirtIO Ethernet device
device		virtio_blk	# VirtIO Block device
device		virtio_scsi	# VirtIO SCSI device
device		virtio_balloon	# VirtIO Memory Balloon device
device		virtio_random	# VirtIO Entropy device
device		virtio_console	# VirtIO Console device

# Microsoft Hyper-V enhancement support
device 		hyperv		# HyperV drivers

# Xen HVM Guest Optimizations
options 	XENHVM		# Xen HVM kernel infrastructure
device 		xenpci		# Xen HVM Hypervisor services driver

#####################################################################

#
# Miscellaneous hardware:
#
# ipmi: Intelligent Platform Management Interface
# pbio: Parallel (8255 PPI) basic I/O (mode 0) port (e.g. Advantech PCL-724)
# smbios: DMI/SMBIOS entry point
# vpd: Vital Product Data kernel interface
# asmc: Apple System Management Controller
# si: Specialix International SI/XIO or SX intelligent serial card
# tpm: Trusted Platform Module

# Notes on the Specialix SI/XIO driver:
#  The host card is memory, not IO mapped.
#  The Rev 1 host cards use a 64K chunk, on a 32K boundary.
#  The Rev 2 host cards use a 32K chunk, on a 32K boundary.
#  The cards can use an IRQ of 11, 12 or 15.

device		ipmi
device		pbio
hint.pbio.0.at="isa"
hint.pbio.0.port="0x360"
device		smbios
device		vpd
device		asmc
device		tpm
device		padlock_rng	# VIA Padlock RNG
device		rdrand_rng	# Intel Bull Mountain RNG
device		aesni		# AES-NI OpenCrypto module
device		ioat		# Intel I/OAT DMA engine

#
# Laptop/Notebook options:
#


#
# I2C Bus
#

#
# Hardware watchdog timers:
#
# ichwd: Intel ICH watchdog timer
# amdsbwd: AMD SB7xx watchdog timer
# viawd: VIA south bridge watchdog timer
# wbwd: Winbond watchdog timer
#
device		ichwd
device		amdsbwd
device		viawd
device		wbwd

#
# Temperature sensors:
#
# coretemp: on-die sensor on Intel Core and newer CPUs
# amdtemp: on-die sensor on AMD K8/K10/K11 CPUs
#
device		coretemp
device		amdtemp

#
# CPU control pseudo-device. Provides access to MSRs, CPUID info and
# microcode update feature.
#
device		cpuctl

#
# System Management Bus (SMB)
#
options 	ENABLE_ALART		# Control alarm on Intel intpm driver

#
# AMD System Management Network (SMN)
#
device		amdsmn

#
# Number of initial kernel page table pages used for early bootstrap.
# This number should include enough pages to map the kernel and any
# modules or other data loaded with the kernel by the loader.  Each
# page table page maps 2MB.
#
options 	NKPT=31

# EFI Runtime Services support (not functional yet).
options 	EFIRT


#####################################################################
# ABI Emulation

#XXX keep these here for now and reactivate when support for emulating
#XXX these 32 bit binaries is added.

# Enable 32-bit runtime support for FreeBSD/i386 binaries.
options 	COMPAT_FREEBSD32

# Enable iBCS2 runtime support for SCO and ISC binaries
#XXX#options 	IBCS2

# Emulate spx device for client side of SVR3 local X interface
#XXX#options 	SPX_HACK

# Enable 32-bit runtime support for CloudABI binaries.
options 	COMPAT_CLOUDABI32

# Enable 64-bit runtime support for CloudABI binaries.
options 	COMPAT_CLOUDABI64

# Enable Linux ABI emulation
#XXX#options 	COMPAT_LINUX

# Enable 32-bit Linux ABI emulation (requires COMPAT_43 and COMPAT_FREEBSD32)
options 	COMPAT_LINUX32

# Enable the linux-like proc filesystem support (requires COMPAT_LINUX32
# and PSEUDOFS)
options 	LINPROCFS

#Enable the linux-like sys filesystem support (requires COMPAT_LINUX32
# and PSEUDOFS)
options 	LINSYSFS

#####################################################################
# VM OPTIONS

# KSTACK_PAGES is the number of memory pages to assign to the kernel
# stack of each thread.

options 	KSTACK_PAGES=5

# Enable detailed accounting by the PV entry allocator.

options 	PV_STATS

#####################################################################

# More undocumented options for linting.
# Note that documenting these are not considered an affront.

options 	FB_INSTALL_CDEV		# install a CDEV entry in /dev

options 	KBDIO_DEBUG=2
options 	KBD_MAXRETRY=4
options 	KBD_MAXWAIT=6
options 	KBD_RESETDELAY=201

options 	PSM_DEBUG=1

options 	TIMER_FREQ=((14318182+6)/12)

options 	VM_KMEM_SIZE
options 	VM_KMEM_SIZE_MAX
options 	VM_KMEM_SIZE_SCALE

# Enable NDIS binary driver support
options 	NDISAPI
device		ndis<|MERGE_RESOLUTION|>--- conflicted
+++ resolved
@@ -74,6 +74,12 @@
 #
 # Options for CPU features.
 #
+
+#
+# PERFMON causes the driver for Pentium/Pentium Pro performance counters
+# to be compiled.  See perfmon(4) for more information.
+#
+#XXX#options 	PERFMON
 
  
@@ -295,9 +301,11 @@
 
 # Direct Rendering modules for 3D acceleration.
 device		drm		# DRM core module required by DRM drivers
+device		i915drm		# Intel i830 through i915
 device		mach64drm	# ATI Rage Pro, Rage Mobility P/M, Rage XL
 device		mgadrm		# AGP Matrox G200, G400, G450, G550
 device		r128drm		# ATI Rage 128
+device		radeondrm	# ATI Radeon
 device		savagedrm	# S3 Savage3D, Savage4
 device		sisdrm		# SiS 300/305, 540, 630
 device		tdfxdrm		# 3dfx Voodoo 3/4/5 and Banshee
@@ -324,10 +332,6 @@
 # ixlv:	Intel XL710 40Gbe VF PCIE Ethernet
 # mlx4ib: Mellanox ConnectX HCA InfiniBand
 # mlx4en: Mellanox ConnectX HCA Ethernet
-<<<<<<< HEAD
-# mthca: Mellanox HCA InfiniBand
-=======
->>>>>>> f4a0996f
 # nfe:	nVidia nForce MCP on-board Ethernet Networking (BSD open source)
 # sfxge: Solarflare SFC9000 family 10Gb Ethernet adapters
 # vmx:	VMware VMXNET3 Ethernet (BSD open source)
@@ -348,10 +352,6 @@
 device  	mlx4		# Shared code module between IB and Ethernet
 device  	mlx4ib		# Mellanox ConnectX HCA InfiniBand
 device  	mlx4en		# Mellanox ConnectX HCA Ethernet
-<<<<<<< HEAD
-device  	mthca		# Mellanox HCA InfiniBand
-=======
->>>>>>> f4a0996f
 device		nfe		# nVidia nForce MCP on-board Ethernet
 device		sfxge		# Solarflare SFC9000 10Gb Ethernet
 device		vmx		# VMware VMXNET3 Ethernet
@@ -432,6 +432,7 @@
 # The driver is implemented as a SIM, and so, needs the CAM infrastructure.
 #
 options 	TWA_DEBUG		# 0-10; 10 prints the most messages.
+options 	TWA_FLASH_FIRMWARE	# firmware image bundled when defined.
 device		twa			# 3ware 9000 series PATA/SATA RAID
 
 #
@@ -553,6 +554,7 @@
 device		smbios
 device		vpd
 device		asmc
+device		si
 device		tpm
 device		padlock_rng	# VIA Padlock RNG
 device		rdrand_rng	# Intel Bull Mountain RNG
@@ -602,11 +604,6 @@
 options 	ENABLE_ALART		# Control alarm on Intel intpm driver
 
 #
-# AMD System Management Network (SMN)
-#
-device		amdsmn
-
-#
 # Number of initial kernel page table pages used for early bootstrap.
 # This number should include enough pages to map the kernel and any
 # modules or other data loaded with the kernel by the loader.  Each
@@ -654,6 +651,28 @@
 # and PSEUDOFS)
 options 	LINSYSFS
 
+#
+# SysVR4 ABI emulation
+#
+# The svr4 ABI emulator can be statically compiled into the kernel or loaded as
+# a KLD module.
+# The STREAMS network emulation code can also be compiled statically or as a
+# module.  If loaded as a module, it must be loaded before the svr4 module
+# (the /usr/sbin/svr4 script does this for you).  If compiling statically,
+# the `streams' device must be configured into any kernel which also
+# specifies COMPAT_SVR4.  It is possible to have a statically-configured
+# STREAMS device and a dynamically loadable svr4 emulator;  the /usr/sbin/svr4
+# script understands that it doesn't need to load the `streams' module under
+# those circumstances.
+# Caveat:  At this time, `options KTRACE' is required for the svr4 emulator
+# (whether static or dynamic).
+#
+#XXX#options 	COMPAT_SVR4	# build emulator statically
+#XXX#options 	DEBUG_SVR4	# enable verbose debugging
+#XXX#device	streams		# STREAMS network driver (required for svr4).
+
++
 #####################################################################
 # VM OPTIONS
 

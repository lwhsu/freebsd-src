--- conflicted
+++ resolved
@@ -57,18 +57,11 @@
 #include <machine/smp.h>
 #include <x86/psl.h>
 #include <x86/apicreg.h>
-<<<<<<< HEAD
-#include <machine/pmap.h>
-#include <machine/vmparam.h>
-
-#include <machine/vmm.h>
-=======
 #include <machine/vmparam.h>
 
 #include <machine/vmm.h>
 #include <machine/vmm_dev.h>
 
->>>>>>> 3d4a1809
 #include "vmm_ktr.h"
 #include "vmm_host.h"
 #include "vmm_mem.h"
@@ -117,11 +110,8 @@
 struct vm {
 	void		*cookie;	/* processor-specific data */
 	void		*iommu;		/* iommu-specific data */
-<<<<<<< HEAD
-=======
 	struct vhpet	*vhpet;		/* virtual HPET */
 	struct vioapic	*vioapic;	/* virtual ioapic */
->>>>>>> 3d4a1809
 	struct vmspace	*vmspace;	/* guest's address space */
 	struct vcpu	vcpu[VM_MAXCPU];
 	int		num_mem_segs;
@@ -316,11 +306,8 @@
 	vm = malloc(sizeof(struct vm), M_VM, M_WAITOK | M_ZERO);
 	strcpy(vm->name, name);
 	vm->cookie = VMINIT(vm, vmspace_pmap(vmspace));
-<<<<<<< HEAD
-=======
 	vm->vioapic = vioapic_init(vm);
 	vm->vhpet = vhpet_init(vm);
->>>>>>> 3d4a1809
 
 	for (i = 0; i < VM_MAXCPU; i++) {
 		vcpu_init(vm, i);
@@ -354,12 +341,9 @@
 	if (vm->iommu != NULL)
 		iommu_destroy_domain(vm->iommu);
 
-<<<<<<< HEAD
-=======
 	vhpet_cleanup(vm->vhpet);
 	vioapic_cleanup(vm->vioapic);
 
->>>>>>> 3d4a1809
 	for (i = 0; i < vm->num_mem_segs; i++)
 		vm_free_mem_seg(vm, &vm->mem_segs[i]);
 
@@ -534,7 +518,6 @@
 	vm_paddr_t gpa, hpa;
 	struct mem_seg *seg;
 	void *vp, *cookie, *host_domain;
-<<<<<<< HEAD
 
 	sz = PAGE_SIZE;
 	host_domain = iommu_host_domain();
@@ -562,35 +545,6 @@
 				iommu_create_mapping(host_domain, hpa, hpa, sz);
 			}
 
-=======
-
-	sz = PAGE_SIZE;
-	host_domain = iommu_host_domain();
-
-	for (i = 0; i < vm->num_mem_segs; i++) {
-		seg = &vm->mem_segs[i];
-		KASSERT(seg->wired, ("vm(%s) memory segment %#lx/%ld not wired",
-		    vm_name(vm), seg->gpa, seg->len));
-
-		gpa = seg->gpa;
-		while (gpa < seg->gpa + seg->len) {
-			vp = vm_gpa_hold(vm, gpa, PAGE_SIZE, VM_PROT_WRITE,
-					 &cookie);
-			KASSERT(vp != NULL, ("vm(%s) could not map gpa %#lx",
-			    vm_name(vm), gpa));
-
-			vm_gpa_release(cookie);
-
-			hpa = DMAP_TO_PHYS((uintptr_t)vp);
-			if (map) {
-				iommu_create_mapping(vm->iommu, gpa, hpa, sz);
-				iommu_remove_mapping(host_domain, hpa, sz);
-			} else {
-				iommu_remove_mapping(vm->iommu, gpa, sz);
-				iommu_create_mapping(host_domain, hpa, hpa, sz);
-			}
-
->>>>>>> 3d4a1809
 			gpa += PAGE_SIZE;
 		}
 	}
@@ -660,7 +614,6 @@
 {
 	int count, pageoff;
 	vm_page_t m;
-<<<<<<< HEAD
 
 	pageoff = gpa & PAGE_MASK;
 	if (len > PAGE_SIZE - pageoff)
@@ -683,30 +636,6 @@
 {
 	vm_page_t m = cookie;
 
-=======
-
-	pageoff = gpa & PAGE_MASK;
-	if (len > PAGE_SIZE - pageoff)
-		panic("vm_gpa_hold: invalid gpa/len: 0x%016lx/%lu", gpa, len);
-
-	count = vm_fault_quick_hold_pages(&vm->vmspace->vm_map,
-	    trunc_page(gpa), PAGE_SIZE, reqprot, &m, 1);
-
-	if (count == 1) {
-		*cookie = m;
-		return ((void *)(PHYS_TO_DMAP(VM_PAGE_TO_PHYS(m)) + pageoff));
-	} else {
-		*cookie = NULL;
-		return (NULL);
-	}
-}
-
-void
-vm_gpa_release(void *cookie)
-{
-	vm_page_t m = cookie;
-
->>>>>>> 3d4a1809
 	vm_page_lock(m);
 	vm_page_unhold(m);
 	vm_page_unlock(m);
@@ -931,54 +860,23 @@
  * Emulate a guest 'hlt' by sleeping until the vcpu is ready to run.
  */
 static int
-<<<<<<< HEAD
-vm_handle_hlt(struct vm *vm, int vcpuid, boolean_t *retu)
-{
-	struct vcpu *vcpu;
-	int sleepticks, t;
-=======
 vm_handle_hlt(struct vm *vm, int vcpuid, bool intr_disabled, bool *retu)
 {
 	struct vm_exit *vmexit;
 	struct vcpu *vcpu;
 	int t, timo;
->>>>>>> 3d4a1809
 
 	vcpu = &vm->vcpu[vcpuid];
 
 	vcpu_lock(vcpu);
 
 	/*
-<<<<<<< HEAD
-	 * Figure out the number of host ticks until the next apic
-	 * timer interrupt in the guest.
-	 */
-	sleepticks = lapic_timer_tick(vm, vcpuid);
-
-	/*
-	 * If the guest local apic timer is disabled then sleep for
-	 * a long time but not forever.
-	 */
-	if (sleepticks < 0)
-		sleepticks = hz;
-
-	/*
-=======
->>>>>>> 3d4a1809
 	 * Do a final check for pending NMI or interrupts before
 	 * really putting this thread to sleep.
 	 *
 	 * These interrupts could have happened any time after we
 	 * returned from VMRUN() and before we grabbed the vcpu lock.
 	 */
-<<<<<<< HEAD
-	if (!vm_nmi_pending(vm, vcpuid) && lapic_pending_intr(vm, vcpuid) < 0) {
-		if (sleepticks <= 0)
-			panic("invalid sleepticks %d", sleepticks);
-		t = ticks;
-		vcpu_require_state_locked(vcpu, VCPU_SLEEPING);
-		msleep_spin(vcpu, &vcpu->mtx, "vmidle", sleepticks);
-=======
 	if (!vm_nmi_pending(vm, vcpuid) &&
 	    (intr_disabled || vlapic_pending_intr(vcpu->vlapic) < 0)) {
 		t = ticks;
@@ -1000,7 +898,6 @@
 			vmexit->exitcode = VM_EXITCODE_SPINDOWN_CPU;
 			VCPU_CTR0(vm, vcpuid, "spinning down cpu");
 		}
->>>>>>> 3d4a1809
 		vcpu_require_state_locked(vcpu, VCPU_FROZEN);
 		vmm_stat_incr(vm, vcpuid, VCPU_IDLE_TICKS, ticks - t);
 	}
@@ -1010,11 +907,7 @@
 }
 
 static int
-<<<<<<< HEAD
-vm_handle_paging(struct vm *vm, int vcpuid, boolean_t *retu)
-=======
 vm_handle_paging(struct vm *vm, int vcpuid, bool *retu)
->>>>>>> 3d4a1809
 {
 	int rv, ftype;
 	struct vm_map *map;
@@ -1039,13 +932,8 @@
 	map = &vm->vmspace->vm_map;
 	rv = vm_fault(map, vme->u.paging.gpa, ftype, VM_FAULT_NORMAL);
 
-<<<<<<< HEAD
-	VMM_CTR3(vm, vcpuid, "vm_handle_paging rv = %d, gpa = %#lx, ftype = %d",
-		 rv, vme->u.paging.gpa, ftype);
-=======
 	VCPU_CTR3(vm, vcpuid, "vm_handle_paging rv = %d, gpa = %#lx, "
 	    "ftype = %d", rv, vme->u.paging.gpa, ftype);
->>>>>>> 3d4a1809
 
 	if (rv != KERN_SUCCESS)
 		return (EFAULT);
@@ -1057,22 +945,15 @@
 }
 
 static int
-<<<<<<< HEAD
-vm_handle_inst_emul(struct vm *vm, int vcpuid, boolean_t *retu)
-=======
 vm_handle_inst_emul(struct vm *vm, int vcpuid, bool *retu)
->>>>>>> 3d4a1809
 {
 	struct vie *vie;
 	struct vcpu *vcpu;
 	struct vm_exit *vme;
 	int error, inst_length;
 	uint64_t rip, gla, gpa, cr3;
-<<<<<<< HEAD
-=======
 	mem_region_read_t mread;
 	mem_region_write_t mwrite;
->>>>>>> 3d4a1809
 
 	vcpu = &vm->vcpu[vcpuid];
 	vme = &vcpu->exitinfo;
@@ -1094,7 +975,6 @@
 	if (vmm_decode_instruction(vm, vcpuid, gla, vie) != 0)
 		return (EFAULT);
 
-<<<<<<< HEAD
 	/* 
 	 * AMD-V doesn't provide instruction length which is nRIP - RIP
 	 * for some of the exit including Nested Page Fault. Use instruction
@@ -1104,19 +984,6 @@
 	if (vme->inst_length == VIE_INST_SIZE) 
 		vme->inst_length = vie->num_processed;
  
-	/* return to userland unless this is a local apic access */
-	if (gpa < DEFAULT_APIC_BASE || gpa >= DEFAULT_APIC_BASE + PAGE_SIZE) {
-		*retu = TRUE;
-		return (0);
-	}
-
-	error = vmm_emulate_instruction(vm, vcpuid, gpa, vie,
-					lapic_mmio_read, lapic_mmio_write, 0);
-
-	/* return to userland to spin up the AP */
-	if (error == 0 && vme->exitcode == VM_EXITCODE_SPINUP_AP)
-		*retu = TRUE;
-=======
 	/* return to userland unless this is an in-kernel emulated device */
 	if (gpa >= DEFAULT_APIC_BASE && gpa < DEFAULT_APIC_BASE + PAGE_SIZE) {
 		mread = lapic_mmio_read;
@@ -1134,7 +1001,6 @@
 
 	error = vmm_emulate_instruction(vm, vcpuid, gpa, vie, mread, mwrite,
 	    retu);
->>>>>>> 3d4a1809
 
 	return (error);
 }
@@ -1147,11 +1013,7 @@
 	struct pcb *pcb;
 	uint64_t tscval, rip;
 	struct vm_exit *vme;
-<<<<<<< HEAD
-	boolean_t retu;
-=======
 	bool retu, intr_disabled;
->>>>>>> 3d4a1809
 	pmap_t pmap;
 
 	vcpuid = vmrun->cpuid;
@@ -1191,18 +1053,11 @@
 	critical_exit();
 
 	if (error == 0) {
-<<<<<<< HEAD
-		retu = FALSE;
-		switch (vme->exitcode) {
-		case VM_EXITCODE_HLT:
-			error = vm_handle_hlt(vm, vcpuid, &retu);
-=======
 		retu = false;
 		switch (vme->exitcode) {
 		case VM_EXITCODE_HLT:
 			intr_disabled = ((vme->u.hlt.rflags & PSL_I) == 0);
 			error = vm_handle_hlt(vm, vcpuid, intr_disabled, &retu);
->>>>>>> 3d4a1809
 			break;
 		case VM_EXITCODE_PAGING:
 			error = vm_handle_paging(vm, vcpuid, &retu);
@@ -1211,20 +1066,12 @@
 			error = vm_handle_inst_emul(vm, vcpuid, &retu);
 			break;
 		default:
-<<<<<<< HEAD
-			retu = TRUE;	/* handled in userland */
-=======
 			retu = true;	/* handled in userland */
->>>>>>> 3d4a1809
 			break;
 		}
 	}
 
-<<<<<<< HEAD
-	if (error == 0 && retu == FALSE) {
-=======
 	if (error == 0 && retu == false) {
->>>>>>> 3d4a1809
 		rip = vme->rip + vme->inst_length;
 		goto restart;
 	}
@@ -1517,8 +1364,6 @@
 {
 
 	return (vm->vmspace);
-<<<<<<< HEAD
-=======
 }
 
 int
@@ -1528,5 +1373,4 @@
 	 * XXX apic id is assumed to be numerically identical to vcpu id
 	 */
 	return (apicid);
->>>>>>> 3d4a1809
 }
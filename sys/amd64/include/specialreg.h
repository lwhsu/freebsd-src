--- conflicted
+++ resolved
@@ -134,7 +134,6 @@
 #define	CPUID2_MOVBE	0x00400000
 #define	CPUID2_POPCNT	0x00800000
 #define	CPUID2_AESNI	0x02000000
-<<<<<<< HEAD
 #define	CPUID2_HV	0x80000000
 
 /*
@@ -145,8 +144,6 @@
 #define	CPUTPM1_TURBO	0x00000002
 #define	CPUTPM1_ARAT	0x00000004
 #define	CPUTPM2_EFFREQ	0x00000001
-=======
->>>>>>> d45b7f14
 
 /*
  * Important bits in the AMD extended cpuid flags
@@ -318,12 +315,42 @@
 #define	MSR_MC4_ADDR		0x412
 #define	MSR_MC4_MISC		0x413
 
+/* X2APIC MSRs */
+#define	MSR_APIC_ID		0x802
+#define	MSR_APIC_VERSION	0x803
+#define	MSR_APIC_TPR		0x808
+#define	MSR_APIC_EOI		0x80b
+#define	MSR_APIC_LDR		0x80d
+#define	MSR_APIC_SVR		0x80f
+#define	MSR_APIC_ISR0		0x810
+#define	MSR_APIC_ISR1		0x811
+#define	MSR_APIC_ISR2		0x812
+#define	MSR_APIC_ISR3		0x813
+#define	MSR_APIC_ISR4		0x814
+#define	MSR_APIC_ISR5		0x815
+#define	MSR_APIC_ISR6		0x816
+#define	MSR_APIC_ISR7		0x817
+#define	MSR_APIC_TMR0		0x818
+#define	MSR_APIC_IRR0		0x820
+#define	MSR_APIC_ESR		0x828
+#define	MSR_APIC_LVT_CMCI	0x82F
+#define	MSR_APIC_ICR		0x830
+#define	MSR_APIC_LVT_TIMER	0x832
+#define	MSR_APIC_LVT_THERMAL	0x833
+#define	MSR_APIC_LVT_PCINT	0x834
+#define	MSR_APIC_LVT_LINT0	0x835
+#define	MSR_APIC_LVT_LINT1	0x836
+#define	MSR_APIC_LVT_ERROR	0x837
+#define	MSR_APIC_ICR_TIMER	0x838
+#define	MSR_APIC_CCR_TIMER	0x839
+#define	MSR_APIC_DCR_TIMER	0x83e
+
 /*
  * Constants related to MSR's.
  */
-#define	APICBASE_RESERVED	0x000006ff
+#define	APICBASE_RESERVED	0x000002ff
 #define	APICBASE_BSP		0x00000100
-#define APICBASE_X2APIC		0x00000400
+#define	APICBASE_X2APIC		0x00000400
 #define	APICBASE_ENABLED	0x00000800
 #define	APICBASE_ADDRESS	0xfffff000
 
@@ -399,17 +426,10 @@
 #define	MC_STATUS_MCA_ERROR	0x000000000000ffff
 #define	MC_STATUS_MODEL_ERROR	0x00000000ffff0000
 #define	MC_STATUS_OTHER_INFO	0x01ffffff00000000
-<<<<<<< HEAD
 #define	MC_STATUS_COR_COUNT	0x001fffc000000000	/* If MCG_CAP_CMCI_P */
 #define	MC_STATUS_TES_STATUS	0x0060000000000000	/* If MCG_CAP_TES_P */
 #define	MC_STATUS_AR		0x0080000000000000	/* If MCG_CAP_TES_P */
 #define	MC_STATUS_S		0x0100000000000000	/* If MCG_CAP_TES_P */
-=======
-#define	MC_STATUS_COR_COUNT	0x001fffc000000000	/* If MCG_CAP_TES_P */
-#define	MC_STATUS_TES_STATUS	0x0060000000000000	/* If MCG_CAP_TES_P */
-#define	MC_STATUS_AR		0x0080000000000000	/* If MCG_CAP_CMCI_P */
-#define	MC_STATUS_S		0x0100000000000000	/* If MCG_CAP_CMCI_P */
->>>>>>> d45b7f14
 #define	MC_STATUS_PCC		0x0200000000000000
 #define	MC_STATUS_ADDRV		0x0400000000000000
 #define	MC_STATUS_MISCV		0x0800000000000000
@@ -419,11 +439,7 @@
 #define	MC_STATUS_VAL		0x8000000000000000
 #define	MC_MISC_RA_LSB		0x000000000000003f	/* If MCG_CAP_SER_P */
 #define	MC_MISC_ADDRESS_MODE	0x00000000000001c0	/* If MCG_CAP_SER_P */
-<<<<<<< HEAD
 #define	MC_CTL2_THRESHOLD	0x0000000000007fff
-=======
-#define	MC_CTL2_THRESHOLD	0x0000000000003fff
->>>>>>> d45b7f14
 #define	MC_CTL2_CMCI_EN		0x0000000040000000
 
 /*

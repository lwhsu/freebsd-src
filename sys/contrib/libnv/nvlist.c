/*-
 * Copyright (c) 2009-2013 The FreeBSD Foundation
 * Copyright (c) 2013-2015 Mariusz Zaborski <oshogbo@FreeBSD.org>
 * All rights reserved.
 *
 * This software was developed by Pawel Jakub Dawidek under sponsorship from
 * the FreeBSD Foundation.
 *
 * Redistribution and use in source and binary forms, with or without
 * modification, are permitted provided that the following conditions
 * are met:
 * 1. Redistributions of source code must retain the above copyright
 *    notice, this list of conditions and the following disclaimer.
 * 2. Redistributions in binary form must reproduce the above copyright
 *    notice, this list of conditions and the following disclaimer in the
 *    documentation and/or other materials provided with the distribution.
 *
 * THIS SOFTWARE IS PROVIDED BY THE AUTHORS AND CONTRIBUTORS ``AS IS'' AND
 * ANY EXPRESS OR IMPLIED WARRANTIES, INCLUDING, BUT NOT LIMITED TO, THE
 * IMPLIED WARRANTIES OF MERCHANTABILITY AND FITNESS FOR A PARTICULAR PURPOSE
 * ARE DISCLAIMED.  IN NO EVENT SHALL THE AUTHORS OR CONTRIBUTORS BE LIABLE
 * FOR ANY DIRECT, INDIRECT, INCIDENTAL, SPECIAL, EXEMPLARY, OR CONSEQUENTIAL
 * DAMAGES (INCLUDING, BUT NOT LIMITED TO, PROCUREMENT OF SUBSTITUTE GOODS
 * OR SERVICES; LOSS OF USE, DATA, OR PROFITS; OR BUSINESS INTERRUPTION)
 * HOWEVER CAUSED AND ON ANY THEORY OF LIABILITY, WHETHER IN CONTRACT, STRICT
 * LIABILITY, OR TORT (INCLUDING NEGLIGENCE OR OTHERWISE) ARISING IN ANY WAY
 * OUT OF THE USE OF THIS SOFTWARE, EVEN IF ADVISED OF THE POSSIBILITY OF
 * SUCH DAMAGE.
 */

#include <sys/cdefs.h>
__FBSDID("$FreeBSD$");

#include <sys/param.h>
#include <sys/endian.h>
#include <sys/queue.h>

#ifdef _KERNEL

#include <sys/errno.h>
#include <sys/kernel.h>
#include <sys/lock.h>
#include <sys/malloc.h>
#include <sys/systm.h>

#include <machine/stdarg.h>

#else
#include <sys/socket.h>

#include <errno.h>
#include <stdarg.h>
#include <stdbool.h>
#include <stdint.h>
#define	_WITH_DPRINTF
#include <stdio.h>
#include <stdlib.h>
#include <string.h>
#include <unistd.h>

#include "msgio.h"
#endif

#ifdef HAVE_PJDLOG
#include <pjdlog.h>
#endif

#include <sys/nv.h>

#include "nv_impl.h"
#include "nvlist_impl.h"
#include "nvpair_impl.h"

#ifndef	HAVE_PJDLOG
#ifdef _KERNEL
#define	PJDLOG_ASSERT(...)		MPASS(__VA_ARGS__)
#define	PJDLOG_RASSERT(expr, ...)	KASSERT(expr, (__VA_ARGS__))
#define	PJDLOG_ABORT(...)		panic(__VA_ARGS__)
#else
#include <assert.h>
#define	PJDLOG_ASSERT(...)		assert(__VA_ARGS__)
#define	PJDLOG_RASSERT(expr, ...)	assert(expr)
#define	PJDLOG_ABORT(...)		do {				\
	fprintf(stderr, "%s:%u: ", __FILE__, __LINE__);			\
	fprintf(stderr, __VA_ARGS__);					\
	fprintf(stderr, "\n");						\
	abort();							\
} while (0)
#endif
#endif

#define	NV_FLAG_PRIVATE_MASK	(NV_FLAG_BIG_ENDIAN | NV_FLAG_IN_ARRAY)
#define	NV_FLAG_PUBLIC_MASK	(NV_FLAG_IGNORE_CASE | NV_FLAG_NO_UNIQUE)
#define	NV_FLAG_ALL_MASK	(NV_FLAG_PRIVATE_MASK | NV_FLAG_PUBLIC_MASK)

#define	NVLIST_MAGIC	0x6e766c	/* "nvl" */
struct nvlist {
	int		 nvl_magic;
	int		 nvl_error;
	int		 nvl_flags;
	nvpair_t	*nvl_parent;
	nvpair_t	*nvl_array_next;
	struct nvl_head	 nvl_head;
};

#define	NVLIST_ASSERT(nvl)	do {					\
	PJDLOG_ASSERT((nvl) != NULL);					\
	PJDLOG_ASSERT((nvl)->nvl_magic == NVLIST_MAGIC);		\
} while (0)

#ifdef _KERNEL
MALLOC_DEFINE(M_NVLIST, "nvlist", "kernel nvlist");
#endif

#define	NVPAIR_ASSERT(nvp)	nvpair_assert(nvp)

#define	NVLIST_HEADER_MAGIC	0x6c
#define	NVLIST_HEADER_VERSION	0x00
struct nvlist_header {
	uint8_t		nvlh_magic;
	uint8_t		nvlh_version;
	uint8_t		nvlh_flags;
	uint64_t	nvlh_descriptors;
	uint64_t	nvlh_size;
} __packed;

nvlist_t *
nvlist_create(int flags)
{
	nvlist_t *nvl;

	PJDLOG_ASSERT((flags & ~(NV_FLAG_PUBLIC_MASK)) == 0);

	nvl = nv_malloc(sizeof(*nvl));
	if (nvl == NULL)
		return (NULL);
	nvl->nvl_error = 0;
	nvl->nvl_flags = flags;
	nvl->nvl_parent = NULL;
	nvl->nvl_array_next = NULL;
	TAILQ_INIT(&nvl->nvl_head);
	nvl->nvl_magic = NVLIST_MAGIC;

	return (nvl);
}

void
nvlist_destroy(nvlist_t *nvl)
{
	nvpair_t *nvp;

	if (nvl == NULL)
		return;

	ERRNO_SAVE();

	NVLIST_ASSERT(nvl);

	while ((nvp = nvlist_first_nvpair(nvl)) != NULL) {
		nvlist_remove_nvpair(nvl, nvp);
		nvpair_free(nvp);
	}
	if (nvl->nvl_array_next != NULL)
		nvpair_free_structure(nvl->nvl_array_next);
	nvl->nvl_array_next = NULL;
	nvl->nvl_parent = NULL;
	nvl->nvl_magic = 0;
	nv_free(nvl);

	ERRNO_RESTORE();
}

void
nvlist_set_error(nvlist_t *nvl, int error)
{

	PJDLOG_ASSERT(error != 0);

	/*
	 * Check for error != 0 so that we don't do the wrong thing if somebody
	 * tries to abuse this API when asserts are disabled.
	 */
	if (nvl != NULL && error != 0 && nvl->nvl_error == 0)
		nvl->nvl_error = error;
}

int
nvlist_error(const nvlist_t *nvl)
{

	if (nvl == NULL)
		return (ENOMEM);

	NVLIST_ASSERT(nvl);

	return (nvl->nvl_error);
}

nvpair_t *
nvlist_get_nvpair_parent(const nvlist_t *nvl)
{

	NVLIST_ASSERT(nvl);

	return (nvl->nvl_parent);
}

const nvlist_t *
nvlist_get_parent(const nvlist_t *nvl, void **cookiep)
{
	nvpair_t *nvp;

	NVLIST_ASSERT(nvl);

	nvp = nvl->nvl_parent;
	if (cookiep != NULL)
		*cookiep = nvp;
	if (nvp == NULL)
		return (NULL);

	return (nvpair_nvlist(nvp));
}

void
nvlist_set_parent(nvlist_t *nvl, nvpair_t *parent)
{

	NVLIST_ASSERT(nvl);

	nvl->nvl_parent = parent;
}

void
nvlist_set_array_next(nvlist_t *nvl, nvpair_t *ele)
{

	NVLIST_ASSERT(nvl);

	if (ele != NULL)
		nvl->nvl_flags |= NV_FLAG_IN_ARRAY;
	else
		nvl->nvl_flags &= ~NV_FLAG_IN_ARRAY;

	nvl->nvl_array_next = ele;
}

bool
nvlist_in_array(const nvlist_t *nvl)
{

	NVLIST_ASSERT(nvl);

	return ((nvl->nvl_flags & NV_FLAG_IN_ARRAY) != 0);
}

const nvlist_t *
nvlist_get_array_next(const nvlist_t *nvl)
{
	nvpair_t *nvp;

	NVLIST_ASSERT(nvl);

	nvp = nvl->nvl_array_next;
	if (nvp == NULL)
		return (NULL);

	return (nvpair_get_nvlist(nvp));
}

const nvlist_t *
nvlist_get_pararr(const nvlist_t *nvl, void **cookiep)
{
	const nvlist_t *ret;

	ret = nvlist_get_array_next(nvl);
	if (ret != NULL) {
		if (cookiep != NULL)
			*cookiep = NULL;
		return (ret);
	}

	ret = nvlist_get_parent(nvl, cookiep);
	return (ret);
}

bool
nvlist_empty(const nvlist_t *nvl)
{

	NVLIST_ASSERT(nvl);
	PJDLOG_ASSERT(nvl->nvl_error == 0);

	return (nvlist_first_nvpair(nvl) == NULL);
}

int
nvlist_flags(const nvlist_t *nvl)
{

	NVLIST_ASSERT(nvl);
	PJDLOG_ASSERT(nvl->nvl_error == 0);

	return (nvl->nvl_flags & NV_FLAG_PUBLIC_MASK);
}

void
nvlist_set_flags(nvlist_t *nvl, int flags)
{

	NVLIST_ASSERT(nvl);
	PJDLOG_ASSERT(nvl->nvl_error == 0);

	nvl->nvl_flags = flags;
}

static void
nvlist_report_missing(int type, const char *name)
{

	PJDLOG_ABORT("Element '%s' of type %s doesn't exist.",
	    name, nvpair_type_string(type));
}

static nvpair_t *
nvlist_find(const nvlist_t *nvl, int type, const char *name)
{
	nvpair_t *nvp;

	NVLIST_ASSERT(nvl);
	PJDLOG_ASSERT(nvl->nvl_error == 0);
	PJDLOG_ASSERT(type == NV_TYPE_NONE ||
	    (type >= NV_TYPE_FIRST && type <= NV_TYPE_LAST));

	for (nvp = nvlist_first_nvpair(nvl); nvp != NULL;
	    nvp = nvlist_next_nvpair(nvl, nvp)) {
		if (type != NV_TYPE_NONE && nvpair_type(nvp) != type)
			continue;
		if ((nvl->nvl_flags & NV_FLAG_IGNORE_CASE) != 0) {
			if (strcasecmp(nvpair_name(nvp), name) != 0)
				continue;
		} else {
			if (strcmp(nvpair_name(nvp), name) != 0)
				continue;
		}
		break;
	}

	if (nvp == NULL)
		ERRNO_SET(ENOENT);

	return (nvp);
}

bool
nvlist_exists_type(const nvlist_t *nvl, const char *name, int type)
{

	NVLIST_ASSERT(nvl);
	PJDLOG_ASSERT(nvl->nvl_error == 0);
	PJDLOG_ASSERT(type == NV_TYPE_NONE ||
	    (type >= NV_TYPE_FIRST && type <= NV_TYPE_LAST));

	return (nvlist_find(nvl, type, name) != NULL);
}

void
nvlist_free_type(nvlist_t *nvl, const char *name, int type)
{
	nvpair_t *nvp;

	NVLIST_ASSERT(nvl);
	PJDLOG_ASSERT(nvl->nvl_error == 0);
	PJDLOG_ASSERT(type == NV_TYPE_NONE ||
	    (type >= NV_TYPE_FIRST && type <= NV_TYPE_LAST));

	nvp = nvlist_find(nvl, type, name);
	if (nvp != NULL)
		nvlist_free_nvpair(nvl, nvp);
	else
		nvlist_report_missing(type, name);
}

nvlist_t *
nvlist_clone(const nvlist_t *nvl)
{
	nvlist_t *newnvl;
	nvpair_t *nvp, *newnvp;

	NVLIST_ASSERT(nvl);

	if (nvl->nvl_error != 0) {
		ERRNO_SET(nvl->nvl_error);
		return (NULL);
	}

	newnvl = nvlist_create(nvl->nvl_flags & NV_FLAG_PUBLIC_MASK);
	for (nvp = nvlist_first_nvpair(nvl); nvp != NULL;
	    nvp = nvlist_next_nvpair(nvl, nvp)) {
		newnvp = nvpair_clone(nvp);
		if (newnvp == NULL)
			break;
		(void)nvlist_move_nvpair(newnvl, newnvp);
	}
	if (nvp != NULL) {
		nvlist_destroy(newnvl);
		return (NULL);
	}
	return (newnvl);
}

#ifndef _KERNEL
static bool
nvlist_dump_error_check(const nvlist_t *nvl, int fd, int level)
{

	if (nvlist_error(nvl) != 0) {
		dprintf(fd, "%*serror: %d\n", level * 4, "",
		    nvlist_error(nvl));
		return (true);
	}

	return (false);
}

/*
 * Dump content of nvlist.
 */
void
nvlist_dump(const nvlist_t *nvl, int fd)
{
	const nvlist_t *tmpnvl;
	nvpair_t *nvp, *tmpnvp;
	void *cookie;
	int level;

	level = 0;
	if (nvlist_dump_error_check(nvl, fd, level))
		return;

	nvp = nvlist_first_nvpair(nvl);
	while (nvp != NULL) {
		dprintf(fd, "%*s%s (%s):", level * 4, "", nvpair_name(nvp),
		    nvpair_type_string(nvpair_type(nvp)));
		switch (nvpair_type(nvp)) {
		case NV_TYPE_NULL:
			dprintf(fd, " null\n");
			break;
		case NV_TYPE_BOOL:
			dprintf(fd, " %s\n", nvpair_get_bool(nvp) ?
			    "TRUE" : "FALSE");
			break;
		case NV_TYPE_NUMBER:
			dprintf(fd, " %ju (%jd) (0x%jx)\n",
			    (uintmax_t)nvpair_get_number(nvp),
			    (intmax_t)nvpair_get_number(nvp),
			    (uintmax_t)nvpair_get_number(nvp));
			break;
		case NV_TYPE_STRING:
			dprintf(fd, " [%s]\n", nvpair_get_string(nvp));
			break;
		case NV_TYPE_NVLIST:
			dprintf(fd, "\n");
			tmpnvl = nvpair_get_nvlist(nvp);
			if (nvlist_dump_error_check(tmpnvl, fd, level + 1))
				break;
			tmpnvp = nvlist_first_nvpair(tmpnvl);
			if (tmpnvp != NULL) {
				nvl = tmpnvl;
				nvp = tmpnvp;
				level++;
				continue;
			}
			break;
		case NV_TYPE_DESCRIPTOR:
			dprintf(fd, " %d\n", nvpair_get_descriptor(nvp));
			break;
		case NV_TYPE_BINARY:
		    {
			const unsigned char *binary;
			unsigned int ii;
			size_t size;

			binary = nvpair_get_binary(nvp, &size);
			dprintf(fd, " %zu ", size);
			for (ii = 0; ii < size; ii++)
				dprintf(fd, "%02hhx", binary[ii]);
			dprintf(fd, "\n");
			break;
		    }
		case NV_TYPE_BOOL_ARRAY:
		    {
			const bool *value;
			unsigned int ii;
			size_t nitems;

			value = nvpair_get_bool_array(nvp, &nitems);
			dprintf(fd, " [ ");
			for (ii = 0; ii < nitems; ii++) {
				dprintf(fd, "%s", value[ii] ? "TRUE" : "FALSE");
				if (ii != nitems - 1)
					dprintf(fd, ", ");
			}
			dprintf(fd, " ]\n");
			break;
		    }
		case NV_TYPE_STRING_ARRAY:
		    {
			const char * const *value;
			unsigned int ii;
			size_t nitems;

			value = nvpair_get_string_array(nvp, &nitems);
			dprintf(fd, " [ ");
			for (ii = 0; ii < nitems; ii++) {
				if (value[ii] == NULL)
					dprintf(fd, "NULL");
				else
					dprintf(fd, "\"%s\"", value[ii]);
				if (ii != nitems - 1)
					dprintf(fd, ", ");
			}
			dprintf(fd, " ]\n");
			break;
		    }
		case NV_TYPE_NUMBER_ARRAY:
		    {
			const uint64_t *value;
			unsigned int ii;
			size_t nitems;

			value = nvpair_get_number_array(nvp, &nitems);
			dprintf(fd, " [ ");
			for (ii = 0; ii < nitems; ii++) {
				dprintf(fd, "%ju (%jd) (0x%jx)",
				    value[ii], value[ii], value[ii]);
				if (ii != nitems - 1)
					dprintf(fd, ", ");
			}
			dprintf(fd, " ]\n");
			break;
		    }
		case NV_TYPE_DESCRIPTOR_ARRAY:
		    {
			const int *value;
			unsigned int ii;
			size_t nitems;

			value = nvpair_get_descriptor_array(nvp, &nitems);
			dprintf(fd, " [ ");
			for (ii = 0; ii < nitems; ii++) {
				dprintf(fd, "%d", value[ii]);
				if (ii != nitems - 1)
					dprintf(fd, ", ");
			}
			dprintf(fd, " ]\n");
			break;
		    }
		case NV_TYPE_NVLIST_ARRAY:
		    {
			const nvlist_t * const *value;
			unsigned int ii;
			size_t nitems;

			value = nvpair_get_nvlist_array(nvp, &nitems);
			dprintf(fd, " %zu\n", nitems);
			tmpnvl = NULL;
			tmpnvp = NULL;
			for (ii = 0; ii < nitems; ii++) {
				if (nvlist_dump_error_check(value[ii], fd,
				    level + 1)) {
					break;
				}

				if (tmpnvl == NULL) {
					tmpnvp = nvlist_first_nvpair(value[ii]);
					if (tmpnvp != NULL) {
						tmpnvl = value[ii];
					} else {
						dprintf(fd, "%*s,\n",
						    (level + 1) * 4, "");
					}
				}
			}
			if (tmpnvp != NULL) {
				nvl = tmpnvl;
				nvp = tmpnvp;
				level++;
				continue;
			}
			break;
		    }
		default:
			PJDLOG_ABORT("Unknown type: %d.", nvpair_type(nvp));
		}

		while ((nvp = nvlist_next_nvpair(nvl, nvp)) == NULL) {
			do {
				cookie = NULL;
				if (nvlist_in_array(nvl))
					dprintf(fd, "%*s,\n", level * 4, "");
				nvl = nvlist_get_pararr(nvl, &cookie);
				if (nvl == NULL)
					return;
				if (nvlist_in_array(nvl) && cookie == NULL) {
					nvp = nvlist_first_nvpair(nvl);
				} else {
					nvp = cookie;
					level--;
				}
			} while (nvp == NULL);
			if (nvlist_in_array(nvl) && cookie == NULL)
				break;
		}
	}
}

void
nvlist_fdump(const nvlist_t *nvl, FILE *fp)
{

	fflush(fp);
	nvlist_dump(nvl, fileno(fp));
}
#endif

/*
 * The function obtains size of the nvlist after nvlist_pack().
 */
size_t
nvlist_size(const nvlist_t *nvl)
{
	const nvlist_t *tmpnvl;
	const nvlist_t * const *nvlarray;
	const nvpair_t *nvp, *tmpnvp;
	void *cookie;
	size_t size, nitems;
	unsigned int ii;

	NVLIST_ASSERT(nvl);
	PJDLOG_ASSERT(nvl->nvl_error == 0);

	size = sizeof(struct nvlist_header);
	nvp = nvlist_first_nvpair(nvl);
	while (nvp != NULL) {
		size += nvpair_header_size();
		size += strlen(nvpair_name(nvp)) + 1;
		if (nvpair_type(nvp) == NV_TYPE_NVLIST) {
			size += sizeof(struct nvlist_header);
			size += nvpair_header_size() + 1;
			tmpnvl = nvpair_get_nvlist(nvp);
			PJDLOG_ASSERT(tmpnvl->nvl_error == 0);
			tmpnvp = nvlist_first_nvpair(tmpnvl);
			if (tmpnvp != NULL) {
				nvl = tmpnvl;
				nvp = tmpnvp;
				continue;
			}
		} else if (nvpair_type(nvp) == NV_TYPE_NVLIST_ARRAY) {
			nvlarray = nvpair_get_nvlist_array(nvp, &nitems);
			PJDLOG_ASSERT(nitems > 0);

			size += (nvpair_header_size() + 1) * nitems;
			size += sizeof(struct nvlist_header) * nitems;

			tmpnvl = NULL;
			tmpnvp = NULL;
			for (ii = 0; ii < nitems; ii++) {
				PJDLOG_ASSERT(nvlarray[ii]->nvl_error == 0);
				tmpnvp = nvlist_first_nvpair(nvlarray[ii]);
				if (tmpnvp != NULL) {
					tmpnvl = nvlarray[ii];
					break;
				}
			}
			if (tmpnvp != NULL) {
				nvp = tmpnvp;
				nvl = tmpnvl;
				continue;
			}

		} else {
			size += nvpair_size(nvp);
		}

		while ((nvp = nvlist_next_nvpair(nvl, nvp)) == NULL) {
			do {
				cookie = NULL;
				nvl = nvlist_get_pararr(nvl, &cookie);
				if (nvl == NULL)
					goto out;
				if (nvlist_in_array(nvl) && cookie == NULL) {
					nvp = nvlist_first_nvpair(nvl);
				} else {
					nvp = cookie;
				}
			} while (nvp == NULL);
			if (nvlist_in_array(nvl) && cookie == NULL)
				break;
		}
	}

out:
	return (size);
}

#ifndef _KERNEL
static int *
nvlist_xdescriptors(const nvlist_t *nvl, int *descs)
{
	nvpair_t *nvp;
	const char *name;
	int type;

	NVLIST_ASSERT(nvl);
	PJDLOG_ASSERT(nvl->nvl_error == 0);

	nvp = NULL;
	do {
		while ((name = nvlist_next(nvl, &type, (void**)&nvp)) != NULL) {
			switch (type) {
			case NV_TYPE_DESCRIPTOR:
				*descs = nvpair_get_descriptor(nvp);
				descs++;
				break;
			case NV_TYPE_DESCRIPTOR_ARRAY:
			    {
				const int *value;
				size_t nitems;
				unsigned int ii;

				value = nvpair_get_descriptor_array(nvp,
				    &nitems);
				for (ii = 0; ii < nitems; ii++) {
					*descs = value[ii];
					descs++;
				}
				break;
			    }
			case NV_TYPE_NVLIST:
				nvl = nvpair_get_nvlist(nvp);
				nvp = NULL;
				break;
			case NV_TYPE_NVLIST_ARRAY:
			    {
				const nvlist_t * const *value;
				size_t nitems;

				value = nvpair_get_nvlist_array(nvp, &nitems);
				PJDLOG_ASSERT(value != NULL);
				PJDLOG_ASSERT(nitems > 0);

				nvl = value[0];
				nvp = NULL;
				break;
			    }
			}
		}
	} while ((nvl = nvlist_get_pararr(nvl, (void**)&nvp)) != NULL);

	return (descs);
}
#endif

#ifndef _KERNEL
int *
nvlist_descriptors(const nvlist_t *nvl, size_t *nitemsp)
{
	size_t nitems;
	int *fds;

	nitems = nvlist_ndescriptors(nvl);
	fds = nv_malloc(sizeof(fds[0]) * (nitems + 1));
	if (fds == NULL)
		return (NULL);
	if (nitems > 0)
		nvlist_xdescriptors(nvl, fds);
	fds[nitems] = -1;
	if (nitemsp != NULL)
		*nitemsp = nitems;
	return (fds);
}
#endif

size_t
nvlist_ndescriptors(const nvlist_t *nvl)
{
#ifndef _KERNEL
	nvpair_t *nvp;
	const char *name;
	size_t ndescs;
	int type;

	NVLIST_ASSERT(nvl);
	PJDLOG_ASSERT(nvl->nvl_error == 0);

	ndescs = 0;
	nvp = NULL;
	do {
		while ((name = nvlist_next(nvl, &type, (void**)&nvp)) != NULL) {
			switch (type) {
			case NV_TYPE_DESCRIPTOR:
				ndescs++;
				break;
			case NV_TYPE_NVLIST:
				nvl = nvpair_get_nvlist(nvp);
				nvp = NULL;
				break;
			case NV_TYPE_NVLIST_ARRAY:
			    {
				const nvlist_t * const *value;
				size_t nitems;

				value = nvpair_get_nvlist_array(nvp, &nitems);
				PJDLOG_ASSERT(value != NULL);
				PJDLOG_ASSERT(nitems > 0);

				nvl = value[0];
				nvp = NULL;
				break;
			    }
			case NV_TYPE_DESCRIPTOR_ARRAY:
			    {
				size_t nitems;

				(void)nvpair_get_descriptor_array(nvp,
				    &nitems);
				ndescs += nitems;
				break;
			    }
			}
		}
	} while ((nvl = nvlist_get_pararr(nvl, (void**)&nvp)) != NULL);

	return (ndescs);
#else
	return (0);
#endif
}

static unsigned char *
nvlist_pack_header(const nvlist_t *nvl, unsigned char *ptr, size_t *leftp)
{
	struct nvlist_header nvlhdr;

	NVLIST_ASSERT(nvl);

	nvlhdr.nvlh_magic = NVLIST_HEADER_MAGIC;
	nvlhdr.nvlh_version = NVLIST_HEADER_VERSION;
	nvlhdr.nvlh_flags = nvl->nvl_flags;
#if BYTE_ORDER == BIG_ENDIAN
	nvlhdr.nvlh_flags |= NV_FLAG_BIG_ENDIAN;
#endif
	nvlhdr.nvlh_descriptors = nvlist_ndescriptors(nvl);
	nvlhdr.nvlh_size = *leftp - sizeof(nvlhdr);
	PJDLOG_ASSERT(*leftp >= sizeof(nvlhdr));
	memcpy(ptr, &nvlhdr, sizeof(nvlhdr));
	ptr += sizeof(nvlhdr);
	*leftp -= sizeof(nvlhdr);

	return (ptr);
}

static void *
nvlist_xpack(const nvlist_t *nvl, int64_t *fdidxp, size_t *sizep)
{
	unsigned char *buf, *ptr;
	size_t left, size;
	const nvlist_t *tmpnvl;
	nvpair_t *nvp, *tmpnvp;
	void *cookie;

	NVLIST_ASSERT(nvl);

	if (nvl->nvl_error != 0) {
		ERRNO_SET(nvl->nvl_error);
		return (NULL);
	}

	size = nvlist_size(nvl);
	buf = nv_malloc(size);
	if (buf == NULL)
		return (NULL);

	ptr = buf;
	left = size;

	ptr = nvlist_pack_header(nvl, ptr, &left);

	nvp = nvlist_first_nvpair(nvl);
	while (nvp != NULL) {
		NVPAIR_ASSERT(nvp);

		nvpair_init_datasize(nvp);
		ptr = nvpair_pack_header(nvp, ptr, &left);
		if (ptr == NULL)
			goto fail;
		switch (nvpair_type(nvp)) {
		case NV_TYPE_NULL:
			ptr = nvpair_pack_null(nvp, ptr, &left);
			break;
		case NV_TYPE_BOOL:
			ptr = nvpair_pack_bool(nvp, ptr, &left);
			break;
		case NV_TYPE_NUMBER:
			ptr = nvpair_pack_number(nvp, ptr, &left);
			break;
		case NV_TYPE_STRING:
			ptr = nvpair_pack_string(nvp, ptr, &left);
			break;
		case NV_TYPE_NVLIST:
			tmpnvl = nvpair_get_nvlist(nvp);
			ptr = nvlist_pack_header(tmpnvl, ptr, &left);
			if (ptr == NULL)
				goto fail;
			tmpnvp = nvlist_first_nvpair(tmpnvl);
			if (tmpnvp != NULL) {
				nvl = tmpnvl;
				nvp = tmpnvp;
				continue;
			}
			ptr = nvpair_pack_nvlist_up(ptr, &left);
			break;
#ifndef _KERNEL
		case NV_TYPE_DESCRIPTOR:
			ptr = nvpair_pack_descriptor(nvp, ptr, fdidxp, &left);
			break;
		case NV_TYPE_DESCRIPTOR_ARRAY:
			ptr = nvpair_pack_descriptor_array(nvp, ptr, fdidxp,
			    &left);
			break;
#endif
		case NV_TYPE_BINARY:
			ptr = nvpair_pack_binary(nvp, ptr, &left);
			break;
		case NV_TYPE_BOOL_ARRAY:
			ptr = nvpair_pack_bool_array(nvp, ptr, &left);
			break;
		case NV_TYPE_NUMBER_ARRAY:
			ptr = nvpair_pack_number_array(nvp, ptr, &left);
			break;
		case NV_TYPE_STRING_ARRAY:
			ptr = nvpair_pack_string_array(nvp, ptr, &left);
			break;
		case NV_TYPE_NVLIST_ARRAY:
		    {
			const nvlist_t * const * value;
			size_t nitems;
			unsigned int ii;

			tmpnvl = NULL;
			value = nvpair_get_nvlist_array(nvp, &nitems);
			for (ii = 0; ii < nitems; ii++) {
				ptr = nvlist_pack_header(value[ii], ptr, &left);
				if (ptr == NULL)
					goto out;
				tmpnvp = nvlist_first_nvpair(value[ii]);
				if (tmpnvp != NULL) {
					tmpnvl = value[ii];
					break;
				}
				ptr = nvpair_pack_nvlist_array_next(ptr, &left);
				if (ptr == NULL)
					goto out;
			}
			if (tmpnvl != NULL) {
				nvl = tmpnvl;
				nvp = tmpnvp;
				continue;
			}
			break;
		    }
		default:
			PJDLOG_ABORT("Invalid type (%d).", nvpair_type(nvp));
		}
		if (ptr == NULL)
			goto fail;
		while ((nvp = nvlist_next_nvpair(nvl, nvp)) == NULL) {
<<<<<<< HEAD
			cookie = NULL;
			nvl = nvlist_get_parent(nvl, &cookie);
			if (nvl == NULL)
				goto out;
			nvp = cookie;
			ptr = nvpair_pack_nvlist_up(ptr, &left);
			if (ptr == NULL)
				goto fail;
=======
			do {
				cookie = NULL;
				if (nvlist_in_array(nvl)) {
					ptr = nvpair_pack_nvlist_array_next(ptr,
					    &left);
					if (ptr == NULL)
						goto fail;
				}
				nvl = nvlist_get_pararr(nvl, &cookie);
				if (nvl == NULL)
					goto out;
				if (nvlist_in_array(nvl) && cookie == NULL) {
					nvp = nvlist_first_nvpair(nvl);
					ptr = nvlist_pack_header(nvl, ptr,
					    &left);
					if (ptr == NULL)
						goto fail;
				} else if (nvpair_type((nvpair_t *)cookie) !=
				    NV_TYPE_NVLIST_ARRAY) {
					ptr = nvpair_pack_nvlist_up(ptr, &left);
					if (ptr == NULL)
						goto fail;
					nvp = cookie;
				} else {
					nvp = cookie;
				}
			} while (nvp == NULL);
			if (nvlist_in_array(nvl) && cookie == NULL)
				break;
>>>>>>> fe707ca6
		}
	}

out:
	if (sizep != NULL)
		*sizep = size;
	return (buf);
fail:
	nv_free(buf);
	return (NULL);
}

void *
nvlist_pack(const nvlist_t *nvl, size_t *sizep)
{

	NVLIST_ASSERT(nvl);

	if (nvl->nvl_error != 0) {
		ERRNO_SET(nvl->nvl_error);
		return (NULL);
	}

	if (nvlist_ndescriptors(nvl) > 0) {
		ERRNO_SET(EOPNOTSUPP);
		return (NULL);
	}

	return (nvlist_xpack(nvl, NULL, sizep));
}

static bool
nvlist_check_header(struct nvlist_header *nvlhdrp)
{

	if (nvlhdrp->nvlh_magic != NVLIST_HEADER_MAGIC) {
		ERRNO_SET(EINVAL);
		return (false);
	}
	if ((nvlhdrp->nvlh_flags & ~NV_FLAG_ALL_MASK) != 0) {
		ERRNO_SET(EINVAL);
		return (false);
	}
#if BYTE_ORDER == BIG_ENDIAN
	if ((nvlhdrp->nvlh_flags & NV_FLAG_BIG_ENDIAN) == 0) {
		nvlhdrp->nvlh_size = le64toh(nvlhdrp->nvlh_size);
		nvlhdrp->nvlh_descriptors = le64toh(nvlhdrp->nvlh_descriptors);
	}
#else
	if ((nvlhdrp->nvlh_flags & NV_FLAG_BIG_ENDIAN) != 0) {
		nvlhdrp->nvlh_size = be64toh(nvlhdrp->nvlh_size);
		nvlhdrp->nvlh_descriptors = be64toh(nvlhdrp->nvlh_descriptors);
	}
#endif
	return (true);
}

const unsigned char *
nvlist_unpack_header(nvlist_t *nvl, const unsigned char *ptr, size_t nfds,
    bool *isbep, size_t *leftp)
{
	struct nvlist_header nvlhdr;
	int inarrayf;

	if (*leftp < sizeof(nvlhdr))
		goto failed;

	memcpy(&nvlhdr, ptr, sizeof(nvlhdr));

	if (!nvlist_check_header(&nvlhdr))
		goto failed;

	if (nvlhdr.nvlh_size != *leftp - sizeof(nvlhdr))
		goto failed;

	/*
	 * nvlh_descriptors might be smaller than nfds in embedded nvlists.
	 */
	if (nvlhdr.nvlh_descriptors > nfds)
		goto failed;

	if ((nvlhdr.nvlh_flags & ~NV_FLAG_ALL_MASK) != 0)
		goto failed;

	inarrayf = (nvl->nvl_flags & NV_FLAG_IN_ARRAY);
	nvl->nvl_flags = (nvlhdr.nvlh_flags & NV_FLAG_PUBLIC_MASK) | inarrayf;

	ptr += sizeof(nvlhdr);
	if (isbep != NULL)
		*isbep = (((int)nvlhdr.nvlh_flags & NV_FLAG_BIG_ENDIAN) != 0);
	*leftp -= sizeof(nvlhdr);

	return (ptr);
failed:
	ERRNO_SET(EINVAL);
	return (NULL);
}

static nvlist_t *
nvlist_xunpack(const void *buf, size_t size, const int *fds, size_t nfds,
    int flags)
{
	const unsigned char *ptr;
	nvlist_t *nvl, *retnvl, *tmpnvl, *array;
	nvpair_t *nvp;
	size_t left;
	bool isbe;

	PJDLOG_ASSERT((flags & ~(NV_FLAG_PUBLIC_MASK)) == 0);

	left = size;
	ptr = buf;

	tmpnvl = array = NULL;
	nvl = retnvl = nvlist_create(0);
	if (nvl == NULL)
		goto failed;

	ptr = nvlist_unpack_header(nvl, ptr, nfds, &isbe, &left);
	if (ptr == NULL)
		goto failed;
	if (nvl->nvl_flags != flags) {
		ERRNO_SET(EILSEQ);
		goto failed;
	}

	while (left > 0) {
		ptr = nvpair_unpack(isbe, ptr, &left, &nvp);
		if (ptr == NULL)
			goto failed;
		switch (nvpair_type(nvp)) {
		case NV_TYPE_NULL:
			ptr = nvpair_unpack_null(isbe, nvp, ptr, &left);
			break;
		case NV_TYPE_BOOL:
			ptr = nvpair_unpack_bool(isbe, nvp, ptr, &left);
			break;
		case NV_TYPE_NUMBER:
			ptr = nvpair_unpack_number(isbe, nvp, ptr, &left);
			break;
		case NV_TYPE_STRING:
			ptr = nvpair_unpack_string(isbe, nvp, ptr, &left);
			break;
		case NV_TYPE_NVLIST:
			ptr = nvpair_unpack_nvlist(isbe, nvp, ptr, &left, nfds,
			    &tmpnvl);
			if (tmpnvl == NULL || ptr == NULL)
				goto failed;
			nvlist_set_parent(tmpnvl, nvp);
			break;
#ifndef _KERNEL
		case NV_TYPE_DESCRIPTOR:
			ptr = nvpair_unpack_descriptor(isbe, nvp, ptr, &left,
			    fds, nfds);
			break;
		case NV_TYPE_DESCRIPTOR_ARRAY:
			ptr = nvpair_unpack_descriptor_array(isbe, nvp, ptr,
			    &left, fds, nfds);
			break;
#endif
		case NV_TYPE_BINARY:
			ptr = nvpair_unpack_binary(isbe, nvp, ptr, &left);
			break;
		case NV_TYPE_NVLIST_UP:
			if (nvl->nvl_parent == NULL)
				goto failed;
			nvl = nvpair_nvlist(nvl->nvl_parent);
			nvpair_free_structure(nvp);
			continue;
		case NV_TYPE_NVLIST_ARRAY_NEXT:
			if (nvl->nvl_array_next == NULL) {
				if (nvl->nvl_parent == NULL)
					goto failed;
				nvl = nvpair_nvlist(nvl->nvl_parent);
			} else {
				nvl = __DECONST(nvlist_t *,
				    nvlist_get_array_next(nvl));
				ptr = nvlist_unpack_header(nvl, ptr, nfds,
				    &isbe, &left);
				if (ptr == NULL)
					goto failed;
			}
			nvpair_free_structure(nvp);
			continue;
		case NV_TYPE_BOOL_ARRAY:
			ptr = nvpair_unpack_bool_array(isbe, nvp, ptr, &left);
			break;
		case NV_TYPE_NUMBER_ARRAY:
			ptr = nvpair_unpack_number_array(isbe, nvp, ptr, &left);
			break;
		case NV_TYPE_STRING_ARRAY:
			ptr = nvpair_unpack_string_array(isbe, nvp, ptr, &left);
			break;
		case NV_TYPE_NVLIST_ARRAY:
			ptr = nvpair_unpack_nvlist_array(isbe, nvp, ptr, &left,
			    &array);
			if (ptr == NULL)
				goto failed;
			tmpnvl = array;
			while (array != NULL) {
				nvlist_set_parent(array, nvp);
				array = __DECONST(nvlist_t *,
				    nvlist_get_array_next(array));
			}
			ptr = nvlist_unpack_header(tmpnvl, ptr, nfds, &isbe,
			    &left);
			break;
		default:
			PJDLOG_ABORT("Invalid type (%d).", nvpair_type(nvp));
		}
		if (ptr == NULL)
			goto failed;
		if (!nvlist_move_nvpair(nvl, nvp))
			goto failed;
		if (tmpnvl != NULL) {
			nvl = tmpnvl;
			tmpnvl = NULL;
		}
	}

	return (retnvl);
failed:
	nvlist_destroy(retnvl);
	return (NULL);
}

nvlist_t *
nvlist_unpack(const void *buf, size_t size, int flags)
{

	return (nvlist_xunpack(buf, size, NULL, 0, flags));
}

#ifndef _KERNEL
int
nvlist_send(int sock, const nvlist_t *nvl)
{
	size_t datasize, nfds;
	int *fds;
	void *data;
	int64_t fdidx;
	int ret;

	if (nvlist_error(nvl) != 0) {
		ERRNO_SET(nvlist_error(nvl));
		return (-1);
	}

	fds = nvlist_descriptors(nvl, &nfds);
	if (fds == NULL)
		return (-1);

	ret = -1;
	data = NULL;
	fdidx = 0;

	data = nvlist_xpack(nvl, &fdidx, &datasize);
	if (data == NULL)
		goto out;

	if (buf_send(sock, data, datasize) == -1)
		goto out;

	if (nfds > 0) {
		if (fd_send(sock, fds, nfds) == -1)
			goto out;
	}

	ret = 0;
out:
	ERRNO_SAVE();
	nv_free(fds);
	nv_free(data);
	ERRNO_RESTORE();
	return (ret);
}

nvlist_t *
nvlist_recv(int sock, int flags)
{
	struct nvlist_header nvlhdr;
	nvlist_t *nvl, *ret;
	unsigned char *buf;
	size_t nfds, size, i;
	int *fds;

	if (buf_recv(sock, &nvlhdr, sizeof(nvlhdr)) == -1)
		return (NULL);

	if (!nvlist_check_header(&nvlhdr))
		return (NULL);

	nfds = (size_t)nvlhdr.nvlh_descriptors;
	size = sizeof(nvlhdr) + (size_t)nvlhdr.nvlh_size;

	buf = nv_malloc(size);
	if (buf == NULL)
		return (NULL);

	memcpy(buf, &nvlhdr, sizeof(nvlhdr));

	ret = NULL;
	fds = NULL;

	if (buf_recv(sock, buf + sizeof(nvlhdr), size - sizeof(nvlhdr)) == -1)
		goto out;

	if (nfds > 0) {
		fds = nv_malloc(nfds * sizeof(fds[0]));
		if (fds == NULL)
			goto out;
		if (fd_recv(sock, fds, nfds) == -1)
			goto out;
	}

	nvl = nvlist_xunpack(buf, size, fds, nfds, flags);
	if (nvl == NULL) {
		ERRNO_SAVE();
		for (i = 0; i < nfds; i++)
			close(fds[i]);
		ERRNO_RESTORE();
		goto out;
	}

	ret = nvl;
out:
	ERRNO_SAVE();
	nv_free(buf);
	nv_free(fds);
	ERRNO_RESTORE();

	return (ret);
}

nvlist_t *
nvlist_xfer(int sock, nvlist_t *nvl, int flags)
{

	if (nvlist_send(sock, nvl) < 0) {
		nvlist_destroy(nvl);
		return (NULL);
	}
	nvlist_destroy(nvl);
	return (nvlist_recv(sock, flags));
}
#endif

nvpair_t *
nvlist_first_nvpair(const nvlist_t *nvl)
{

	NVLIST_ASSERT(nvl);

	return (TAILQ_FIRST(&nvl->nvl_head));
}

nvpair_t *
nvlist_next_nvpair(const nvlist_t *nvl, const nvpair_t *nvp)
{
	nvpair_t *retnvp;

	NVLIST_ASSERT(nvl);
	NVPAIR_ASSERT(nvp);
	PJDLOG_ASSERT(nvpair_nvlist(nvp) == nvl);

	retnvp = nvpair_next(nvp);
	PJDLOG_ASSERT(retnvp == NULL || nvpair_nvlist(retnvp) == nvl);

	return (retnvp);

}

nvpair_t *
nvlist_prev_nvpair(const nvlist_t *nvl, const nvpair_t *nvp)
{
	nvpair_t *retnvp;

	NVLIST_ASSERT(nvl);
	NVPAIR_ASSERT(nvp);
	PJDLOG_ASSERT(nvpair_nvlist(nvp) == nvl);

	retnvp = nvpair_prev(nvp);
	PJDLOG_ASSERT(nvpair_nvlist(retnvp) == nvl);

	return (retnvp);
}

const char *
nvlist_next(const nvlist_t *nvl, int *typep, void **cookiep)
{
	nvpair_t *nvp;

	NVLIST_ASSERT(nvl);

	if (cookiep == NULL || *cookiep == NULL)
		nvp = nvlist_first_nvpair(nvl);
	else
		nvp = nvlist_next_nvpair(nvl, *cookiep);
	if (nvp == NULL)
		return (NULL);
	if (typep != NULL)
		*typep = nvpair_type(nvp);
	if (cookiep != NULL)
		*cookiep = nvp;
	return (nvpair_name(nvp));
}

bool
nvlist_exists(const nvlist_t *nvl, const char *name)
{

	return (nvlist_find(nvl, NV_TYPE_NONE, name) != NULL);
}

#define	NVLIST_EXISTS(type, TYPE)					\
bool									\
nvlist_exists_##type(const nvlist_t *nvl, const char *name)		\
{									\
									\
	return (nvlist_find(nvl, NV_TYPE_##TYPE, name) != NULL);	\
}

NVLIST_EXISTS(null, NULL)
NVLIST_EXISTS(bool, BOOL)
NVLIST_EXISTS(number, NUMBER)
NVLIST_EXISTS(string, STRING)
NVLIST_EXISTS(nvlist, NVLIST)
NVLIST_EXISTS(binary, BINARY)
NVLIST_EXISTS(bool_array, BOOL_ARRAY)
NVLIST_EXISTS(number_array, NUMBER_ARRAY)
NVLIST_EXISTS(string_array, STRING_ARRAY)
NVLIST_EXISTS(nvlist_array, NVLIST_ARRAY)
#ifndef _KERNEL
NVLIST_EXISTS(descriptor, DESCRIPTOR)
NVLIST_EXISTS(descriptor_array, DESCRIPTOR_ARRAY)
#endif

#undef	NVLIST_EXISTS

void
nvlist_add_nvpair(nvlist_t *nvl, const nvpair_t *nvp)
{
	nvpair_t *newnvp;

	NVPAIR_ASSERT(nvp);

	if (nvlist_error(nvl) != 0) {
		ERRNO_SET(nvlist_error(nvl));
		return;
	}
	if ((nvl->nvl_flags & NV_FLAG_NO_UNIQUE) == 0) {
		if (nvlist_exists(nvl, nvpair_name(nvp))) {
			nvl->nvl_error = EEXIST;
			ERRNO_SET(nvlist_error(nvl));
			return;
		}
	}

	newnvp = nvpair_clone(nvp);
	if (newnvp == NULL) {
		nvl->nvl_error = ERRNO_OR_DEFAULT(ENOMEM);
		ERRNO_SET(nvlist_error(nvl));
		return;
	}

	nvpair_insert(&nvl->nvl_head, newnvp, nvl);
}

void
nvlist_add_stringf(nvlist_t *nvl, const char *name, const char *valuefmt, ...)
{
	va_list valueap;

	va_start(valueap, valuefmt);
	nvlist_add_stringv(nvl, name, valuefmt, valueap);
	va_end(valueap);
}

void
nvlist_add_stringv(nvlist_t *nvl, const char *name, const char *valuefmt,
    va_list valueap)
{
	nvpair_t *nvp;

	if (nvlist_error(nvl) != 0) {
		ERRNO_SET(nvlist_error(nvl));
		return;
	}

	nvp = nvpair_create_stringv(name, valuefmt, valueap);
	if (nvp == NULL) {
		nvl->nvl_error = ERRNO_OR_DEFAULT(ENOMEM);
		ERRNO_SET(nvl->nvl_error);
	} else {
		(void)nvlist_move_nvpair(nvl, nvp);
	}
}

void
nvlist_add_null(nvlist_t *nvl, const char *name)
{
	nvpair_t *nvp;

	if (nvlist_error(nvl) != 0) {
		ERRNO_SET(nvlist_error(nvl));
		return;
	}

	nvp = nvpair_create_null(name);
	if (nvp == NULL) {
		nvl->nvl_error = ERRNO_OR_DEFAULT(ENOMEM);
		ERRNO_SET(nvl->nvl_error);
	} else {
		(void)nvlist_move_nvpair(nvl, nvp);
	}
}

void
nvlist_add_binary(nvlist_t *nvl, const char *name, const void *value,
    size_t size)
{
	nvpair_t *nvp;

	if (nvlist_error(nvl) != 0) {
		ERRNO_SET(nvlist_error(nvl));
		return;
	}

	nvp = nvpair_create_binary(name, value, size);
	if (nvp == NULL) {
		nvl->nvl_error = ERRNO_OR_DEFAULT(ENOMEM);
		ERRNO_SET(nvl->nvl_error);
	} else {
		(void)nvlist_move_nvpair(nvl, nvp);
	}
}


#define	NVLIST_ADD(vtype, type)						\
void									\
nvlist_add_##type(nvlist_t *nvl, const char *name, vtype value)		\
{									\
	nvpair_t *nvp;							\
									\
	if (nvlist_error(nvl) != 0) {					\
		ERRNO_SET(nvlist_error(nvl));				\
		return;							\
	}								\
									\
	nvp = nvpair_create_##type(name, value);			\
	if (nvp == NULL) {						\
		nvl->nvl_error = ERRNO_OR_DEFAULT(ENOMEM);		\
		ERRNO_SET(nvl->nvl_error);				\
	} else {							\
		(void)nvlist_move_nvpair(nvl, nvp);			\
	}								\
}

NVLIST_ADD(bool, bool)
NVLIST_ADD(uint64_t, number)
NVLIST_ADD(const char *, string)
NVLIST_ADD(const nvlist_t *, nvlist)
#ifndef _KERNEL
NVLIST_ADD(int, descriptor);
#endif

#undef	NVLIST_ADD

<<<<<<< HEAD
=======
#define	NVLIST_ADD_ARRAY(vtype, type)					\
void									\
nvlist_add_##type##_array(nvlist_t *nvl, const char *name, vtype value,	\
    size_t nitems)							\
{									\
	nvpair_t *nvp;							\
									\
	if (nvlist_error(nvl) != 0) {					\
		ERRNO_SET(nvlist_error(nvl));				\
		return;							\
	}								\
									\
	nvp = nvpair_create_##type##_array(name, value, nitems);	\
	if (nvp == NULL) {						\
		nvl->nvl_error = ERRNO_OR_DEFAULT(ENOMEM);		\
		ERRNO_SET(nvl->nvl_error);				\
	} else {							\
		(void)nvlist_move_nvpair(nvl, nvp);			\
	}								\
}

NVLIST_ADD_ARRAY(const bool *, bool)
NVLIST_ADD_ARRAY(const uint64_t *, number)
NVLIST_ADD_ARRAY(const char * const *, string)
NVLIST_ADD_ARRAY(const nvlist_t * const *, nvlist)
#ifndef _KERNEL
NVLIST_ADD_ARRAY(const int *, descriptor)
#endif

#undef	NVLIST_ADD_ARRAY

>>>>>>> fe707ca6
bool
nvlist_move_nvpair(nvlist_t *nvl, nvpair_t *nvp)
{

	NVPAIR_ASSERT(nvp);
	PJDLOG_ASSERT(nvpair_nvlist(nvp) == NULL);

	if (nvlist_error(nvl) != 0) {
		nvpair_free(nvp);
		ERRNO_SET(nvlist_error(nvl));
		return (false);
	}
	if ((nvl->nvl_flags & NV_FLAG_NO_UNIQUE) == 0) {
		if (nvlist_exists(nvl, nvpair_name(nvp))) {
			nvpair_free(nvp);
			nvl->nvl_error = EEXIST;
			ERRNO_SET(nvl->nvl_error);
			return (false);
		}
	}

	nvpair_insert(&nvl->nvl_head, nvp, nvl);
	return (true);
}

void
nvlist_move_string(nvlist_t *nvl, const char *name, char *value)
{
	nvpair_t *nvp;

	if (nvlist_error(nvl) != 0) {
		nv_free(value);
		ERRNO_SET(nvlist_error(nvl));
		return;
	}

	nvp = nvpair_move_string(name, value);
	if (nvp == NULL) {
		nvl->nvl_error = ERRNO_OR_DEFAULT(ENOMEM);
		ERRNO_SET(nvl->nvl_error);
	} else {
		(void)nvlist_move_nvpair(nvl, nvp);
	}
}

void
nvlist_move_nvlist(nvlist_t *nvl, const char *name, nvlist_t *value)
{
	nvpair_t *nvp;

	if (nvlist_error(nvl) != 0) {
		if (value != NULL && nvlist_get_nvpair_parent(value) != NULL)
			nvlist_destroy(value);
		ERRNO_SET(nvlist_error(nvl));
		return;
	}

	nvp = nvpair_move_nvlist(name, value);
	if (nvp == NULL) {
		nvl->nvl_error = ERRNO_OR_DEFAULT(ENOMEM);
		ERRNO_SET(nvl->nvl_error);
	} else {
		(void)nvlist_move_nvpair(nvl, nvp);
	}
}

#ifndef _KERNEL
void
nvlist_move_descriptor(nvlist_t *nvl, const char *name, int value)
{
	nvpair_t *nvp;

	if (nvlist_error(nvl) != 0) {
		close(value);
		ERRNO_SET(nvlist_error(nvl));
		return;
	}

	nvp = nvpair_move_descriptor(name, value);
	if (nvp == NULL) {
		nvl->nvl_error = ERRNO_OR_DEFAULT(ENOMEM);
		ERRNO_SET(nvl->nvl_error);
	} else {
		(void)nvlist_move_nvpair(nvl, nvp);
	}
}
#endif

void
nvlist_move_binary(nvlist_t *nvl, const char *name, void *value, size_t size)
{
	nvpair_t *nvp;

	if (nvlist_error(nvl) != 0) {
		nv_free(value);
		ERRNO_SET(nvlist_error(nvl));
		return;
	}

	nvp = nvpair_move_binary(name, value, size);
	if (nvp == NULL) {
		nvl->nvl_error = ERRNO_OR_DEFAULT(ENOMEM);
		ERRNO_SET(nvl->nvl_error);
	} else {
		(void)nvlist_move_nvpair(nvl, nvp);
<<<<<<< HEAD
=======
	}
}

void
nvlist_move_bool_array(nvlist_t *nvl, const char *name, bool *value,
    size_t nitems)
{
	nvpair_t *nvp;

	if (nvlist_error(nvl) != 0) {
		nv_free(value);
		ERRNO_SET(nvlist_error(nvl));
		return;
	}

	nvp = nvpair_move_bool_array(name, value, nitems);
	if (nvp == NULL) {
		nvl->nvl_error = ERRNO_OR_DEFAULT(ENOMEM);
		ERRNO_SET(nvl->nvl_error);
	} else {
		(void)nvlist_move_nvpair(nvl, nvp);
	}
}

void
nvlist_move_string_array(nvlist_t *nvl, const char *name, char **value,
    size_t nitems)
{
	nvpair_t *nvp;
	size_t i;

	if (nvlist_error(nvl) != 0) {
		if (value != NULL) {
			for (i = 0; i < nitems; i++)
				nv_free(value[i]);
			nv_free(value);
		}
		ERRNO_SET(nvlist_error(nvl));
		return;
	}

	nvp = nvpair_move_string_array(name, value, nitems);
	if (nvp == NULL) {
		nvl->nvl_error = ERRNO_OR_DEFAULT(ENOMEM);
		ERRNO_SET(nvl->nvl_error);
	} else {
		(void)nvlist_move_nvpair(nvl, nvp);
	}
}

void
nvlist_move_nvlist_array(nvlist_t *nvl, const char *name, nvlist_t **value,
    size_t nitems)
{
	nvpair_t *nvp;
	size_t i;

	if (nvlist_error(nvl) != 0) {
		if (value != NULL) {
			for (i = 0; i < nitems; i++) {
				if (nvlist_get_pararr(value[i], NULL) == NULL)
					nvlist_destroy(value[i]);
			}
		}
		nv_free(value);
		ERRNO_SET(nvlist_error(nvl));
		return;
	}

	nvp = nvpair_move_nvlist_array(name, value, nitems);
	if (nvp == NULL) {
		nvl->nvl_error = ERRNO_OR_DEFAULT(ENOMEM);
		ERRNO_SET(nvl->nvl_error);
	} else {
		(void)nvlist_move_nvpair(nvl, nvp);
	}
}

void
nvlist_move_number_array(nvlist_t *nvl, const char *name, uint64_t *value,
    size_t nitems)
{
	nvpair_t *nvp;

	if (nvlist_error(nvl) != 0) {
		nv_free(value);
		ERRNO_SET(nvlist_error(nvl));
		return;
	}

	nvp = nvpair_move_number_array(name, value, nitems);
	if (nvp == NULL) {
		nvl->nvl_error = ERRNO_OR_DEFAULT(ENOMEM);
		ERRNO_SET(nvl->nvl_error);
	} else {
		(void)nvlist_move_nvpair(nvl, nvp);
>>>>>>> fe707ca6
	}
}

#ifndef _KERNEL
void
nvlist_move_descriptor_array(nvlist_t *nvl, const char *name, int *value,
    size_t nitems)
{
	nvpair_t *nvp;
	size_t i;

	if (nvlist_error(nvl) != 0) {
		if (value != 0) {
			for (i = 0; i < nitems; i++)
				close(value[i]);
			nv_free(value);
		}

		ERRNO_SET(nvlist_error(nvl));
		return;
	}

	nvp = nvpair_move_descriptor_array(name, value, nitems);
	if (nvp == NULL) {
		nvl->nvl_error = ERRNO_OR_DEFAULT(ENOMEM);
		ERRNO_SET(nvl->nvl_error);
	} else {
		(void)nvlist_move_nvpair(nvl, nvp);
	}
}
#endif

const nvpair_t *
nvlist_get_nvpair(const nvlist_t *nvl, const char *name)
{

	return (nvlist_find(nvl, NV_TYPE_NONE, name));
}

#define	NVLIST_GET(ftype, type, TYPE)					\
ftype									\
nvlist_get_##type(const nvlist_t *nvl, const char *name)		\
{									\
	const nvpair_t *nvp;						\
									\
	nvp = nvlist_find(nvl, NV_TYPE_##TYPE, name);			\
	if (nvp == NULL)						\
		nvlist_report_missing(NV_TYPE_##TYPE, name);		\
	return (nvpair_get_##type(nvp));				\
}

NVLIST_GET(bool, bool, BOOL)
NVLIST_GET(uint64_t, number, NUMBER)
NVLIST_GET(const char *, string, STRING)
NVLIST_GET(const nvlist_t *, nvlist, NVLIST)
#ifndef _KERNEL
NVLIST_GET(int, descriptor, DESCRIPTOR)
#endif

#undef	NVLIST_GET

const void *
nvlist_get_binary(const nvlist_t *nvl, const char *name, size_t *sizep)
{
	nvpair_t *nvp;

	nvp = nvlist_find(nvl, NV_TYPE_BINARY, name);
	if (nvp == NULL)
		nvlist_report_missing(NV_TYPE_BINARY, name);

	return (nvpair_get_binary(nvp, sizep));
}

#define	NVLIST_GET_ARRAY(ftype, type, TYPE)				\
ftype									\
nvlist_get_##type##_array(const nvlist_t *nvl, const char *name,	\
    size_t *nitems)							\
{									\
	const nvpair_t *nvp;						\
									\
	nvp = nvlist_find(nvl, NV_TYPE_##TYPE##_ARRAY, name);		\
	if (nvp == NULL)						\
		nvlist_report_missing(NV_TYPE_##TYPE##_ARRAY, name);	\
	return (nvpair_get_##type##_array(nvp, nitems));		\
}

NVLIST_GET_ARRAY(const bool *, bool, BOOL)
NVLIST_GET_ARRAY(const uint64_t *, number, NUMBER)
NVLIST_GET_ARRAY(const char * const *, string, STRING)
NVLIST_GET_ARRAY(const nvlist_t * const *, nvlist, NVLIST)
#ifndef _KERNEL
NVLIST_GET_ARRAY(const int *, descriptor, DESCRIPTOR)
#endif

#undef	NVLIST_GET_ARRAY

#define	NVLIST_TAKE(ftype, type, TYPE)					\
ftype									\
nvlist_take_##type(nvlist_t *nvl, const char *name)			\
{									\
	nvpair_t *nvp;							\
	ftype value;							\
									\
	nvp = nvlist_find(nvl, NV_TYPE_##TYPE, name);			\
	if (nvp == NULL)						\
		nvlist_report_missing(NV_TYPE_##TYPE, name);		\
	value = (ftype)(intptr_t)nvpair_get_##type(nvp);		\
	nvlist_remove_nvpair(nvl, nvp);					\
	nvpair_free_structure(nvp);					\
	return (value);							\
}

NVLIST_TAKE(bool, bool, BOOL)
NVLIST_TAKE(uint64_t, number, NUMBER)
NVLIST_TAKE(char *, string, STRING)
NVLIST_TAKE(nvlist_t *, nvlist, NVLIST)
#ifndef _KERNEL
NVLIST_TAKE(int, descriptor, DESCRIPTOR)
#endif

#undef	NVLIST_TAKE

void *
nvlist_take_binary(nvlist_t *nvl, const char *name, size_t *sizep)
{
	nvpair_t *nvp;
	void *value;

	nvp = nvlist_find(nvl, NV_TYPE_BINARY, name);
	if (nvp == NULL)
		nvlist_report_missing(NV_TYPE_BINARY, name);

	value = (void *)(intptr_t)nvpair_get_binary(nvp, sizep);
	nvlist_remove_nvpair(nvl, nvp);
	nvpair_free_structure(nvp);
	return (value);
}

#define	NVLIST_TAKE_ARRAY(ftype, type, TYPE)				\
ftype									\
nvlist_take_##type##_array(nvlist_t *nvl, const char *name,		\
    size_t *nitems)							\
{									\
	nvpair_t *nvp;							\
	ftype value;							\
									\
	nvp = nvlist_find(nvl, NV_TYPE_##TYPE##_ARRAY, name);		\
	if (nvp == NULL)						\
		nvlist_report_missing(NV_TYPE_##TYPE##_ARRAY, name);	\
	value = (ftype)(intptr_t)nvpair_get_##type##_array(nvp, nitems);\
	nvlist_remove_nvpair(nvl, nvp);					\
	nvpair_free_structure(nvp);					\
	return (value);							\
}

NVLIST_TAKE_ARRAY(bool *, bool, BOOL)
NVLIST_TAKE_ARRAY(uint64_t *, number, NUMBER)
NVLIST_TAKE_ARRAY(char **, string, STRING)
NVLIST_TAKE_ARRAY(nvlist_t **, nvlist, NVLIST)
#ifndef _KERNEL
NVLIST_TAKE_ARRAY(int *, descriptor, DESCRIPTOR)
#endif

void
nvlist_remove_nvpair(nvlist_t *nvl, nvpair_t *nvp)
{

	NVLIST_ASSERT(nvl);
	NVPAIR_ASSERT(nvp);
	PJDLOG_ASSERT(nvpair_nvlist(nvp) == nvl);

	nvpair_remove(&nvl->nvl_head, nvp, nvl);
}

void
nvlist_free(nvlist_t *nvl, const char *name)
{

	nvlist_free_type(nvl, name, NV_TYPE_NONE);
}

#define	NVLIST_FREE(type, TYPE)						\
void									\
nvlist_free_##type(nvlist_t *nvl, const char *name)			\
{									\
									\
	nvlist_free_type(nvl, name, NV_TYPE_##TYPE);			\
}

NVLIST_FREE(null, NULL)
NVLIST_FREE(bool, BOOL)
NVLIST_FREE(number, NUMBER)
NVLIST_FREE(string, STRING)
NVLIST_FREE(nvlist, NVLIST)
NVLIST_FREE(binary, BINARY)
NVLIST_FREE(bool_array, BOOL_ARRAY)
NVLIST_FREE(number_array, NUMBER_ARRAY)
NVLIST_FREE(string_array, STRING_ARRAY)
NVLIST_FREE(nvlist_array, NVLIST_ARRAY)
#ifndef _KERNEL
NVLIST_FREE(descriptor, DESCRIPTOR)
NVLIST_FREE(descriptor_array, DESCRIPTOR_ARRAY)
#endif

#undef	NVLIST_FREE

void
nvlist_free_nvpair(nvlist_t *nvl, nvpair_t *nvp)
{

	NVLIST_ASSERT(nvl);
	NVPAIR_ASSERT(nvp);
	PJDLOG_ASSERT(nvpair_nvlist(nvp) == nvl);

	nvlist_remove_nvpair(nvl, nvp);
	nvpair_free(nvp);
}
<|MERGE_RESOLUTION|>--- conflicted
+++ resolved
@@ -975,16 +975,6 @@
 		if (ptr == NULL)
 			goto fail;
 		while ((nvp = nvlist_next_nvpair(nvl, nvp)) == NULL) {
-<<<<<<< HEAD
-			cookie = NULL;
-			nvl = nvlist_get_parent(nvl, &cookie);
-			if (nvl == NULL)
-				goto out;
-			nvp = cookie;
-			ptr = nvpair_pack_nvlist_up(ptr, &left);
-			if (ptr == NULL)
-				goto fail;
-=======
 			do {
 				cookie = NULL;
 				if (nvlist_in_array(nvl)) {
@@ -1014,7 +1004,6 @@
 			} while (nvp == NULL);
 			if (nvlist_in_array(nvl) && cookie == NULL)
 				break;
->>>>>>> fe707ca6
 		}
 	}
 
@@ -1583,8 +1572,6 @@
 
 #undef	NVLIST_ADD
 
-<<<<<<< HEAD
-=======
 #define	NVLIST_ADD_ARRAY(vtype, type)					\
 void									\
 nvlist_add_##type##_array(nvlist_t *nvl, const char *name, vtype value,	\
@@ -1616,7 +1603,6 @@
 
 #undef	NVLIST_ADD_ARRAY
 
->>>>>>> fe707ca6
 bool
 nvlist_move_nvpair(nvlist_t *nvl, nvpair_t *nvp)
 {
@@ -1722,8 +1708,6 @@
 		ERRNO_SET(nvl->nvl_error);
 	} else {
 		(void)nvlist_move_nvpair(nvl, nvp);
-<<<<<<< HEAD
-=======
 	}
 }
 
@@ -1820,7 +1804,6 @@
 		ERRNO_SET(nvl->nvl_error);
 	} else {
 		(void)nvlist_move_nvpair(nvl, nvp);
->>>>>>> fe707ca6
 	}
 }
 

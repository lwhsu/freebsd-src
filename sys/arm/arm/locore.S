--- conflicted
+++ resolved
@@ -306,10 +306,6 @@
 	.word	_start
 Lend:
 	.word	_edata
-<<<<<<< HEAD
-#endif
-=======
->>>>>>> 72e3ed2c
 
 #ifdef SMP
 Lstartup_pagetable_secondary:

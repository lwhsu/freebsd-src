--- conflicted
+++ resolved
@@ -1026,35 +1026,8 @@
 		/*
 		 * Get the physical address for this segment.
 		 */
-<<<<<<< HEAD
 		if (__predict_true(pmap == kernel_pmap)) {
-			if (pmap_get_pde_pte(pmap, vaddr, &pde, &ptep) == FALSE)
-				return (EFAULT);
-
-			if (__predict_false(pmap_pde_section(pde))) {
-				if (*pde & L1_S_SUPERSEC)
-					curaddr = (*pde & L1_SUP_FRAME) |
-					    (vaddr & L1_SUP_OFFSET);
-				else
-					curaddr = (*pde & L1_S_FRAME) |
-					    (vaddr & L1_S_OFFSET);
-			} else {
-				pte = *ptep;
-				KASSERT((pte & L2_TYPE_MASK) != L2_TYPE_INV,
-				    ("INV type"));
-				if (__predict_false((pte & L2_TYPE_MASK)
-						    == L2_TYPE_L)) {
-					curaddr = (pte & L2_L_FRAME) |
-					    (vaddr & L2_L_OFFSET);
-				} else {
-					curaddr = (pte & L2_S_FRAME) |
-					    (vaddr & L2_S_OFFSET);
-				}
-			}
-=======
-		if (__predict_true(pmap == pmap_kernel())) {
 			curaddr = pmap_kextract(vaddr);
->>>>>>> 93846e1f
 		} else {
 			curaddr = pmap_extract(pmap, vaddr);
 			map->flags &= ~DMAMAP_COHERENT;

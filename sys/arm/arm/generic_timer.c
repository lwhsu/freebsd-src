--- conflicted
+++ resolved
@@ -107,27 +107,13 @@
 {
 	uint32_t val;
 
-<<<<<<< HEAD
+	/* cntfrq */
 	//__asm volatile("mrc p15, 0, %0, c14, c0, 0" : "=r" (val));
 	__asm volatile("mrs %x0, cntfrq_el0" : "=r" (val));
-=======
-	/* cntfrq */
-	__asm volatile("mrc p15, 0, %0, c14, c0, 0" : "=r" (val));
->>>>>>> 834e6d1d
 
 	return (val);
 }
 
-<<<<<<< HEAD
-static inline long
-get_cntpct(void)
-{
-	uint64_t val;
-
-	//__asm volatile("mrrc p15, 0, %Q0, %R0, c14" : "=r" (val));
-	isb();
-	__asm volatile("mrs %0, cntvct_el0" : "=r" (val));
-=======
 static long
 get_cntxct(bool physical)
 {
@@ -136,11 +122,12 @@
 	isb();
 	if (physical)
 		/* cntpct */
-		__asm volatile("mrrc p15, 0, %Q0, %R0, c14" : "=r" (val));
+		//__asm volatile("mrrc p15, 0, %Q0, %R0, c14" : "=r" (val));
+		__asm volatile("mrs %0, cntpct_el0" : "=r" (val));
 	else
 		/* cntvct */
-		__asm volatile("mrrc p15, 1, %Q0, %R0, c14" : "=r" (val));
->>>>>>> 834e6d1d
+		//__asm volatile("mrrc p15, 1, %Q0, %R0, c14" : "=r" (val));
+		__asm volatile("mrs %0, cntvct_el0" : "=r" (val));
 
 	return (val);
 }
@@ -149,20 +136,16 @@
 set_ctrl(uint32_t val, bool physical)
 {
 
-<<<<<<< HEAD
-	//__asm volatile("mcr p15, 0, %[val], c14, c2, 1" : :
-	//    [val] "r" (val));
-	__asm volatile("msr cntv_ctl_el0, %x0" : : "r" (val));
-=======
 	if (physical)
 		/* cntp_ctl */
-		__asm volatile("mcr p15, 0, %[val], c14, c2, 1" : :
-		    [val] "r" (val));
+		//__asm volatile("mcr p15, 0, %[val], c14, c2, 1" : :
+		//    [val] "r" (val));
+		__asm volatile("msr cntp_ctl_el0, %x0" : : "r" (val));
 	else
 		/* cntv_ctl */
-		__asm volatile("mcr p15, 0, %[val], c14, c3, 1" : :
-		    [val] "r" (val));
->>>>>>> 834e6d1d
+		//__asm volatile("mcr p15, 0, %[val], c14, c3, 1" : :
+		//    [val] "r" (val));
+		__asm volatile("msr cntv_ctl_el0, %x0" : : "r" (val));
 	isb();
 
 	return (0);
@@ -172,34 +155,21 @@
 set_tval(uint32_t val, bool physical)
 {
 
-<<<<<<< HEAD
-	//__asm volatile("mcr p15, 0, %[val], c14, c2, 0" : :
-	//    [val] "r" (val));
-	__asm volatile("msr cntv_tval_el0, %x0" : : "r" (val));
-=======
 	if (physical)
 		/* cntp_tval */
-		__asm volatile("mcr p15, 0, %[val], c14, c2, 0" : :
-		    [val] "r" (val));
+		//__asm volatile("mcr p15, 0, %[val], c14, c2, 0" : :
+		//    [val] "r" (val));
+		__asm volatile("msr cntp_tval_el0, %x0" : : "r" (val));
 	else
 		/* cntv_tval */
-		__asm volatile("mcr p15, 0, %[val], c14, c3, 0" : :
-		    [val] "r" (val));
->>>>>>> 834e6d1d
+		//__asm volatile("mcr p15, 0, %[val], c14, c3, 0" : :
+		//    [val] "r" (val));
+		__asm volatile("msr cntv_tval_el0, %x0" : : "r" (val));
 	isb();
 
 	return (0);
 }
 
-<<<<<<< HEAD
-static inline int
-get_ctrl(void)
-{
-	uint32_t val;
-
-	//__asm volatile("mrc p15, 0, %0, c14, c2, 1" : "=r" (val));
-	__asm volatile("mrs %x0, cntv_ctl_el0" : "=r" (val));
-=======
 static int
 get_ctrl(bool physical)
 {
@@ -207,11 +177,12 @@
 
 	if (physical)
 		/* cntp_ctl */
-		__asm volatile("mrc p15, 0, %0, c14, c2, 1" : "=r" (val));
+		//__asm volatile("mrc p15, 0, %0, c14, c2, 1" : "=r" (val));
+		__asm volatile("mrs %x0, cntp_ctl_el0" : "=r" (val));
 	else
 		/* cntv_ctl */
-		__asm volatile("mrc p15, 0, %0, c14, c3, 1" : "=r" (val));
->>>>>>> 834e6d1d
+		//__asm volatile("mrc p15, 0, %0, c14, c3, 1" : "=r" (val));
+		__asm volatile("mrs %x0, cntv_ctl_el0" : "=r" (val));
 
 	return (val);
 }
@@ -232,7 +203,6 @@
 	isb();
 }
 
-
 static unsigned
 arm_tmr_get_timecount(struct timecounter *tc)
 {
@@ -259,6 +229,7 @@
 	}
 
 	return (EINVAL);
+
 }
 
 static int
@@ -350,17 +321,12 @@
 		return (ENXIO);
 	}
 
-	sc->physical = true;
+	sc->physical = false;
 
 	arm_tmr_sc = sc;
 
-<<<<<<< HEAD
-	/* Setup secure and non-secure IRQs handler */
-	for (i = 0; i < 4; i++) {
-=======
 	/* Setup secure, non-secure and virtual IRQs handler */
 	for (i = 0; i < 3; i++) {
->>>>>>> 834e6d1d
 		error = bus_setup_intr(dev, sc->res[i], INTR_TYPE_CLK,
 		    arm_tmr_intr, NULL, sc, &sc->ihl[i]);
 		if (error) {
@@ -450,4 +416,4 @@
 		counts -= (int32_t)(last - first);
 		first = last;
 	}
-}
+}
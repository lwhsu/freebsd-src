--- conflicted
+++ resolved
@@ -861,11 +861,7 @@
 		if (sc->sc_mem_res[i] != NULL)
 			ti_gpio_intr_clr(sc, i, 0xffffffff);
 	}
-<<<<<<< HEAD
-	bus_generic_detach(dev);
-=======
 	gpiobus_detach_bus(dev);
->>>>>>> 7bfd35f8
 	if (sc->sc_events)
 		free(sc->sc_events, M_DEVBUF);
 	if (sc->sc_irq_polarity)

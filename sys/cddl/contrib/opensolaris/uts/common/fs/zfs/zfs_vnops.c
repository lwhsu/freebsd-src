--- conflicted
+++ resolved
@@ -1605,8 +1605,6 @@
 		return (SET_ERROR(EILSEQ));
 	}
 
-<<<<<<< HEAD
-=======
 
 	/*
 	 * First handle the special cases.
@@ -1640,7 +1638,6 @@
 		goto out;
 	}
 
->>>>>>> 7602bc08
 	/*
 	 * The loop is retry the lookup if the parent-child relationship
 	 * changes during the dot-dot locking complexities.
@@ -1689,10 +1686,7 @@
 		vput(ZTOV(zp));
 	}
 
-<<<<<<< HEAD
-=======
 out:
->>>>>>> 7602bc08
 	if (error != 0)
 		*vpp = NULL;
 
@@ -3640,21 +3634,12 @@
 			if (error != EBUSY) {
 				vrele(nvp);
 				goto out;
-<<<<<<< HEAD
 			}
 			error = vn_lock(nvp, LK_EXCLUSIVE);
 			if (error != 0) {
 				vrele(nvp);
 				goto out;
 			}
-=======
-			}
-			error = vn_lock(nvp, LK_EXCLUSIVE);
-			if (error != 0) {
-				vrele(nvp);
-				goto out;
-			}
->>>>>>> 7602bc08
 			vput(nvp);
 			goto relock;
 		}
@@ -3666,7 +3651,6 @@
 out:
 	return (error);
 }
-<<<<<<< HEAD
 
 /*
  * Note that we must use VRELE_ASYNC in this function as it walks
@@ -3695,36 +3679,6 @@
 		    SA_ZPL_PARENT(zfsvfs), &parent, sizeof (parent))) != 0)
 			break;
 
-=======
-
-/*
- * Note that we must use VRELE_ASYNC in this function as it walks
- * up the directory tree and vrele may need to acquire an exclusive
- * lock if a last reference to a vnode is dropped.
- */
-static int
-zfs_rename_check(znode_t *szp, znode_t *sdzp, znode_t *tdzp)
-{
-	zfsvfs_t	*zfsvfs;
-	znode_t		*zp, *zp1;
-	uint64_t	parent;
-	int		error;
-
-	zfsvfs = tdzp->z_zfsvfs;
-	if (tdzp == szp)
-		return (SET_ERROR(EINVAL));
-	if (tdzp == sdzp)
-		return (0);
-	if (tdzp->z_id == zfsvfs->z_root)
-		return (0);
-	zp = tdzp;
-	for (;;) {
-		ASSERT(!zp->z_unlinked);
-		if ((error = sa_lookup(zp->z_sa_hdl,
-		    SA_ZPL_PARENT(zfsvfs), &parent, sizeof (parent))) != 0)
-			break;
-
->>>>>>> 7602bc08
 		if (parent == szp->z_id) {
 			error = SET_ERROR(EINVAL);
 			break;

#
# $FreeBSD$
#
# Make command line options:
#	-DNO_CLEANDIR run ${MAKE} clean, instead of ${MAKE} cleandir
#	-DNO_CLEAN do not clean at all
#	-DDB_FROM_SRC use the user/group databases in src/etc instead of
#	    the system database when installing.
#	-DNO_SHARE do not go into share subdir
#	-DKERNFAST define NO_KERNEL{CONFIG,CLEAN,DEPEND,OBJ}
#	-DNO_KERNELCONFIG do not run config in ${MAKE} buildkernel
#	-DNO_KERNELCLEAN do not run ${MAKE} clean in ${MAKE} buildkernel
#	-DNO_KERNELDEPEND do not run ${MAKE} depend in ${MAKE} buildkernel
#	-DNO_KERNELOBJ do not run ${MAKE} obj in ${MAKE} buildkernel
#	-DNO_PORTSUPDATE do not update ports in ${MAKE} update
#	-DNO_ROOT install without using root privilege
#	-DNO_DOCUPDATE do not update doc in ${MAKE} update
#	-DWITHOUT_CTF do not run the DTrace CTF conversion tools on built objects
#	LOCAL_DIRS="list of dirs" to add additional dirs to the SUBDIR list
#	LOCAL_ITOOLS="list of tools" to add additional tools to the ITOOLS list
#	LOCAL_LIB_DIRS="list of dirs" to add additional dirs to libraries target
#	LOCAL_MTREE="list of mtree files" to process to allow local directories
#	    to be created before files are installed
#	LOCAL_TOOL_DIRS="list of dirs" to add additional dirs to the build-tools
#	    list
#	METALOG="path to metadata log" to write permission and ownership
#	    when NO_ROOT is set.  (default: ${DESTDIR}/METALOG)
#	TARGET="machine" to crossbuild world for a different machine type
#	TARGET_ARCH= may be required when a TARGET supports multiple endians
#	BUILDENV_SHELL= shell to launch for the buildenv target (def:${SHELL})
#	WORLD_FLAGS= additional flags to pass to make(1) during buildworld
#	KERNEL_FLAGS= additional flags to pass to make(1) during buildkernel
#	SUBDIR_OVERRIDE="list of dirs" to build rather than everything.
#	    All libraries and includes, and some build tools will still build.

#
# The intended user-driven targets are:
# buildworld  - rebuild *everything*, including glue to help do upgrades
# installworld- install everything built by "buildworld"
# doxygen     - build API documentation of the kernel
# update      - convenient way to update your source tree (eg: svn/svnup)
#
# Standard targets (not defined here) are documented in the makefiles in
# /usr/share/mk.  These include:
#		obj depend all install clean cleandepend cleanobj

.if !defined(TARGET) || !defined(TARGET_ARCH)
.error "Both TARGET and TARGET_ARCH must be defined."
.endif

LOCALBASE?=	/usr/local

# Cross toolchain changes must be in effect before bsd.compiler.mk
# so that gets the right CC, and pass CROSS_TOOLCHAIN to submakes.
.if defined(CROSS_TOOLCHAIN)
.include "${LOCALBASE}/share/toolchains/${CROSS_TOOLCHAIN}.mk"
CROSSENV+=CROSS_TOOLCHAIN="${CROSS_TOOLCHAIN}"
.endif
.include <bsd.compiler.mk>		# don't depend on src.opts.mk doing it
.include "share/mk/src.opts.mk"	

# We must do lib/ and libexec/ before bin/ in case of a mid-install error to
# keep the users system reasonably usable.  For static->dynamic root upgrades,
# we don't want to install a dynamic binary without rtld and the needed
# libraries.  More commonly, for dynamic root, we don't want to install a
# binary that requires a newer library version that hasn't been installed yet.
# This ordering is not a guarantee though.  The only guarantee of a working
# system here would require fine-grained ordering of all components based
# on their dependencies.
SRCDIR?=	${.CURDIR}
.if !empty(SUBDIR_OVERRIDE)
SUBDIR=	${SUBDIR_OVERRIDE}
.else
SUBDIR=	lib libexec
.if make(install*)
# Ensure libraries are installed before progressing.
SUBDIR+=.WAIT
.endif
SUBDIR+=bin
.if ${MK_CDDL} != "no"
SUBDIR+=cddl
.endif
SUBDIR+=gnu include
.if ${MK_KERBEROS} != "no"
SUBDIR+=kerberos5
.endif
.if ${MK_RESCUE} != "no"
SUBDIR+=rescue
.endif
SUBDIR+=sbin
.if ${MK_CRYPT} != "no"
SUBDIR+=secure
.endif
.if !defined(NO_SHARE)
SUBDIR+=share
.endif
SUBDIR+=sys usr.bin usr.sbin
.if ${MK_TESTS} != "no"
SUBDIR+=	tests
.endif
.if ${MK_OFED} != "no"
SUBDIR+=contrib/ofed
.endif

# Local directories are last, since it is nice to at least get the base
# system rebuilt before you do them.
.for _DIR in ${LOCAL_DIRS}
.if exists(${.CURDIR}/${_DIR}/Makefile)
SUBDIR+=	${_DIR}
.endif
.endfor
# Add LOCAL_LIB_DIRS, but only if they will not be picked up as a SUBDIR
# of a LOCAL_DIRS directory.  This allows LOCAL_DIRS=foo and
# LOCAL_LIB_DIRS=foo/lib to behave as expected.
.for _DIR in ${LOCAL_DIRS:M*/} ${LOCAL_DIRS:N*/:S|$|/|}
_REDUNDENT_LIB_DIRS+=    ${LOCAL_LIB_DIRS:M${_DIR}*}
.endfor
.for _DIR in ${LOCAL_LIB_DIRS}
.if empty(_REDUNDENT_LIB_DIRS:M${_DIR}) && exists(${.CURDIR}/${_DIR}/Makefile)
SUBDIR+=	${_DIR}
.else
.warning ${_DIR} not added to SUBDIR list.  See UPDATING 20141121.
.endif
.endfor

# We must do etc/ last as it hooks into building the man whatis file
# by calling 'makedb' in share/man.  This is only relevant for
# install/distribute so they build the whatis file after every manpage is
# installed.
.if make(install*)
SUBDIR+=.WAIT
.endif
SUBDIR+=etc

.endif	# !empty(SUBDIR_OVERRIDE)

.if defined(NOCLEAN)
.warning NOCLEAN option is deprecated. Use NO_CLEAN instead.
NO_CLEAN=	${NOCLEAN}
.endif
.if defined(NO_CLEANDIR)
CLEANDIR=	clean cleandepend
.else
CLEANDIR=	cleandir
.endif

LOCAL_TOOL_DIRS?=
PACKAGEDIR?=	${DESTDIR}/${DISTDIR}

.if empty(SHELL:M*csh*)
BUILDENV_SHELL?=${SHELL}
.else
BUILDENV_SHELL?=/bin/sh
.endif

SVN?=		/usr/local/bin/svn
SVNFLAGS?=	-r HEAD

MAKEOBJDIRPREFIX?=	/usr/obj
.if !defined(OSRELDATE)
.if exists(/usr/include/osreldate.h)
OSRELDATE!=	awk '/^\#define[[:space:]]*__FreeBSD_version/ { print $$3 }' \
		/usr/include/osreldate.h
.else
OSRELDATE=	0
.endif
.export OSRELDATE
.endif

# Set VERSION for CTFMERGE to use via the default CTFFLAGS=-L VERSION.
.if !defined(VERSION) && !make(showconfig)
REVISION!=	${MAKE} -C ${SRCDIR}/release -V REVISION
BRANCH!=	${MAKE} -C ${SRCDIR}/release -V BRANCH
SRCRELDATE!=	awk '/^\#define[[:space:]]*__FreeBSD_version/ { print $$3 }' \
		${SRCDIR}/sys/sys/param.h
VERSION=	FreeBSD ${REVISION}-${BRANCH:C/-p[0-9]+$//} ${TARGET_ARCH} ${SRCRELDATE}
.export VERSION
.endif

KNOWN_ARCHES?=	aarch64/arm64 \
		amd64 \
		arm \
		armeb/arm \
		armv6/arm \
		armv6hf/arm \
		i386 \
		i386/pc98 \
		mips \
		mipsel/mips \
		mips64el/mips \
		mips64/mips \
		mipsn32el/mips \
		mipsn32/mips \
		powerpc \
		powerpc64/powerpc \
		riscv64/riscv \
		sparc64

.if ${TARGET} == ${TARGET_ARCH}
_t=		${TARGET}
.else
_t=		${TARGET_ARCH}/${TARGET}
.endif
.for _t in ${_t}
.if empty(KNOWN_ARCHES:M${_t})
.error Unknown target ${TARGET_ARCH}:${TARGET}.
.endif
.endfor

.if ${TARGET} == ${MACHINE}
TARGET_CPUTYPE?=${CPUTYPE}
.else
TARGET_CPUTYPE?=
.endif

.if !empty(TARGET_CPUTYPE)
_TARGET_CPUTYPE=${TARGET_CPUTYPE}
.else
_TARGET_CPUTYPE=dummy
.endif
# Skip for showconfig as it is just wasted time and may invoke auto.obj.mk.
.if !make(showconfig)
_CPUTYPE!=	MAKEFLAGS= CPUTYPE=${_TARGET_CPUTYPE} ${MAKE} \
		-f /dev/null -m ${.CURDIR}/share/mk -V CPUTYPE
.if ${_CPUTYPE} != ${_TARGET_CPUTYPE}
.error CPUTYPE global should be set with ?=.
.endif
.endif
.if make(buildworld)
BUILD_ARCH!=	uname -p
.if ${MACHINE_ARCH} != ${BUILD_ARCH}
.error To cross-build, set TARGET_ARCH.
.endif
.endif
.if ${MACHINE} == ${TARGET} && ${MACHINE_ARCH} == ${TARGET_ARCH} && !defined(CROSS_BUILD_TESTING)
OBJTREE=	${MAKEOBJDIRPREFIX}
.else
OBJTREE=	${MAKEOBJDIRPREFIX}/${TARGET}.${TARGET_ARCH}
.endif
WORLDTMP=	${OBJTREE}${.CURDIR}/tmp
BPATH=		${WORLDTMP}/legacy/usr/sbin:${WORLDTMP}/legacy/usr/bin:${WORLDTMP}/legacy/bin
XPATH=		${WORLDTMP}/usr/sbin:${WORLDTMP}/usr/bin
STRICTTMPPATH=	${BPATH}:${XPATH}
TMPPATH=	${STRICTTMPPATH}:${PATH}

#
# Avoid running mktemp(1) unless actually needed.
# It may not be functional, e.g., due to new ABI
# when in the middle of installing over this system.
#
.if make(distributeworld) || make(installworld)
INSTALLTMP!=	/usr/bin/mktemp -d -u -t install
.endif

#
# Building a world goes through the following stages
#
# 1. legacy stage [BMAKE]
#	This stage is responsible for creating compatibility
#	shims that are needed by the bootstrap-tools,
#	build-tools and cross-tools stages. These are generally
#	APIs that tools from one of those three stages need to
#	build that aren't present on the host.
# 1. bootstrap-tools stage [BMAKE]
#	This stage is responsible for creating programs that
#	are needed for backward compatibility reasons. They
#	are not built as cross-tools.
# 2. build-tools stage [TMAKE]
#	This stage is responsible for creating the object
#	tree and building any tools that are needed during
#	the build process. Some programs are listed during
#	this phase because they build binaries to generate
#	files needed to build these programs. This stage also
#	builds the 'build-tools' target rather than 'all'.
# 3. cross-tools stage [XMAKE]
#	This stage is responsible for creating any tools that
#	are needed for building the system. A cross-compiler is one
#	of them. This differs from build tools in two ways:
#	1. the 'all' target is built rather than 'build-tools'
#	2. these tools are installed into TMPPATH for stage 4.
# 4. world stage [WMAKE]
#	This stage actually builds the world.
# 5. install stage (optional) [IMAKE]
#	This stage installs a previously built world.
#

BOOTSTRAPPING?=	0

# Common environment for world related stages
CROSSENV+=	MAKEOBJDIRPREFIX=${OBJTREE} \
		MACHINE_ARCH=${TARGET_ARCH} \
		MACHINE=${TARGET} \
		CPUTYPE=${TARGET_CPUTYPE}
.if ${MK_GROFF} != "no"
CROSSENV+=	GROFF_BIN_PATH=${WORLDTMP}/legacy/usr/bin \
		GROFF_FONT_PATH=${WORLDTMP}/legacy/usr/share/groff_font \
		GROFF_TMAC_PATH=${WORLDTMP}/legacy/usr/share/tmac
.endif
.if defined(TARGET_CFLAGS)
CROSSENV+=	${TARGET_CFLAGS}
.endif

# bootstrap-tools stage
BMAKEENV=	INSTALL="sh ${.CURDIR}/tools/install.sh" \
		PATH=${BPATH}:${PATH} \
		WORLDTMP=${WORLDTMP} \
		MAKEFLAGS="-m ${.CURDIR}/tools/build/mk ${.MAKEFLAGS}"
# need to keep this in sync with targets/pseudo/bootstrap-tools/Makefile
BSARGS= 	DESTDIR= \
		BOOTSTRAPPING=${OSRELDATE} \
		SSP_CFLAGS= \
		MK_HTML=no NO_LINT=yes MK_MAN=no \
		-DNO_PIC MK_PROFILE=no -DNO_SHARED \
		-DNO_CPU_CFLAGS MK_WARNS=no MK_CTF=no \
		MK_CLANG_EXTRAS=no MK_CLANG_FULL=no \
		MK_LLDB=no MK_TESTS=no \
		MK_INCLUDES=yes

BMAKE=		MAKEOBJDIRPREFIX=${WORLDTMP} \
		${BMAKEENV} ${MAKE} ${WORLD_FLAGS} -f Makefile.inc1 \
		${BSARGS}

# build-tools stage
TMAKE=		MAKEOBJDIRPREFIX=${OBJTREE} \
		${BMAKEENV} ${MAKE} ${WORLD_FLAGS} -f Makefile.inc1 \
		TARGET=${TARGET} TARGET_ARCH=${TARGET_ARCH} \
		DESTDIR= \
		BOOTSTRAPPING=${OSRELDATE} \
		SSP_CFLAGS= \
		-DNO_LINT \
		-DNO_CPU_CFLAGS MK_WARNS=no MK_CTF=no \
		MK_CLANG_EXTRAS=no MK_CLANG_FULL=no \
		MK_LLDB=no MK_TESTS=no

# cross-tools stage
XMAKE=		TOOLS_PREFIX=${WORLDTMP} ${BMAKE} \
		TARGET=${TARGET} TARGET_ARCH=${TARGET_ARCH} \
		MK_GDB=no MK_TESTS=no

# kernel-tools stage
KTMAKEENV=	INSTALL="sh ${.CURDIR}/tools/install.sh" \
		PATH=${BPATH}:${PATH} \
		WORLDTMP=${WORLDTMP}
KTMAKE=		TOOLS_PREFIX=${WORLDTMP} MAKEOBJDIRPREFIX=${WORLDTMP} \
		${KTMAKEENV} ${MAKE} ${WORLD_FLAGS} -f Makefile.inc1 \
		DESTDIR= \
		BOOTSTRAPPING=${OSRELDATE} \
		SSP_CFLAGS= \
		MK_HTML=no -DNO_LINT MK_MAN=no \
		-DNO_PIC MK_PROFILE=no -DNO_SHARED \
		-DNO_CPU_CFLAGS MK_WARNS=no MK_CTF=no

# world stage
WMAKEENV=	${CROSSENV} \
		_LDSCRIPTROOT= \
		INSTALL="sh ${.CURDIR}/tools/install.sh" \
		PATH=${TMPPATH}

# make hierarchy
HMAKE=		PATH=${TMPPATH} ${MAKE} LOCAL_MTREE=${LOCAL_MTREE:Q}
.if defined(NO_ROOT)
HMAKE+=		PATH=${TMPPATH} METALOG=${METALOG} -DNO_ROOT
.endif

.if defined(CROSS_TOOLCHAIN_PREFIX)
CROSS_COMPILER_PREFIX?=${CROSS_TOOLCHAIN_PREFIX}
CROSS_BINUTILS_PREFIX?=${CROSS_TOOLCHAIN_PREFIX}
.endif

# If we do not have a bootstrap binutils (because the in-tree one does not
# support the target architecture), provide a default cross-binutils prefix.
# This allows aarch64 builds, for example, to automatically use the
# aarch64-binutils port or package.
.if !make(showconfig)
.if !empty(BROKEN_OPTIONS:MBINUTILS_BOOTSTRAP) && \
    !defined(CROSS_BINUTILS_PREFIX)
CROSS_BINUTILS_PREFIX=/usr/local/${TARGET_ARCH}-freebsd/bin/
.if !exists(${CROSS_BINUTILS_PREFIX})
.error In-tree binutils does not support the ${TARGET_ARCH} architecture. Install the ${TARGET_ARCH}-binutils port or package or set CROSS_BINUTILS_PREFIX.
.endif
.endif
.endif

XCOMPILERS=	CC CXX CPP
.for COMPILER in ${XCOMPILERS}
.if defined(CROSS_COMPILER_PREFIX)
X${COMPILER}?=	${CROSS_COMPILER_PREFIX}${${COMPILER}}
.else
X${COMPILER}?=	${${COMPILER}}
.endif
.endfor
XBINUTILS=	AS AR LD NM OBJCOPY OBJDUMP RANLIB SIZE STRINGS
.for BINUTIL in ${XBINUTILS}
.if defined(CROSS_BINUTILS_PREFIX) && \
    exists(${CROSS_BINUTILS_PREFIX}${${BINUTIL}})
X${BINUTIL}?=	${CROSS_BINUTILS_PREFIX}${${BINUTIL}}
.else
X${BINUTIL}?=	${${BINUTIL}}
.endif
.endfor
CROSSENV+=	CC="${XCC} ${XCFLAGS}" CXX="${XCXX} ${XCFLAGS} ${XCXXFLAGS}" \
		DEPFLAGS="${DEPFLAGS}" \
		CPP="${XCPP} ${XCFLAGS}" \
		AS="${XAS}" AR="${XAR}" LD="${XLD}" NM=${XNM} \
		OBJDUMP=${XOBJDUMP} OBJCOPY="${XOBJCOPY}" \
		RANLIB=${XRANLIB} STRINGS=${XSTRINGS} \
		SIZE="${XSIZE}"

.if ${XCC:N${CCACHE_BIN}:M/*}
.if defined(CROSS_BINUTILS_PREFIX)
# In the case of xdev-build tools, CROSS_BINUTILS_PREFIX won't be a
# directory, but the compiler will look in the right place for it's
# tools so we don't need to tell it where to look.
.if exists(${CROSS_BINUTILS_PREFIX})
BFLAGS+=	-B${CROSS_BINUTILS_PREFIX}
.endif
.else
BFLAGS+=	-B${WORLDTMP}/usr/bin
.endif
.if ${TARGET} == "arm"
.if ${TARGET_ARCH:M*hf*} != ""
TARGET_ABI=	gnueabihf
.else
TARGET_ABI=	gnueabi
.endif
.endif
.if defined(X_COMPILER_TYPE) && ${X_COMPILER_TYPE} == gcc
XCFLAGS+=	-isystem ${WORLDTMP}/usr/include -L${WORLDTMP}/usr/lib
XCXXFLAGS+=	-I${WORLDTMP}/usr/include/c++/v1 -std=gnu++11 -L${WORLDTMP}/../lib/libc++
# XXX: DEPFLAGS is a workaround for not properly passing CXXFLAGS to sub-makes
# due to CXX="${XCXX} ${XCXXFLAGS}".  bsd.dep.mk does use CXXFLAGS when
# building C++ files so this can come out if passing CXXFLAGS down is fixed.
DEPFLAGS+=	-I${WORLDTMP}/usr/include/c++/v1
.else
TARGET_ABI?=	unknown
TARGET_TRIPLE?=	${TARGET_ARCH:C/amd64/x86_64/}-${TARGET_ABI}-freebsd11.0
XCFLAGS+=	-target ${TARGET_TRIPLE}
.endif
XCFLAGS+=	--sysroot=${WORLDTMP} ${BFLAGS}
XCXXFLAGS+=	--sysroot=${WORLDTMP} ${BFLAGS}
.else
.if defined(CROSS_BINUTILS_PREFIX) && exists(${CROSS_BINUTILS_PREFIX})
BFLAGS+=	-B${CROSS_BINUTILS_PREFIX}
XCFLAGS+=	${BFLAGS}
XCXXFLAGS+=	${BFLAGS}
.endif
.endif # ${XCC:M/*}

WMAKE=		${WMAKEENV} ${MAKE} ${WORLD_FLAGS} -f Makefile.inc1 DESTDIR=${WORLDTMP}

.if ${TARGET_ARCH} == "amd64" || ${TARGET_ARCH} == "powerpc64"
# 32 bit world
LIB32_OBJTREE=	${OBJTREE}${.CURDIR}/world32
LIB32TMP=	${OBJTREE}${.CURDIR}/lib32

.if ${TARGET_ARCH} == "amd64"
.if empty(TARGET_CPUTYPE)
LIB32CPUFLAGS=	-march=i686 -mmmx -msse -msse2
.else
LIB32CPUFLAGS=	-march=${TARGET_CPUTYPE}
.endif
LIB32WMAKEENV=	MACHINE=i386 MACHINE_ARCH=i386 \
		MACHINE_CPU="i686 mmx sse sse2"
LIB32WMAKEFLAGS=	\
		AS="${XAS} --32" \
		LD="${XLD} -m elf_i386_fbsd -Y P,${LIB32TMP}/usr/lib32" \
		OBJCOPY="${XOBJCOPY}"

.elif ${TARGET_ARCH} == "powerpc64"
.if empty(TARGET_CPUTYPE)
LIB32CPUFLAGS=	-mcpu=powerpc
.else
LIB32CPUFLAGS=	-mcpu=${TARGET_CPUTYPE}
.endif
LIB32WMAKEENV=	MACHINE=powerpc MACHINE_ARCH=powerpc
LIB32WMAKEFLAGS=	\
		LD="${XLD} -m elf32ppc_fbsd" \
		OBJCOPY="${XOBJCOPY}"
.endif


LIB32FLAGS=	-m32 ${LIB32CPUFLAGS} -DCOMPAT_32BIT \
		-isystem ${LIB32TMP}/usr/include/ \
		-L${LIB32TMP}/usr/lib32 \
		-B${LIB32TMP}/usr/lib32
.if ${XCC:N${CCACHE_BIN}:M/*}
LIB32FLAGS+=		--sysroot=${WORLDTMP}
.endif

# Yes, the flags are redundant.
LIB32WMAKEENV+=	MAKEOBJDIRPREFIX=${LIB32_OBJTREE} \
		_LDSCRIPTROOT=${LIB32TMP} \
		INSTALL="sh ${.CURDIR}/tools/install.sh" \
		PATH=${TMPPATH} \
		LIBDIR=/usr/lib32 \
		SHLIBDIR=/usr/lib32 \
		DTRACE="${DTRACE} -32"
LIB32WMAKEFLAGS+= CC="${XCC} ${LIB32FLAGS}" \
		CXX="${XCXX} ${LIB32FLAGS}" \
		DESTDIR=${LIB32TMP} \
		-DCOMPAT_32BIT \
		-DLIBRARIES_ONLY \
		-DNO_CPU_CFLAGS \
		MK_CTF=no \
		-DNO_LINT \
		MK_TESTS=no

LIB32WMAKE=	${LIB32WMAKEENV} ${MAKE} ${LIB32WMAKEFLAGS} \
		MK_MAN=no MK_HTML=no
LIB32IMAKE=	${LIB32WMAKE:NINSTALL=*:NDESTDIR=*:N_LDSCRIPTROOT=*} \
		MK_TOOLCHAIN=no ${IMAKE_INSTALL}
.endif

IMAKEENV=	${CROSSENV:N_LDSCRIPTROOT=*}
IMAKE=		${IMAKEENV} ${MAKE} -f Makefile.inc1 \
		${IMAKE_INSTALL} ${IMAKE_MTREE}
.if empty(.MAKEFLAGS:M-n)
IMAKEENV+=	PATH=${STRICTTMPPATH}:${INSTALLTMP} \
		LD_LIBRARY_PATH=${INSTALLTMP} \
		PATH_LOCALE=${INSTALLTMP}/locale
IMAKE+=		__MAKE_SHELL=${INSTALLTMP}/sh
.else
IMAKEENV+=	PATH=${TMPPATH}:${INSTALLTMP}
.endif
.if defined(DB_FROM_SRC)
INSTALLFLAGS+=	-N ${.CURDIR}/etc
MTREEFLAGS+=	-N ${.CURDIR}/etc
.endif
_INSTALL_DDIR=	${DESTDIR}/${DISTDIR}
INSTALL_DDIR=	${_INSTALL_DDIR:S://:/:g:C:/$::}
.if defined(NO_ROOT)
METALOG?=	${DESTDIR}/${DISTDIR}/METALOG
IMAKE+=		-DNO_ROOT METALOG=${METALOG}
INSTALLFLAGS+=	-U -M ${METALOG} -D ${INSTALL_DDIR}
MTREEFLAGS+=	-W
.endif
.if defined(DB_FROM_SRC) || defined(NO_ROOT)
IMAKE_INSTALL=	INSTALL="install ${INSTALLFLAGS}"
IMAKE_MTREE=	MTREE_CMD="mtree ${MTREEFLAGS}"
.endif

# kernel stage
KMAKEENV=	${WMAKEENV}
KMAKE=		${KMAKEENV} ${MAKE} ${.MAKEFLAGS} ${KERNEL_FLAGS} KERNEL=${INSTKERNNAME}

#
# buildworld
#
# Attempt to rebuild the entire system, with reasonable chance of
# success, regardless of how old your existing system is.
#
_worldtmp: .PHONY
.if ${.CURDIR:C/[^,]//g} != ""
#	The m4 build of sendmail files doesn't like it if ',' is used
#	anywhere in the path of it's files.
	@echo
	@echo "*** Error: path to source tree contains a comma ','"
	@echo
	false
.endif
	@echo
	@echo "--------------------------------------------------------------"
	@echo ">>> Rebuilding the temporary build tree"
	@echo "--------------------------------------------------------------"
.if !defined(NO_CLEAN)
	rm -rf ${WORLDTMP}
.if defined(LIB32TMP)
	rm -rf ${LIB32TMP}
.endif
.else
	rm -rf ${WORLDTMP}/legacy/usr/include
#	XXX - These three can depend on any header file.
	rm -f ${OBJTREE}${.CURDIR}/usr.bin/kdump/ioctl.c
	rm -f ${OBJTREE}${.CURDIR}/usr.bin/kdump/kdump_subr.c
	rm -f ${OBJTREE}${.CURDIR}/usr.bin/truss/ioctl.c
.endif
.for _dir in \
    lib usr legacy/bin legacy/usr
	mkdir -p ${WORLDTMP}/${_dir}
.endfor
	mtree -deU -f ${.CURDIR}/etc/mtree/BSD.usr.dist \
	    -p ${WORLDTMP}/legacy/usr >/dev/null
.if ${MK_GROFF} != "no"
	mtree -deU -f ${.CURDIR}/etc/mtree/BSD.groff.dist \
	    -p ${WORLDTMP}/legacy/usr >/dev/null
.endif
	mtree -deU -f ${.CURDIR}/etc/mtree/BSD.usr.dist \
	    -p ${WORLDTMP}/usr >/dev/null
	mtree -deU -f ${.CURDIR}/etc/mtree/BSD.include.dist \
	    -p ${WORLDTMP}/usr/include >/dev/null
	ln -sf ${.CURDIR}/sys ${WORLDTMP}
.if ${MK_DEBUG_FILES} != "no"
	# We could instead disable debug files for these build stages
	mtree -deU -f ${.CURDIR}/etc/mtree/BSD.debug.dist \
	    -p ${WORLDTMP}/legacy/usr/lib >/dev/null
	mtree -deU -f ${.CURDIR}/etc/mtree/BSD.debug.dist \
	    -p ${WORLDTMP}/usr/lib >/dev/null
.endif
.if ${MK_LIB32} != "no"
	mtree -deU -f ${.CURDIR}/etc/mtree/BSD.lib32.dist \
	    -p ${WORLDTMP}/usr >/dev/null
.if ${MK_DEBUG_FILES} != "no"
	mtree -deU -f ${.CURDIR}/etc/mtree/BSD.lib32.dist \
	    -p ${WORLDTMP}/legacy/usr/lib/debug/usr >/dev/null
	mtree -deU -f ${.CURDIR}/etc/mtree/BSD.lib32.dist \
	    -p ${WORLDTMP}/usr/lib/debug/usr >/dev/null
.endif
.endif
.if ${MK_TESTS} != "no"
	mkdir -p ${WORLDTMP}${TESTSBASE}
	mtree -deU -f ${.CURDIR}/etc/mtree/BSD.tests.dist \
	    -p ${WORLDTMP}${TESTSBASE} >/dev/null
.if ${MK_DEBUG_FILES} != "no"
	mkdir -p ${WORLDTMP}/usr/lib/debug/${TESTSBASE}
	mtree -deU -f ${.CURDIR}/etc/mtree/BSD.tests.dist \
	    -p ${WORLDTMP}/usr/lib/debug/${TESTSBASE} >/dev/null
.endif
.endif
.for _mtree in ${LOCAL_MTREE}
	mtree -deU -f ${.CURDIR}/${_mtree} -p ${WORLDTMP} > /dev/null
.endfor
_legacy:
	@echo
	@echo "--------------------------------------------------------------"
	@echo ">>> stage 1.1: legacy release compatibility shims"
	@echo "--------------------------------------------------------------"
	${_+_}cd ${.CURDIR}; ${BMAKE} legacy
_bootstrap-tools:
	@echo
	@echo "--------------------------------------------------------------"
	@echo ">>> stage 1.2: bootstrap tools"
	@echo "--------------------------------------------------------------"
	${_+_}cd ${.CURDIR}; ${BMAKE} bootstrap-tools
_cleanobj:
.if !defined(NO_CLEAN)
	@echo
	@echo "--------------------------------------------------------------"
	@echo ">>> stage 2.1: cleaning up the object tree"
	@echo "--------------------------------------------------------------"
	${_+_}cd ${.CURDIR}; ${WMAKE} ${CLEANDIR}
.if defined(LIB32TMP)
	${_+_}cd ${.CURDIR}; ${LIB32WMAKE} -f Makefile.inc1 ${CLEANDIR}
.endif
.endif
_obj:
	@echo
	@echo "--------------------------------------------------------------"
	@echo ">>> stage 2.2: rebuilding the object tree"
	@echo "--------------------------------------------------------------"
	${_+_}cd ${.CURDIR}; ${WMAKE} obj
_build-tools:
	@echo
	@echo "--------------------------------------------------------------"
	@echo ">>> stage 2.3: build tools"
	@echo "--------------------------------------------------------------"
	${_+_}cd ${.CURDIR}; ${TMAKE} build-tools
_cross-tools:
	@echo
	@echo "--------------------------------------------------------------"
	@echo ">>> stage 3: cross tools"
	@echo "--------------------------------------------------------------"
	${_+_}cd ${.CURDIR}; ${XMAKE} cross-tools
	${_+_}cd ${.CURDIR}; ${XMAKE} kernel-tools
_includes:
	@echo
	@echo "--------------------------------------------------------------"
	@echo ">>> stage 4.1: building includes"
	@echo "--------------------------------------------------------------"
# Special handling for SUBDIR_OVERRIDE in buildworld as they most likely need
# headers from default SUBDIR.  Do SUBDIR_OVERRIDE includes last.
	${_+_}cd ${.CURDIR}; ${WMAKE} SUBDIR_OVERRIDE= SHARED=symlinks \
	    includes
.if !empty(SUBDIR_OVERRIDE) && make(buildworld)
	${_+_}cd ${.CURDIR}; ${WMAKE} SHARED=symlinks includes
.endif
_libraries:
	@echo
	@echo "--------------------------------------------------------------"
	@echo ">>> stage 4.2: building libraries"
	@echo "--------------------------------------------------------------"
	${_+_}cd ${.CURDIR}; \
	    ${WMAKE} -DNO_FSCHG MK_HTML=no -DNO_LINT MK_MAN=no \
	    MK_PROFILE=no MK_TESTS=no MK_TESTS_SUPPORT=${MK_TESTS} libraries
_depend:
	@echo
	@echo "--------------------------------------------------------------"
	@echo ">>> stage 4.3: make dependencies"
	@echo "--------------------------------------------------------------"
	${_+_}cd ${.CURDIR}; ${WMAKE} depend
everything:
	@echo
	@echo "--------------------------------------------------------------"
	@echo ">>> stage 4.4: building everything"
	@echo "--------------------------------------------------------------"
	${_+_}cd ${.CURDIR}; _PARALLEL_SUBDIR_OK=1 ${WMAKE} all
.if defined(LIB32TMP)
build32: .PHONY
	@echo
	@echo "--------------------------------------------------------------"
	@echo ">>> stage 5.1: building 32 bit shim libraries"
	@echo "--------------------------------------------------------------"
	mkdir -p ${LIB32TMP}/usr/include
	mtree -deU -f ${.CURDIR}/etc/mtree/BSD.usr.dist \
	    -p ${LIB32TMP}/usr >/dev/null
	mtree -deU -f ${.CURDIR}/etc/mtree/BSD.include.dist \
	    -p ${LIB32TMP}/usr/include >/dev/null
	mtree -deU -f ${.CURDIR}/etc/mtree/BSD.lib32.dist \
	    -p ${LIB32TMP}/usr >/dev/null
.if ${MK_DEBUG_FILES} != "no"
	mtree -deU -f ${.CURDIR}/etc/mtree/BSD.debug.dist \
	    -p ${LIB32TMP}/usr/lib >/dev/null
	mtree -deU -f ${.CURDIR}/etc/mtree/BSD.lib32.dist \
	    -p ${LIB32TMP}/usr/lib/debug/usr >/dev/null
.endif
	mkdir -p ${WORLDTMP}
	ln -sf ${.CURDIR}/sys ${WORLDTMP}
.for _t in obj includes
	${_+_}cd ${.CURDIR}/include; ${LIB32WMAKE} DIRPRFX=include/ ${_t}
	${_+_}cd ${.CURDIR}/lib; ${LIB32WMAKE} DIRPRFX=lib/ ${_t}
.if ${MK_CDDL} != "no"
	${_+_}cd ${.CURDIR}/cddl/lib; ${LIB32WMAKE} DIRPRFX=cddl/lib/ ${_t}
.endif
	${_+_}cd ${.CURDIR}/gnu/lib; ${LIB32WMAKE} DIRPRFX=gnu/lib/ ${_t}
.if ${MK_CRYPT} != "no"
	${_+_}cd ${.CURDIR}/secure/lib; ${LIB32WMAKE} DIRPRFX=secure/lib/ ${_t}
.endif
.if ${MK_KERBEROS} != "no"
	${_+_}cd ${.CURDIR}/kerberos5/lib; ${LIB32WMAKE} DIRPRFX=kerberos5/lib ${_t}
.endif
.endfor
.for _dir in usr.bin/lex/lib
	${_+_}cd ${.CURDIR}/${_dir}; ${LIB32WMAKE} DIRPRFX=${_dir}/ obj
.endfor
.for _dir in lib/ncurses/ncurses lib/ncurses/ncursesw lib/libmagic
	${_+_}cd ${.CURDIR}/${_dir}; \
	    WORLDTMP=${WORLDTMP} \
	    MAKEFLAGS="-m ${.CURDIR}/tools/build/mk ${.MAKEFLAGS}" \
	    MAKEOBJDIRPREFIX=${LIB32_OBJTREE} ${MAKE} SSP_CFLAGS= DESTDIR= \
	    DIRPRFX=${_dir}/ -DNO_LINT -DNO_CPU_CFLAGS MK_WARNS=no MK_CTF=no \
	    build-tools
.endfor
	${_+_}cd ${.CURDIR}; \
	    ${LIB32WMAKE} -f Makefile.inc1 -DNO_FSCHG libraries
.for _t in obj depend all
	${_+_}cd ${.CURDIR}/libexec/rtld-elf; PROG=ld-elf32.so.1 ${LIB32WMAKE} \
	    -DNO_FSCHG DIRPRFX=libexec/rtld-elf/ ${_t}
	${_+_}cd ${.CURDIR}/usr.bin/ldd; PROG=ldd32 ${LIB32WMAKE} \
	    DIRPRFX=usr.bin/ldd ${_t}
.endfor

distribute32 install32: .MAKE .PHONY
	${_+_}cd ${.CURDIR}/lib; ${LIB32IMAKE} ${.TARGET:S/32$//}
.if ${MK_CDDL} != "no"
	${_+_}cd ${.CURDIR}/cddl/lib; ${LIB32IMAKE} ${.TARGET:S/32$//}
.endif
	${_+_}cd ${.CURDIR}/gnu/lib; ${LIB32IMAKE} ${.TARGET:S/32$//}
.if ${MK_CRYPT} != "no"
	${_+_}cd ${.CURDIR}/secure/lib; ${LIB32IMAKE} ${.TARGET:S/32$//}
.endif
.if ${MK_KERBEROS} != "no"
	${_+_}cd ${.CURDIR}/kerberos5/lib; ${LIB32IMAKE} ${.TARGET:S/32$//}
.endif
	${_+_}cd ${.CURDIR}/libexec/rtld-elf; \
	    PROG=ld-elf32.so.1 ${LIB32IMAKE} ${.TARGET:S/32$//}
	${_+_}cd ${.CURDIR}/usr.bin/ldd; PROG=ldd32 ${LIB32IMAKE} \
	    ${.TARGET:S/32$//}
.endif

WMAKE_TGTS=
WMAKE_TGTS+=	_worldtmp _legacy
.if empty(SUBDIR_OVERRIDE)
WMAKE_TGTS+=	_bootstrap-tools
.endif
WMAKE_TGTS+=	_cleanobj _obj _build-tools _cross-tools
WMAKE_TGTS+=	_includes _libraries _depend everything
.if defined(LIB32TMP) && ${MK_LIB32} != "no" && empty(SUBDIR_OVERRIDE)
WMAKE_TGTS+=	build32
.endif

buildworld: buildworld_prologue ${WMAKE_TGTS} buildworld_epilogue
.ORDER: buildworld_prologue ${WMAKE_TGTS} buildworld_epilogue

buildworld_prologue:
	@echo "--------------------------------------------------------------"
	@echo ">>> World build started on `LC_ALL=C date`"
	@echo "--------------------------------------------------------------"

buildworld_epilogue:
	@echo
	@echo "--------------------------------------------------------------"
	@echo ">>> World build completed on `LC_ALL=C date`"
	@echo "--------------------------------------------------------------"

#
# We need to have this as a target because the indirection between Makefile
# and Makefile.inc1 causes the correct PATH to be used, rather than a
# modification of the current environment's PATH.  In addition, we need
# to quote multiword values.
#
buildenvvars: .PHONY
	@echo ${WMAKEENV:Q} ${.MAKE.EXPORTED:@v@$v=\"${$v}\"@}

.if ${.TARGETS:Mbuildenv}
.if ${.MAKEFLAGS:M-j}
.error The buildenv target is incompatible with -j
.endif
.endif
BUILDENV_DIR?=	${.CURDIR}
buildenv: .PHONY
	@echo Entering world for ${TARGET_ARCH}:${TARGET}
.if ${BUILDENV_SHELL:M*zsh*}
	@echo For ZSH you must run: export CPUTYPE=${TARGET_CPUTYPE}
.endif
	@cd ${BUILDENV_DIR} && env ${WMAKEENV} BUILDENV=1 ${BUILDENV_SHELL} \
	    || true

TOOLCHAIN_TGTS=	${WMAKE_TGTS:N_depend:Neverything:Nbuild32}
toolchain: ${TOOLCHAIN_TGTS}
kernel-toolchain: ${TOOLCHAIN_TGTS:N_includes:N_libraries}

#
# installcheck
#
# Checks to be sure system is ready for installworld/installkernel.
#
installcheck: _installcheck_world _installcheck_kernel
_installcheck_world:
_installcheck_kernel:

#
# Require DESTDIR to be set if installing for a different architecture or
# using the user/group database in the source tree.
#
.if ${TARGET_ARCH} != ${MACHINE_ARCH} || ${TARGET} != ${MACHINE} || \
    defined(DB_FROM_SRC)
.if !make(distributeworld)
_installcheck_world: __installcheck_DESTDIR
_installcheck_kernel: __installcheck_DESTDIR
__installcheck_DESTDIR:
.if !defined(DESTDIR) || empty(DESTDIR)
	@echo "ERROR: Please set DESTDIR!"; \
	false
.endif
.endif
.endif

.if !defined(DB_FROM_SRC)
#
# Check for missing UIDs/GIDs.
#
CHECK_UIDS=	auditdistd
CHECK_GIDS=	audit
.if ${MK_SENDMAIL} != "no"
CHECK_UIDS+=	smmsp
CHECK_GIDS+=	smmsp
.endif
.if ${MK_PF} != "no"
CHECK_UIDS+=	proxy
CHECK_GIDS+=	proxy authpf
.endif
.if ${MK_UNBOUND} != "no"
CHECK_UIDS+=	unbound
CHECK_GIDS+=	unbound
.endif
_installcheck_world: __installcheck_UGID
__installcheck_UGID:
.for uid in ${CHECK_UIDS}
	@if ! `id -u ${uid} >/dev/null 2>&1`; then \
		echo "ERROR: Required ${uid} user is missing, see /usr/src/UPDATING."; \
		false; \
	fi
.endfor
.for gid in ${CHECK_GIDS}
	@if ! `find / -prune -group ${gid} >/dev/null 2>&1`; then \
		echo "ERROR: Required ${gid} group is missing, see /usr/src/UPDATING."; \
		false; \
	fi
.endfor
.endif

#
# Required install tools to be saved in a scratch dir for safety.
#
.if ${MK_ZONEINFO} != "no"
_zoneinfo=	zic tzsetup
.endif

ITOOLS=	[ awk cap_mkdb cat chflags chmod chown cmp cp \
	date echo egrep find grep id install ${_install-info} \
	ln make mkdir mtree mv pwd_mkdb \
	rm sed services_mkdb sh strip sysctl test true uname wc ${_zoneinfo} \
	${LOCAL_ITOOLS}

# Needed for share/man
.if ${MK_MAN} != "no"
ITOOLS+=makewhatis
.endif

#
# distributeworld
#
# Distributes everything compiled by a `buildworld'.
#
# installworld
#
# Installs everything compiled by a 'buildworld'.
#

# Non-base distributions produced by the base system
EXTRA_DISTRIBUTIONS=	doc
.if defined(LIB32TMP) && ${MK_LIB32} != "no"
EXTRA_DISTRIBUTIONS+=	lib32
.endif
.if ${MK_TESTS} != "no"
EXTRA_DISTRIBUTIONS+=	tests
.endif

DEBUG_DISTRIBUTIONS=
.if ${MK_DEBUG_FILES} != "no"
DEBUG_DISTRIBUTIONS+=	base ${EXTRA_DISTRIBUTIONS:S,doc,,:S,tests,,}
.endif

MTREE_MAGIC?=	mtree 2.0

distributeworld installworld: _installcheck_world
	mkdir -p ${INSTALLTMP}
	progs=$$(for prog in ${ITOOLS}; do \
		if progpath=`which $$prog`; then \
			echo $$progpath; \
		else \
			echo "Required tool $$prog not found in PATH." >&2; \
			exit 1; \
		fi; \
	    done); \
	libs=$$(ldd -f "%o %p\n" -f "%o %p\n" $$progs 2>/dev/null | sort -u | \
	    while read line; do \
		set -- $$line; \
		if [ "$$2 $$3" != "not found" ]; then \
			echo $$2; \
		else \
			echo "Required library $$1 not found." >&2; \
			exit 1; \
		fi; \
	    done); \
	cp $$libs $$progs ${INSTALLTMP}
	cp -R $${PATH_LOCALE:-"/usr/share/locale"} ${INSTALLTMP}/locale
.if defined(NO_ROOT)
	echo "#${MTREE_MAGIC}" > ${METALOG}
.endif
.if make(distributeworld)
.for dist in ${EXTRA_DISTRIBUTIONS}
	-mkdir ${DESTDIR}/${DISTDIR}/${dist}
	mtree -deU -f ${.CURDIR}/etc/mtree/BSD.root.dist \
	    -p ${DESTDIR}/${DISTDIR}/${dist} >/dev/null
	mtree -deU -f ${.CURDIR}/etc/mtree/BSD.usr.dist \
	    -p ${DESTDIR}/${DISTDIR}/${dist}/usr >/dev/null
	mtree -deU -f ${.CURDIR}/etc/mtree/BSD.include.dist \
	    -p ${DESTDIR}/${DISTDIR}/${dist}/usr/include >/dev/null
.if ${MK_DEBUG_FILES} != "no"
	mtree -deU -f ${.CURDIR}/etc/mtree/BSD.debug.dist \
	    -p ${DESTDIR}/${DISTDIR}/${dist}/usr/lib >/dev/null
.endif
.if ${MK_LIB32} != "no"
	mtree -deU -f ${.CURDIR}/etc/mtree/BSD.lib32.dist \
	    -p ${DESTDIR}/${DISTDIR}/${dist}/usr >/dev/null
.if ${MK_DEBUG_FILES} != "no"
	mtree -deU -f ${.CURDIR}/etc/mtree/BSD.lib32.dist \
	    -p ${DESTDIR}/${DISTDIR}/${dist}/usr/lib/debug/usr >/dev/null
.endif
.endif
.if ${MK_TESTS} != "no" && ${dist} == "tests"
	-mkdir -p ${DESTDIR}/${DISTDIR}/${dist}${TESTSBASE}
	mtree -deU -f ${.CURDIR}/etc/mtree/BSD.tests.dist \
	    -p ${DESTDIR}/${DISTDIR}/${dist}${TESTSBASE} >/dev/null
.if ${MK_DEBUG_FILES} != "no"
	mtree -deU -f ${.CURDIR}/etc/mtree/BSD.tests.dist \
	    -p ${DESTDIR}/${DISTDIR}/${dist}/usr/lib/debug/${TESTSBASE} >/dev/null
.endif
.endif
.if defined(NO_ROOT)
	${IMAKEENV} mtree -C -f ${.CURDIR}/etc/mtree/BSD.root.dist | \
	    sed -e 's#^\./#./${dist}/#' >> ${METALOG}
	${IMAKEENV} mtree -C -f ${.CURDIR}/etc/mtree/BSD.usr.dist | \
	    sed -e 's#^\./#./${dist}/usr/#' >> ${METALOG}
	${IMAKEENV} mtree -C -f ${.CURDIR}/etc/mtree/BSD.include.dist | \
	    sed -e 's#^\./#./${dist}/usr/include/#' >> ${METALOG}
.if ${MK_LIB32} != "no"
	${IMAKEENV} mtree -C -f ${.CURDIR}/etc/mtree/BSD.lib32.dist | \
	    sed -e 's#^\./#./${dist}/usr/#' >> ${METALOG}
.endif
.endif
.endfor
	-mkdir ${DESTDIR}/${DISTDIR}/base
	${_+_}cd ${.CURDIR}/etc; ${CROSSENV} PATH=${TMPPATH} ${MAKE} \
	    METALOG=${METALOG} ${IMAKE_INSTALL} ${IMAKE_MTREE} \
	    DISTBASE=/base DESTDIR=${DESTDIR}/${DISTDIR}/base \
	    LOCAL_MTREE=${LOCAL_MTREE:Q} distrib-dirs
.endif
	${_+_}cd ${.CURDIR}; ${IMAKE} re${.TARGET:S/world$//}; \
	    ${IMAKEENV} rm -rf ${INSTALLTMP}
.if make(distributeworld)
.for dist in ${EXTRA_DISTRIBUTIONS}
	find ${DESTDIR}/${DISTDIR}/${dist} -mindepth 1 -empty -delete
.endfor
.if defined(NO_ROOT)
.for dist in base ${EXTRA_DISTRIBUTIONS}
	@# For each file that exists in this dist, print the corresponding
	@# line from the METALOG.  This relies on the fact that
	@# a line containing only the filename will sort immediatly before
	@# the relevant mtree line.
	cd ${DESTDIR}/${DISTDIR}; \
	find ./${dist} | sort -u ${METALOG} - | \
	awk 'BEGIN { print "#${MTREE_MAGIC}" } !/ type=/ { file = $$1 } / type=/ { if ($$1 == file) { sub(/^\.\/${dist}\//, "./"); print } }' > \
	${DESTDIR}/${DISTDIR}/${dist}.meta
.endfor
.for dist in ${DEBUG_DISTRIBUTIONS}
	@# For each file that exists in this dist, print the corresponding
	@# line from the METALOG.  This relies on the fact that
	@# a line containing only the filename will sort immediatly before
	@# the relevant mtree line.
	cd ${DESTDIR}/${DISTDIR}; \
	find ./${dist}/usr/lib/debug | sort -u ${METALOG} - | \
	awk 'BEGIN { print "#${MTREE_MAGIC}" } !/ type=/ { file = $$1 } / type=/ { if ($$1 == file) { sub(/^\.\/${dist}\//, "./"); print } }' > \
	${DESTDIR}/${DISTDIR}/${dist}.debug.meta
.endfor
.endif
.endif

packageworld:
.for dist in base ${EXTRA_DISTRIBUTIONS}
.if defined(NO_ROOT)
	${_+_}cd ${DESTDIR}/${DISTDIR}/${dist}; \
	    tar cvf - --exclude usr/lib/debug \
	    @${DESTDIR}/${DISTDIR}/${dist}.meta | \
	    ${XZ_CMD} > ${PACKAGEDIR}/${dist}.txz
.else
	${_+_}cd ${DESTDIR}/${DISTDIR}/${dist}; \
	    tar cvf - --exclude usr/lib/debug . | \
	    ${XZ_CMD} > ${PACKAGEDIR}/${dist}.txz
.endif
.endfor

.for dist in ${DEBUG_DISTRIBUTIONS}
. if defined(NO_ROOT)
	${_+_}cd ${DESTDIR}/${DISTDIR}/${dist}; \
	    tar cvf - @${DESTDIR}/${DISTDIR}/${dist}.debug.meta | \
	    ${XZ_CMD} > ${PACKAGEDIR}/${dist}-dbg.txz
. else
	${_+_}cd ${DESTDIR}/${DISTDIR}/${dist}; \
	    tar cvLf - usr/lib/debug | \
	    ${XZ_CMD} > ${PACKAGEDIR}/${dist}-dbg.txz
. endif
.endfor

#
# reinstall
#
# If you have a build server, you can NFS mount the source and obj directories
# and do a 'make reinstall' on the *client* to install new binaries from the
# most recent server build.
#
reinstall: .MAKE .PHONY
	@echo "--------------------------------------------------------------"
	@echo ">>> Making hierarchy"
	@echo "--------------------------------------------------------------"
	${_+_}cd ${.CURDIR}; ${MAKE} -f Makefile.inc1 \
	    LOCAL_MTREE=${LOCAL_MTREE:Q} hierarchy
	@echo
	@echo "--------------------------------------------------------------"
	@echo ">>> Installing everything"
	@echo "--------------------------------------------------------------"
	${_+_}cd ${.CURDIR}; ${MAKE} -f Makefile.inc1 install
.if defined(LIB32TMP) && ${MK_LIB32} != "no"
	${_+_}cd ${.CURDIR}; ${MAKE} -f Makefile.inc1 install32
.endif

redistribute: .MAKE .PHONY
	@echo "--------------------------------------------------------------"
	@echo ">>> Distributing everything"
	@echo "--------------------------------------------------------------"
	${_+_}cd ${.CURDIR}; ${MAKE} -f Makefile.inc1 distribute
.if defined(LIB32TMP) && ${MK_LIB32} != "no"
	${_+_}cd ${.CURDIR}; ${MAKE} -f Makefile.inc1 distribute32 \
	    DISTRIBUTION=lib32
.endif

distrib-dirs: .MAKE .PHONY
	${_+_}cd ${.CURDIR}/etc; ${CROSSENV} PATH=${TMPPATH} ${MAKE} \
	    ${IMAKE_INSTALL} ${IMAKE_MTREE} METALOG=${METALOG} ${.TARGET}

distribution: .MAKE .PHONY
	${_+_}cd ${.CURDIR}/etc; ${CROSSENV} PATH=${TMPPATH} ${MAKE} \
	    ${IMAKE_INSTALL} ${IMAKE_MTREE} METALOG=${METALOG} ${.TARGET}
	${_+_}cd ${.CURDIR}; ${CROSSENV} PATH=${TMPPATH} \
		${MAKE} -f Makefile.inc1 ${IMAKE_INSTALL} \
		METALOG=${METALOG} installconfig

#
# buildkernel and installkernel
#
# Which kernels to build and/or install is specified by setting
# KERNCONF. If not defined a GENERIC kernel is built/installed.
# Only the existing (depending TARGET) config files are used
# for building kernels and only the first of these is designated
# as the one being installed.
#
# Note that we have to use TARGET instead of TARGET_ARCH when
# we're in kernel-land. Since only TARGET_ARCH is (expected) to
# be set to cross-build, we have to make sure TARGET is set
# properly.

.if defined(KERNFAST)
NO_KERNELCLEAN=	t
NO_KERNELCONFIG=	t
NO_KERNELDEPEND=	t
NO_KERNELOBJ=		t
# Shortcut for KERNCONF=Blah -DKERNFAST is now KERNFAST=Blah
.if !defined(KERNCONF) && ${KERNFAST} != "1"
KERNCONF=${KERNFAST}
.endif
.endif
.if ${TARGET_ARCH} == "powerpc64"
KERNCONF?=	GENERIC64
.else
KERNCONF?=	GENERIC
.endif
INSTKERNNAME?=	kernel

KERNSRCDIR?=	${.CURDIR}/sys
KRNLCONFDIR=	${KERNSRCDIR}/${TARGET}/conf
KRNLOBJDIR=	${OBJTREE}${KERNSRCDIR}
KERNCONFDIR?=	${KRNLCONFDIR}

BUILDKERNELS=
INSTALLKERNEL=
.if defined(NO_INSTALLKERNEL)
# All of the BUILDKERNELS loops start at index 1.
BUILDKERNELS+= dummy
.endif
.for _kernel in ${KERNCONF}
.if exists(${KERNCONFDIR}/${_kernel})
BUILDKERNELS+=	${_kernel}
.if empty(INSTALLKERNEL) && !defined(NO_INSTALLKERNEL)
INSTALLKERNEL= ${_kernel}
.endif
.endif
.endfor

${WMAKE_TGTS:N_worldtmp:Nbuild32} ${.ALLTARGETS:M_*:N_worldtmp}: .MAKE .PHONY

#
# buildkernel
#
# Builds all kernels defined by BUILDKERNELS.
#
buildkernel: .MAKE .PHONY
.if empty(BUILDKERNELS:Ndummy)
	@echo "ERROR: Missing kernel configuration file(s) (${KERNCONF})."; \
	false
.endif
	@echo
.for _kernel in ${BUILDKERNELS:Ndummy}
	@echo "--------------------------------------------------------------"
	@echo ">>> Kernel build for ${_kernel} started on `LC_ALL=C date`"
	@echo "--------------------------------------------------------------"
	@echo "===> ${_kernel}"
	mkdir -p ${KRNLOBJDIR}
.if !defined(NO_KERNELCONFIG)
	@echo
	@echo "--------------------------------------------------------------"
	@echo ">>> stage 1: configuring the kernel"
	@echo "--------------------------------------------------------------"
	cd ${KRNLCONFDIR}; \
		PATH=${TMPPATH} \
		    config ${CONFIGARGS} -d ${KRNLOBJDIR}/${_kernel} \
			-I '${KERNCONFDIR}' '${KERNCONFDIR}/${_kernel}'
.endif
.if !defined(NO_CLEAN) && !defined(NO_KERNELCLEAN)
	@echo
	@echo "--------------------------------------------------------------"
	@echo ">>> stage 2.1: cleaning up the object tree"
	@echo "--------------------------------------------------------------"
	${_+_}cd ${KRNLOBJDIR}/${_kernel}; ${KMAKE} ${CLEANDIR}
.endif
.if !defined(NO_KERNELOBJ)
	@echo
	@echo "--------------------------------------------------------------"
	@echo ">>> stage 2.2: rebuilding the object tree"
	@echo "--------------------------------------------------------------"
	${_+_}cd ${KRNLOBJDIR}/${_kernel}; ${KMAKE} obj
.endif
	@echo
	@echo "--------------------------------------------------------------"
	@echo ">>> stage 2.3: build tools"
	@echo "--------------------------------------------------------------"
	${_+_}cd ${.CURDIR}; ${KTMAKE} kernel-tools
.if !defined(NO_KERNELDEPEND)
	@echo
	@echo "--------------------------------------------------------------"
	@echo ">>> stage 3.1: making dependencies"
	@echo "--------------------------------------------------------------"
	${_+_}cd ${KRNLOBJDIR}/${_kernel}; ${KMAKE} depend -DNO_MODULES_OBJ
.endif
	@echo
	@echo "--------------------------------------------------------------"
	@echo ">>> stage 3.2: building everything"
	@echo "--------------------------------------------------------------"
	${_+_}cd ${KRNLOBJDIR}/${_kernel}; ${KMAKE} all -DNO_MODULES_OBJ
	@echo "--------------------------------------------------------------"
	@echo ">>> Kernel build for ${_kernel} completed on `LC_ALL=C date`"
	@echo "--------------------------------------------------------------"
.endfor

#
# installkernel, etc.
#
# Install the kernel defined by INSTALLKERNEL
#
installkernel installkernel.debug \
reinstallkernel reinstallkernel.debug: _installcheck_kernel
.if !defined(NO_INSTALLKERNEL)
.if empty(INSTALLKERNEL)
	@echo "ERROR: No kernel \"${KERNCONF}\" to install."; \
	false
.endif
	@echo "--------------------------------------------------------------"
	@echo ">>> Installing kernel ${INSTALLKERNEL}"
	@echo "--------------------------------------------------------------"
	cd ${KRNLOBJDIR}/${INSTALLKERNEL}; \
	    ${CROSSENV} PATH=${TMPPATH} \
	    ${MAKE} ${IMAKE_INSTALL} KERNEL=${INSTKERNNAME} ${.TARGET:S/kernel//}
.endif
.if ${BUILDKERNELS:[#]} > 1
.for _kernel in ${BUILDKERNELS:[2..-1]}
	@echo "--------------------------------------------------------------"
	@echo ">>> Installing kernel ${_kernel}"
	@echo "--------------------------------------------------------------"
	cd ${KRNLOBJDIR}/${_kernel}; \
	    ${CROSSENV} PATH=${TMPPATH} \
	    ${MAKE} ${IMAKE_INSTALL} KERNEL=${INSTKERNNAME}.${_kernel} ${.TARGET:S/kernel//}
.endfor
.endif

distributekernel distributekernel.debug:
.if !defined(NO_INSTALLKERNEL)
.if empty(INSTALLKERNEL)
	@echo "ERROR: No kernel \"${KERNCONF}\" to install."; \
	false
.endif
	mkdir -p ${DESTDIR}/${DISTDIR}
.if defined(NO_ROOT)
	echo "#${MTREE_MAGIC}" > ${DESTDIR}/${DISTDIR}/kernel.premeta
.endif
	cd ${KRNLOBJDIR}/${INSTALLKERNEL}; \
	    ${IMAKEENV} ${IMAKE_INSTALL:S/METALOG/kernel.premeta/} \
	    ${IMAKE_MTREE} PATH=${TMPPATH} ${MAKE} KERNEL=${INSTKERNNAME} \
	    DESTDIR=${INSTALL_DDIR}/kernel \
	    ${.TARGET:S/distributekernel/install/}
.if defined(NO_ROOT)
	sed -e 's|^./kernel|.|' ${DESTDIR}/${DISTDIR}/kernel.premeta > \
	    ${DESTDIR}/${DISTDIR}/kernel.meta
.endif
.endif
.if ${BUILDKERNELS:[#]} > 1
.for _kernel in ${BUILDKERNELS:[2..-1]}
.if defined(NO_ROOT)
	echo "#${MTREE_MAGIC}" > ${DESTDIR}/${DISTDIR}/kernel.${_kernel}.premeta
.endif
	cd ${KRNLOBJDIR}/${_kernel}; \
	    ${IMAKEENV} ${IMAKE_INSTALL:S/METALOG/kernel.${_kernel}.premeta/} \
	    ${IMAKE_MTREE} PATH=${TMPPATH} ${MAKE} \
	    KERNEL=${INSTKERNNAME}.${_kernel} \
	    DESTDIR=${INSTALL_DDIR}/kernel.${_kernel} \
	    ${.TARGET:S/distributekernel/install/}
.if defined(NO_ROOT)
	sed -e 's|^./kernel|.|' \
	    ${DESTDIR}/${DISTDIR}/kernel.${_kernel}.premeta > \
	    ${DESTDIR}/${DISTDIR}/kernel.${_kernel}.meta
.endif
.endfor
.endif

packagekernel:
.if defined(NO_ROOT)
.if !defined(NO_INSTALLKERNEL)
	cd ${DESTDIR}/${DISTDIR}/kernel; \
<<<<<<< HEAD
	    tar cvf - --exclude '*.symbols' \
	    @${DESTDIR}/${DISTDIR}/kernel.meta | \
	    ${XZ_CMD} > ${DESTDIR}/${DISTDIR}/kernel.txz
	cd ${DESTDIR}/${DISTDIR}/kernel; \
	    tar cvf - --include '*/*/*.debug' \
	    @${DESTDIR}/${DISTDIR}/kernel.meta | \
	    ${XZ_CMD} > ${DESTDIR}/${DISTDIR}/kernel-dbg.txz
.if ${BUILDKERNELS:[#]} > 1
.for _kernel in ${BUILDKERNELS:[2..-1]}
	cd ${DESTDIR}/${DISTDIR}/kernel.${_kernel}; \
	    tar cvf - --exclude '*.symbols' \
	    @${DESTDIR}/${DISTDIR}/kernel.${_kernel}.meta | \
	    ${XZ_CMD} > ${DESTDIR}/${DISTDIR}/kernel.${_kernel}.txz
	cd ${DESTDIR}/${DISTDIR}/kernel.${_kernel}; \
	    tar cvf - --include '*/*/*.symbols' \
	    @${DESTDIR}/${DISTDIR}/kernel.${_kernel}.meta | \
	    ${XZ_CMD} > ${DESTDIR}/${DISTDIR}/kernel.${_kernel}-dbg.txz
=======
	    tar cvf - @${DESTDIR}/${DISTDIR}/kernel.meta | \
	    ${XZ_CMD} > ${PACKAGEDIR}/kernel.txz
.endif
.if ${BUILDKERNELS:[#]} > 1
.for _kernel in ${BUILDKERNELS:[2..-1]}
	cd ${DESTDIR}/${DISTDIR}/kernel.${_kernel}; \
	    tar cvf - @${DESTDIR}/${DISTDIR}/kernel.${_kernel}.meta | \
	    ${XZ_CMD} > ${PACKAGEDIR}/kernel.${_kernel}.txz
>>>>>>> 14b7155b
.endfor
.endif
.else
.if !defined(NO_INSTALLKERNEL)
	cd ${DESTDIR}/${DISTDIR}/kernel; \
<<<<<<< HEAD
	    tar cvf - --exclude '*.symbols' . | \
	    ${XZ_CMD} > ${DESTDIR}/${DISTDIR}/kernel.txz
	cd ${DESTDIR}/${DISTDIR}/kernel; \
	    tar cvf - --include '*/*/*.debug' $$(eval find .) | \
	    ${XZ_CMD} > ${DESTDIR}/${DISTDIR}/kernel-dbg.txz
.if ${BUILDKERNELS:[#]} > 1
.for _kernel in ${BUILDKERNELS:[2..-1]}
	cd ${DESTDIR}/${DISTDIR}/kernel.${_kernel}; \
	    tar cvf - --exclude '*.symbols' . | \
	    ${XZ_CMD} > ${DESTDIR}/${DISTDIR}/kernel.${_kernel}.txz
	cd ${DESTDIR}/${DISTDIR}/kernel.${_kernel}; \
	    tar cvf - --include '*/*/*.symbols' $$(eval find .) \
	    ${XZ_CMD} > ${DESTDIR}/${DISTDIR}/kernel.${_kernel}-dbg.txz
=======
	    tar cvf - . | \
	    ${XZ_CMD} > ${PACKAGEDIR}/kernel.txz
.endif
.if ${BUILDKERNELS:[#]} > 1
.for _kernel in ${BUILDKERNELS:[2..-1]}
	cd ${DESTDIR}/${DISTDIR}/kernel.${_kernel}; \
	    tar cvf - . | \
	    ${XZ_CMD} > ${PACKAGEDIR}/kernel.${_kernel}.txz
>>>>>>> 14b7155b
.endfor
.endif
.endif

#
# doxygen
#
# Build the API documentation with doxygen
#
doxygen: .PHONY
	@if [ ! -x ${LOCALBASE}/bin/doxygen ]; then \
		echo "You need doxygen (devel/doxygen) to generate the API documentation of the kernel." | /usr/bin/fmt; \
		exit 1; \
	fi
	${_+_}cd ${.CURDIR}/tools/kerneldoc/subsys; ${MAKE} obj all

#
# update
#
# Update the source tree(s), by running svn/svnup to update to the
# latest copy.
#
update:
.if (defined(CVS_UPDATE) || defined(SUP_UPDATE)) && !defined(SVN_UPDATE)
	@echo "--------------------------------------------------------------"
	@echo "CVS_UPDATE and SUP_UPDATE are no longer supported."
	@echo "Please see: https://wiki.freebsd.org/CvsIsDeprecated"
	@echo "--------------------------------------------------------------"
	@exit 1
.endif
.if defined(SVN_UPDATE)
	@echo "--------------------------------------------------------------"
	@echo ">>> Updating ${.CURDIR} using Subversion"
	@echo "--------------------------------------------------------------"
	@(cd ${.CURDIR}; ${SVN} update ${SVNFLAGS})
.endif

#
# ------------------------------------------------------------------------
#
# From here onwards are utility targets used by the 'make world' and
# related targets.  If your 'world' breaks, you may like to try to fix
# the problem and manually run the following targets to attempt to
# complete the build.  Beware, this is *not* guaranteed to work, you
# need to have a pretty good grip on the current state of the system
# to attempt to manually finish it.  If in doubt, 'make world' again.
#

#
# legacy: Build compatibility shims for the next three targets. This is a
# minimal set of tools and shims necessary to compensate for older systems
# which don't have the APIs required by the targets built in bootstrap-tools,
# build-tools or cross-tools.
#

# ELF Tool Chain libraries are needed for ELF tools and dtrace tools.
.if ${BOOTSTRAPPING} < 1100006
_elftoolchain_libs= lib/libelf lib/libdwarf
.endif

legacy:
.if ${BOOTSTRAPPING} < 800107 && ${BOOTSTRAPPING} != 0
	@echo "ERROR: Source upgrades from versions prior to 8.0 are not supported."; \
	false
.endif
.for _tool in tools/build ${_elftoolchain_libs}
	${_+_}@${ECHODIR} "===> ${_tool} (obj,includes,depend,all,install)"; \
	    cd ${.CURDIR}/${_tool}; \
	    ${MAKE} DIRPRFX=${_tool}/ obj; \
	    ${MAKE} DIRPRFX=${_tool}/ DESTDIR=${MAKEOBJDIRPREFIX}/legacy includes; \
	    ${MAKE} DIRPRFX=${_tool}/ depend; \
	    ${MAKE} DIRPRFX=${_tool}/ all; \
	    ${MAKE} DIRPRFX=${_tool}/ DESTDIR=${MAKEOBJDIRPREFIX}/legacy install
.endfor

#
# bootstrap-tools: Build tools needed for compatibility. These are binaries that
# are built to build other binaries in the system. However, the focus of these
# binaries is usually quite narrow. Bootstrap tools use the host's compiler and
# libraries, augmented by -legacy.
#
_bt=		_bootstrap-tools

.if ${MK_GAMES} != "no"
_strfile=	usr.bin/fortune/strfile
.endif

.if ${MK_GCC} != "no" && ${MK_CXX} != "no"
_gperf=		gnu/usr.bin/gperf
.endif

.if ${MK_GROFF} != "no"
_groff=		gnu/usr.bin/groff \
		usr.bin/soelim
.endif

.if ${MK_VT} != "no"
_vtfontcvt=	usr.bin/vtfontcvt
.endif

.if ${BOOTSTRAPPING} < 900002
_sed=		usr.bin/sed
.endif

.if ${BOOTSTRAPPING} < 1000002
_libopenbsd=	lib/libopenbsd
_m4=		usr.bin/m4

${_bt}-usr.bin/m4: ${_bt}-lib/libopenbsd
.endif

.if ${BOOTSTRAPPING} < 1000026
_nmtree=	lib/libnetbsd \
		usr.sbin/nmtree

${_bt}-usr.sbin/nmtree: ${_bt}-lib/libnetbsd
.endif

.if ${BOOTSTRAPPING} < 1000027
_cat=		bin/cat
.endif

.if ${BOOTSTRAPPING} < 1000033
_lex=		usr.bin/lex

${_bt}-usr.bin/lex: ${_bt}-usr.bin/m4
.endif

# r277259 crunchide: Correct 64-bit section header offset
# r281674 crunchide: always include both 32- and 64-bit ELF support
# r285986 crunchen: use STRIPBIN rather than STRIP
.if ${BOOTSTRAPPING} < 1100078
_crunch=	usr.sbin/crunch
.endif

.if ${BOOTSTRAPPING} >= 900040 && ${BOOTSTRAPPING} < 900041
_awk=		usr.bin/awk
.endif

_yacc=		lib/liby \
		usr.bin/yacc

${_bt}-usr.bin/yacc: ${_bt}-lib/liby

.if ${MK_BSNMP} != "no"
_gensnmptree=	usr.sbin/bsnmpd/gensnmptree
.endif

# We need to build tblgen when we're building clang either as
# the bootstrap compiler, or as the part of the normal build.
.if ${MK_CLANG_BOOTSTRAP} != "no" || ${MK_CLANG} != "no"
_clang_tblgen= \
	lib/clang/libllvmsupport \
	lib/clang/libllvmtablegen \
	usr.bin/clang/tblgen \
	usr.bin/clang/clang-tblgen

${_bt}-usr.bin/clang/clang-tblgen: ${_bt}-lib/clang/libllvmtablegen ${_bt}-lib/clang/libllvmsupport
${_bt}-usr.bin/clang/tblgen: ${_bt}-lib/clang/libllvmtablegen ${_bt}-lib/clang/libllvmsupport
.endif

# Default to building the GPL DTC, but build the BSDL one if users explicitly
# request it.
_dtc= usr.bin/dtc
.if ${MK_GPL_DTC} != "no"
_dtc= gnu/usr.bin/dtc
.endif

.if ${MK_KERBEROS} != "no"
_kerberos5_bootstrap_tools= \
	kerberos5/tools/make-roken \
	kerberos5/lib/libroken \
	kerberos5/lib/libvers \
	kerberos5/tools/asn1_compile \
	kerberos5/tools/slc \
	usr.bin/compile_et

.ORDER: ${_kerberos5_bootstrap_tools:C/^/${_bt}-/g}
.endif

.if ${MK_MANDOCDB} != "no"
_libopenbsd?=	lib/libopenbsd
_makewhatis=	lib/libsqlite3 \
		usr.bin/mandoc
${_bt}-usr.bin/mandoc: ${_bt}-lib/libopenbsd ${_bt}-lib/libsqlite3
.else
_makewhatis=usr.bin/makewhatis
.endif

bootstrap-tools: .PHONY

#	Please document (add comment) why something is in 'bootstrap-tools'.
#	Try to bound the building of the bootstrap-tool to just the
#	FreeBSD versions that need the tool built at this stage of the build.
.for _tool in \
    ${_clang_tblgen} \
    ${_kerberos5_bootstrap_tools} \
    ${_strfile} \
    ${_gperf} \
    ${_groff} \
    ${_dtc} \
    ${_awk} \
    ${_cat} \
    usr.bin/lorder \
    ${_libopenbsd} \
    ${_makewhatis} \
    usr.bin/rpcgen \
    ${_sed} \
    ${_yacc} \
    ${_m4} \
    ${_lex} \
    usr.bin/xinstall \
    ${_gensnmptree} \
    usr.sbin/config \
    ${_crunch} \
    ${_nmtree} \
    ${_vtfontcvt} \
    usr.bin/localedef
${_bt}-${_tool}: .PHONY .MAKE
	${_+_}@${ECHODIR} "===> ${_tool} (obj,depend,all,install)"; \
		cd ${.CURDIR}/${_tool}; \
		${MAKE} DIRPRFX=${_tool}/ obj; \
		${MAKE} DIRPRFX=${_tool}/ depend; \
		${MAKE} DIRPRFX=${_tool}/ all; \
		${MAKE} DIRPRFX=${_tool}/ DESTDIR=${MAKEOBJDIRPREFIX}/legacy install

bootstrap-tools: ${_bt}-${_tool}
.endfor

#
# build-tools: Build special purpose build tools
#
.if !defined(NO_SHARE)
_share=	share/syscons/scrnmaps
.endif

.if ${MK_GCC} != "no"
_gcc_tools= gnu/usr.bin/cc/cc_tools
.endif

.if ${MK_RESCUE} != "no"
# rescue includes programs that have build-tools targets
_rescue=rescue/rescue
.endif

.for _tool in \
    bin/csh \
    bin/sh \
    ${LOCAL_TOOL_DIRS} \
    lib/ncurses/ncurses \
    lib/ncurses/ncursesw \
    ${_rescue} \
    ${_share} \
    usr.bin/awk \
    lib/libmagic \
    usr.bin/mkesdb_static \
    usr.bin/mkcsmapper_static \
    usr.bin/vi/catalog
build-tools_${_tool}: .PHONY
	${_+_}@${ECHODIR} "===> ${_tool} (obj,build-tools)"; \
		cd ${.CURDIR}/${_tool}; \
		${MAKE} DIRPRFX=${_tool}/ obj; \
		${MAKE} DIRPRFX=${_tool}/ build-tools
build-tools: build-tools_${_tool}
.endfor
.for _tool in \
    ${_gcc_tools}
build-tools_${_tool}: .PHONY
	${_+_}@${ECHODIR} "===> ${_tool} (obj,depend,all)"; \
		cd ${.CURDIR}/${_tool}; \
		${MAKE} DIRPRFX=${_tool}/ obj; \
		${MAKE} DIRPRFX=${_tool}/ depend; \
		${MAKE} DIRPRFX=${_tool}/ all
build-tools: build-tools_${_tool}
.endfor

#
# kernel-tools: Build kernel-building tools
#
kernel-tools:
	mkdir -p ${MAKEOBJDIRPREFIX}/usr
	mtree -deU -f ${.CURDIR}/etc/mtree/BSD.usr.dist \
	    -p ${MAKEOBJDIRPREFIX}/usr >/dev/null

#
# cross-tools: All the tools needed to build the rest of the system after
# we get done with the earlier stages. It is the last set of tools needed
# to begin building the target binaries.
#
.if ${TARGET_ARCH} != ${MACHINE_ARCH}
.if ${TARGET_ARCH} == "amd64" || ${TARGET_ARCH} == "i386"
_btxld=		usr.sbin/btxld
.endif
.endif

# Rebuild ctfconvert and ctfmerge to avoid difficult-to-diagnose failures
# resulting from missing bug fixes or ELF Toolchain updates.
.if ${MK_CDDL} != "no"
_dtrace_tools= cddl/lib/libctf cddl/usr.bin/ctfconvert \
    cddl/usr.bin/ctfmerge
.endif

# If we're given an XAS, don't build binutils.
.if ${XAS:M/*} == ""
.if ${MK_BINUTILS_BOOTSTRAP} != "no"
_binutils=	gnu/usr.bin/binutils
.endif
.if ${MK_ELFTOOLCHAIN_BOOTSTRAP} != "no"
_elftctools=	lib/libelftc \
		usr.bin/elfcopy \
		usr.bin/nm \
		usr.bin/size \
		usr.bin/strings
# These are not required by the build, but can be useful for developers who
# cross-build on a FreeBSD 10 host:
_elftctools+=	usr.bin/addr2line
.endif
.elif ${TARGET_ARCH} != ${MACHINE_ARCH} && ${MK_ELFTOOLCHAIN_BOOTSTRAP} != "no"
# If cross-building with an external binutils we still need to build strip for
# the target (for at least crunchide).
_elftctools=	lib/libelftc \
		usr.bin/elfcopy
.endif

# If an full path to an external cross compiler is given, don't build
# a cross compiler.
.if ${XCC:N${CCACHE_BIN}:M/*} == "" && ${MK_CROSS_COMPILER} != "no"
.if ${MK_CLANG_BOOTSTRAP} != "no"
_clang=		usr.bin/clang
_clang_libs=	lib/clang
.endif
.if ${MK_GCC_BOOTSTRAP} != "no"
_cc=		gnu/usr.bin/cc
.endif
.endif
.if ${MK_USB} != "no"
_usb_tools=	sys/boot/usb/tools
.endif

cross-tools: .MAKE .PHONY
.for _tool in \
    ${_clang_libs} \
    ${_clang} \
    ${_binutils} \
    ${_elftctools} \
    ${_dtrace_tools} \
    ${_cc} \
    ${_btxld} \
    ${_crunchide} \
    ${_usb_tools}
	${_+_}@${ECHODIR} "===> ${_tool} (obj,depend,all,install)"; \
		cd ${.CURDIR}/${_tool}; \
		${MAKE} DIRPRFX=${_tool}/ obj; \
		${MAKE} DIRPRFX=${_tool}/ depend; \
		${MAKE} DIRPRFX=${_tool}/ all; \
		${MAKE} DIRPRFX=${_tool}/ DESTDIR=${MAKEOBJDIRPREFIX} install
.endfor

NXBDESTDIR=	${OBJTREE}/nxb-bin
NXBENV=		MAKEOBJDIRPREFIX=${OBJTREE}/nxb \
		INSTALL="sh ${.CURDIR}/tools/install.sh" \
		PATH=${PATH}:${OBJTREE}/gperf_for_gcc/usr/bin
NXBMAKE=	${NXBENV} ${MAKE} \
		TBLGEN=${NXBDESTDIR}/usr/bin/tblgen \
		CLANG_TBLGEN=${NXBDESTDIR}/usr/bin/clang-tblgen \
		MACHINE=${TARGET} MACHINE_ARCH=${TARGET_ARCH} \
		MK_GDB=no MK_TESTS=no \
		SSP_CFLAGS= \
		MK_HTML=no NO_LINT=yes MK_MAN=no \
		-DNO_PIC MK_PROFILE=no -DNO_SHARED \
		-DNO_CPU_CFLAGS MK_WARNS=no MK_CTF=no \
		MK_CLANG_EXTRAS=no MK_CLANG_FULL=no \
		MK_LLDB=no MK_DEBUG_FILES=no

# native-xtools is the current target for qemu-user cross builds of ports
# via poudriere and the imgact_binmisc kernel module.
# For non-clang enabled targets that are still using the in tree gcc
# we must build a gperf binary for one instance of its Makefiles.  On
# clang-enabled systems, the gperf binary is obsolete.
native-xtools: .PHONY
.if ${MK_GCC_BOOTSTRAP} != "no"
	mkdir -p ${OBJTREE}/gperf_for_gcc/usr/bin
	${_+_}@${ECHODIR} "===> ${_gperf} (obj,depend,all,install)"; \
	cd ${.CURDIR}/${_gperf}; \
	${NXBMAKE} DIRPRFX=${_gperf}/ obj; \
	${NXBMAKE} DIRPRFX=${_gperf}/ depend; \
	${NXBMAKE} DIRPRFX=${_gperf}/ all; \
	${NXBMAKE} DIRPRFX=${_gperf}/ DESTDIR=${OBJTREE}/gperf_for_gcc install
.endif
	mkdir -p ${NXBDESTDIR}/bin ${NXBDESTDIR}/sbin ${NXBDESTDIR}/usr
	mtree -deU -f ${.CURDIR}/etc/mtree/BSD.usr.dist \
	    -p ${NXBDESTDIR}/usr >/dev/null
	mtree -deU -f ${.CURDIR}/etc/mtree/BSD.include.dist \
	    -p ${NXBDESTDIR}/usr/include >/dev/null
.if ${MK_DEBUG_FILES} != "no"
	mtree -deU -f ${.CURDIR}/etc/mtree/BSD.debug.dist \
	    -p ${NXBDESTDIR}/usr/lib >/dev/null
.endif
.for _tool in \
    bin/cat \
    bin/chmod \
    bin/cp \
    bin/csh \
    bin/echo \
    bin/expr \
    bin/hostname \
    bin/ln \
    bin/ls \
    bin/mkdir \
    bin/mv \
    bin/ps \
    bin/realpath \
    bin/rm \
    bin/rmdir \
    bin/sh \
    bin/sleep \
    ${_clang_tblgen} \
    usr.bin/ar \
    ${_binutils} \
    ${_elftctools} \
    ${_cc} \
    ${_gcc_tools} \
    ${_clang_libs} \
    ${_clang} \
    sbin/md5 \
    sbin/sysctl \
    gnu/usr.bin/diff \
    usr.bin/awk \
    usr.bin/basename \
    usr.bin/bmake \
    usr.bin/bzip2 \
    usr.bin/cmp \
    usr.bin/dirname \
    usr.bin/env \
    usr.bin/fetch \
    usr.bin/find \
    usr.bin/grep \
    usr.bin/gzip \
    usr.bin/id \
    usr.bin/lex \
    usr.bin/lorder \
    usr.bin/mktemp \
    usr.bin/mt \
    usr.bin/patch \
    usr.bin/sed \
    usr.bin/sort \
    usr.bin/tar \
    usr.bin/touch \
    usr.bin/tr \
    usr.bin/true \
    usr.bin/uniq \
    usr.bin/unzip \
    usr.bin/xargs \
    usr.bin/xinstall \
    usr.bin/xz \
    usr.bin/yacc \
    usr.sbin/chown
	${_+_}@${ECHODIR} "===> ${_tool} (obj,depend,all,install)"; \
		cd ${.CURDIR}/${_tool}; \
		${NXBMAKE} DIRPRFX=${_tool}/ obj; \
		${NXBMAKE} DIRPRFX=${_tool}/ depend; \
		${NXBMAKE} DIRPRFX=${_tool}/ all; \
		${NXBMAKE} DIRPRFX=${_tool}/ DESTDIR=${NXBDESTDIR} install
.endfor

#
# hierarchy - ensure that all the needed directories are present
#
hierarchy hier: .MAKE .PHONY
	${_+_}cd ${.CURDIR}/etc; ${HMAKE} distrib-dirs

#
# libraries - build all libraries, and install them under ${DESTDIR}.
#
# The list of libraries with dependents (${_prebuild_libs}) and their
# interdependencies (__L) are built automatically by the
# ${.CURDIR}/tools/make_libdeps.sh script.
#
libraries: .MAKE .PHONY
	${_+_}cd ${.CURDIR}; \
	    ${MAKE} -f Makefile.inc1 _prereq_libs; \
	    ${MAKE} -f Makefile.inc1 _startup_libs; \
	    ${MAKE} -f Makefile.inc1 _prebuild_libs; \
	    ${MAKE} -f Makefile.inc1 _generic_libs

#
# static libgcc.a prerequisite for shared libc
#
_prereq_libs= gnu/lib/libssp/libssp_nonshared gnu/lib/libgcc lib/libcompiler_rt

# These dependencies are not automatically generated:
#
# gnu/lib/csu, gnu/lib/libgcc, lib/csu and lib/libc must be built before
# all shared libraries for ELF.
#
_startup_libs=	gnu/lib/csu
_startup_libs+=	lib/csu
_startup_libs+=	gnu/lib/libgcc
_startup_libs+=	lib/libcompiler_rt
_startup_libs+=	lib/libc
_startup_libs+=	lib/libc_nonshared
.if ${MK_LIBCPLUSPLUS} != "no"
_startup_libs+=	lib/libcxxrt
.endif

gnu/lib/libgcc__L: lib/libc__L
gnu/lib/libgcc__L: lib/libc_nonshared__L
.if ${MK_LIBCPLUSPLUS} != "no"
lib/libcxxrt__L: gnu/lib/libgcc__L
.endif

_prebuild_libs=	${_kerberos5_lib_libasn1} \
		${_kerberos5_lib_libhdb} \
		${_kerberos5_lib_libheimbase} \
		${_kerberos5_lib_libheimntlm} \
		${_libsqlite3} \
		${_kerberos5_lib_libheimipcc} \
		${_kerberos5_lib_libhx509} ${_kerberos5_lib_libkrb5} \
		${_kerberos5_lib_libroken} \
		${_kerberos5_lib_libwind} \
		lib/libbz2 ${_libcom_err} lib/libcrypt \
		lib/libelf lib/libexpat \
		lib/libfigpar \
		${_lib_libgssapi} \
		lib/libkiconv lib/libkvm lib/liblzma lib/libmd lib/libnv \
		${_lib_libcapsicum} \
		lib/ncurses/ncurses lib/ncurses/ncursesw \
		lib/libopie lib/libpam ${_lib_libthr} \
		${_lib_libradius} lib/libsbuf lib/libtacplus \
		lib/libgeom \
		${_cddl_lib_libumem} ${_cddl_lib_libnvpair} \
		${_cddl_lib_libuutil} \
		${_cddl_lib_libavl} \
		${_cddl_lib_libzfs_core} \
		${_cddl_lib_libctf} \
		lib/libutil lib/libpjdlog ${_lib_libypclnt} lib/libz lib/msun \
		${_secure_lib_libcrypto} ${_lib_libldns} \
		${_secure_lib_libssh} ${_secure_lib_libssl} \
		gnu/lib/libdialog
.if ${MK_GNUCXX} != "no"
_prebuild_libs+= gnu/lib/libstdc++ gnu/lib/libsupc++
gnu/lib/libstdc++__L: lib/msun__L
gnu/lib/libsupc++__L: gnu/lib/libstdc++__L
.endif

.if ${MK_LIBCPLUSPLUS} != "no"
_prebuild_libs+= lib/libc++
.endif

lib/libgeom__L: lib/libexpat__L
lib/libkvm__L: lib/libelf__L

.if ${MK_LIBTHR} != "no"
_lib_libthr=	lib/libthr
.endif

.if ${MK_RADIUS_SUPPORT} != "no"
_lib_libradius=	lib/libradius
.endif

.if ${MK_OFED} != "no"
_ofed_lib=	contrib/ofed/usr.lib/
.endif

.if ${MK_CASPER} != "no"
_lib_libcapsicum=lib/libcapsicum
.endif

lib/libcapsicum__L: lib/libnv__L
lib/libpjdlog__L: lib/libutil__L
lib/liblzma__L: lib/libthr__L

_generic_libs=	${_cddl_lib} gnu/lib ${_kerberos5_lib} lib ${_secure_lib} usr.bin/lex/lib ${_ofed_lib}
.for _DIR in ${LOCAL_LIB_DIRS}
.if exists(${.CURDIR}/${_DIR}/Makefile)
_generic_libs+= ${_DIR}
.endif
.endfor

lib/libopie__L lib/libtacplus__L: lib/libmd__L

.if ${MK_CDDL} != "no"
_cddl_lib_libumem= cddl/lib/libumem
_cddl_lib_libnvpair= cddl/lib/libnvpair
_cddl_lib_libavl= cddl/lib/libavl
_cddl_lib_libuutil= cddl/lib/libuutil
_cddl_lib_libzfs_core= cddl/lib/libzfs_core
_cddl_lib_libctf= cddl/lib/libctf
_cddl_lib= cddl/lib
cddl/lib/libzfs_core__L: cddl/lib/libnvpair__L
cddl/lib/libzfs__L: lib/libgeom__L
cddl/lib/libctf__L: lib/libz__L
.endif
# cddl/lib/libdtrace requires lib/libproc and lib/librtld_db; it's only built
# on select architectures though (see cddl/lib/Makefile)
.if ${MACHINE_CPUARCH} != "sparc64"
_prebuild_libs+=	lib/libproc lib/librtld_db
.endif

.if ${MK_CRYPT} != "no"
.if ${MK_OPENSSL} != "no"
_secure_lib_libcrypto= secure/lib/libcrypto
_secure_lib_libssl= secure/lib/libssl
lib/libradius__L secure/lib/libssl__L: secure/lib/libcrypto__L
.if ${MK_LDNS} != "no"
_lib_libldns= lib/libldns
lib/libldns__L: secure/lib/libcrypto__L
.endif
.if ${MK_OPENSSH} != "no"
_secure_lib_libssh= secure/lib/libssh
secure/lib/libssh__L: lib/libz__L secure/lib/libcrypto__L lib/libcrypt__L
.if ${MK_LDNS} != "no"
secure/lib/libssh__L: lib/libldns__L
.endif
.if ${MK_KERBEROS_SUPPORT} != "no"
secure/lib/libssh__L: lib/libgssapi__L kerberos5/lib/libkrb5__L \
    kerberos5/lib/libhx509__L kerberos5/lib/libasn1__L lib/libcom_err__L \
    lib/libmd__L kerberos5/lib/libroken__L
.endif
.endif
.endif
_secure_lib=	secure/lib
.endif

.if ${MK_KERBEROS} != "no"
kerberos5/lib/libasn1__L: lib/libcom_err__L kerberos5/lib/libroken__L
kerberos5/lib/libhdb__L: kerberos5/lib/libasn1__L lib/libcom_err__L \
    kerberos5/lib/libkrb5__L kerberos5/lib/libroken__L \
    kerberos5/lib/libwind__L lib/libsqlite3__L
kerberos5/lib/libheimntlm__L: secure/lib/libcrypto__L kerberos5/lib/libkrb5__L \
    kerberos5/lib/libroken__L lib/libcom_err__L
kerberos5/lib/libhx509__L: kerberos5/lib/libasn1__L lib/libcom_err__L \
    secure/lib/libcrypto__L kerberos5/lib/libroken__L kerberos5/lib/libwind__L
kerberos5/lib/libkrb5__L: kerberos5/lib/libasn1__L lib/libcom_err__L \
    lib/libcrypt__L secure/lib/libcrypto__L kerberos5/lib/libhx509__L \
    kerberos5/lib/libroken__L kerberos5/lib/libwind__L \
    kerberos5/lib/libheimbase__L kerberos5/lib/libheimipcc__L
kerberos5/lib/libroken__L: lib/libcrypt__L
kerberos5/lib/libwind__L: kerberos5/lib/libroken__L lib/libcom_err__L
kerberos5/lib/libheimbase__L: lib/libthr__L
kerberos5/lib/libheimipcc__L: kerberos5/lib/libroken__L kerberos5/lib/libheimbase__L lib/libthr__L
.endif

lib/libsqlite3__L: lib/libthr__L

.if ${MK_GSSAPI} != "no"
_lib_libgssapi=	lib/libgssapi
.endif

.if ${MK_KERBEROS} != "no"
_kerberos5_lib=	kerberos5/lib
_kerberos5_lib_libasn1= kerberos5/lib/libasn1
_kerberos5_lib_libhdb= kerberos5/lib/libhdb
_kerberos5_lib_libheimbase= kerberos5/lib/libheimbase
_kerberos5_lib_libkrb5= kerberos5/lib/libkrb5
_kerberos5_lib_libhx509= kerberos5/lib/libhx509
_kerberos5_lib_libroken= kerberos5/lib/libroken
_kerberos5_lib_libheimntlm= kerberos5/lib/libheimntlm
_libsqlite3= lib/libsqlite3
_kerberos5_lib_libheimipcc= kerberos5/lib/libheimipcc
_kerberos5_lib_libwind= kerberos5/lib/libwind
_libcom_err= lib/libcom_err
.endif

.if ${MK_NIS} != "no"
_lib_libypclnt=	lib/libypclnt
.endif

.if ${MK_OPENSSL} == "no"
lib/libradius__L: lib/libmd__L
.endif

lib/libproc__L: \
    ${_cddl_lib_libctf:D${_cddl_lib_libctf}__L} lib/libelf__L lib/librtld_db__L lib/libutil__L
.if ${MK_CXX} != "no"
.if ${MK_LIBCPLUSPLUS} != "no"
lib/libproc__L: lib/libcxxrt__L
.else # This implies MK_GNUCXX != "no"; see lib/libproc
lib/libproc__L: gnu/lib/libsupc++__L
.endif
.endif

gnu/lib/libdialog__L: lib/msun__L lib/ncurses/ncursesw__L

.for _lib in ${_prereq_libs}
${_lib}__PL: .PHONY .MAKE
.if exists(${.CURDIR}/${_lib})
	${_+_}@${ECHODIR} "===> ${_lib} (obj,depend,all,install)"; \
		cd ${.CURDIR}/${_lib}; \
		${MAKE} MK_TESTS=no DIRPRFX=${_lib}/ obj; \
		${MAKE} MK_TESTS=no DIRPRFX=${_lib}/ depend; \
		${MAKE} MK_TESTS=no MK_PROFILE=no -DNO_PIC \
		    DIRPRFX=${_lib}/ all; \
		${MAKE} MK_TESTS=no MK_PROFILE=no -DNO_PIC \
		    DIRPRFX=${_lib}/ install
.endif
.endfor

.for _lib in ${_startup_libs} ${_prebuild_libs:Nlib/libpam} ${_generic_libs}
${_lib}__L: .PHONY .MAKE
.if exists(${.CURDIR}/${_lib})
	${_+_}@${ECHODIR} "===> ${_lib} (obj,depend,all,install)"; \
		cd ${.CURDIR}/${_lib}; \
		${MAKE} MK_TESTS=no DIRPRFX=${_lib}/ obj; \
		${MAKE} MK_TESTS=no DIRPRFX=${_lib}/ depend; \
		${MAKE} MK_TESTS=no DIRPRFX=${_lib}/ all; \
		${MAKE} MK_TESTS=no DIRPRFX=${_lib}/ install
.endif
.endfor

# libpam is special: we need to build static PAM modules before
# static PAM library, and dynamic PAM library before dynamic PAM
# modules.
lib/libpam__L: .PHONY .MAKE
	${_+_}@${ECHODIR} "===> lib/libpam (obj,depend,all,install)"; \
		cd ${.CURDIR}/lib/libpam; \
		${MAKE} MK_TESTS=no DIRPRFX=lib/libpam/ obj; \
		${MAKE} MK_TESTS=no DIRPRFX=lib/libpam/ depend; \
		${MAKE} MK_TESTS=no DIRPRFX=lib/libpam/ \
		    -D_NO_LIBPAM_SO_YET all; \
		${MAKE} MK_TESTS=no DIRPRFX=lib/libpam/ \
		    -D_NO_LIBPAM_SO_YET install

_prereq_libs: ${_prereq_libs:S/$/__PL/}
_startup_libs: ${_startup_libs:S/$/__L/}
_prebuild_libs: ${_prebuild_libs:S/$/__L/}
_generic_libs: ${_generic_libs:S/$/__L/}

# Enable SUBDIR_PARALLEL when not calling 'make all', unless called from
# 'everything' with _PARALLEL_SUBDIR_OK set.  This is because it is unlikely
# that running 'make all' from the top-level, especially with a SUBDIR_OVERRIDE
# or LOCAL_DIRS set, will have a reliable build if SUBDIRs are built in
# parallel.  This is safe for the world stage of buildworld though since it has
# already built libraries in a proper order and installed includes into
# WORLDTMP. Special handling is done for SUBDIR ordering for 'install*' to
# avoid trashing a system if it crashes mid-install.
.if !make(all) || defined(_PARALLEL_SUBDIR_OK)
SUBDIR_PARALLEL=
.endif

.include <bsd.subdir.mk>

.if make(check-old) || make(check-old-dirs) || \
    make(check-old-files) || make(check-old-libs) || \
    make(delete-old) || make(delete-old-dirs) || \
    make(delete-old-files) || make(delete-old-libs)

#
# check for / delete old files section
#

.include "ObsoleteFiles.inc"

OLD_LIBS_MESSAGE="Please be sure no application still uses those libraries, \
else you can not start such an application. Consult UPDATING for more \
information regarding how to cope with the removal/revision bump of a \
specific library."

.if !defined(BATCH_DELETE_OLD_FILES)
RM_I=-i
.else
RM_I=-v
.endif

delete-old-files:
	@echo ">>> Removing old files (only deletes safe to delete libs)"
# Ask for every old file if the user really wants to remove it.
# It's annoying, but better safe than sorry.
# NB: We cannot pass the list of OLD_FILES as a parameter because the
# argument list will get too long. Using .for/.endfor make "loops" will make
# the Makefile parser segfault.
	@exec 3<&0; \
	cd ${.CURDIR}; \
	${MAKE} -f ${.CURDIR}/Makefile.inc1 ${.MAKEFLAGS} ${.TARGET} \
	    -V OLD_FILES -V "OLD_FILES:Musr/share/*.gz:R" | xargs -n1 | \
	while read file; do \
		if [ -f "${DESTDIR}/$${file}" -o -L "${DESTDIR}/$${file}" ]; then \
			chflags noschg "${DESTDIR}/$${file}" 2>/dev/null || true; \
			rm ${RM_I} "${DESTDIR}/$${file}" <&3; \
		fi; \
		for ext in debug symbols; do \
		  if ! [ -e "${DESTDIR}/$${file}" ] && [ -f \
		      "${DESTDIR}${DEBUGDIR}/$${file}.$${ext}" ]; then \
			  rm ${RM_I} "${DESTDIR}${DEBUGDIR}/$${file}.$${ext}" \
			      <&3; \
		  fi; \
		done; \
	done
# Remove catpages without corresponding manpages.
	@exec 3<&0; \
	find ${DESTDIR}/usr/share/man/cat* ! -type d | \
	sed -ep -e's:${DESTDIR}/usr/share/man/cat:${DESTDIR}/usr/share/man/man:' | \
	while read catpage; do \
		read manpage; \
		if [ ! -e "$${manpage}" ]; then \
			rm ${RM_I} $${catpage} <&3; \
	        fi; \
	done
	@echo ">>> Old files removed"

check-old-files:
	@echo ">>> Checking for old files"
	@cd ${.CURDIR}; \
	${MAKE} -f ${.CURDIR}/Makefile.inc1 ${.MAKEFLAGS} ${.TARGET} \
	    -V OLD_FILES -V "OLD_FILES:Musr/share/*.gz:R" | xargs -n1 | \
	while read file; do \
		if [ -f "${DESTDIR}/$${file}" -o -L "${DESTDIR}/$${file}" ]; then \
		 	echo "${DESTDIR}/$${file}"; \
		fi; \
		for ext in debug symbols; do \
		  if [ -f "${DESTDIR}${DEBUGDIR}/$${file}.$${ext}" ]; then \
			  echo "${DESTDIR}${DEBUGDIR}/$${file}.$${ext}"; \
		  fi; \
		done; \
	done
# Check for catpages without corresponding manpages.
	@find ${DESTDIR}/usr/share/man/cat* ! -type d | \
	sed -ep -e's:${DESTDIR}/usr/share/man/cat:${DESTDIR}/usr/share/man/man:' | \
	while read catpage; do \
		read manpage; \
		if [ ! -e "$${manpage}" ]; then \
			echo $${catpage}; \
	        fi; \
	done

delete-old-libs:
	@echo ">>> Removing old libraries"
	@echo "${OLD_LIBS_MESSAGE}" | fmt
	@exec 3<&0; \
	cd ${.CURDIR}; \
	${MAKE} -f ${.CURDIR}/Makefile.inc1 ${.MAKEFLAGS} ${.TARGET} \
	    -V OLD_LIBS | xargs -n1 | \
	while read file; do \
		if [ -f "${DESTDIR}/$${file}" -o -L "${DESTDIR}/$${file}" ]; then \
			chflags noschg "${DESTDIR}/$${file}" 2>/dev/null || true; \
			rm ${RM_I} "${DESTDIR}/$${file}" <&3; \
		fi; \
		for ext in debug symbols; do \
		  if ! [ -e "${DESTDIR}/$${file}" ] && [ -f \
		      "${DESTDIR}${DEBUGDIR}/$${file}.$${ext}" ]; then \
			  rm ${RM_I} "${DESTDIR}${DEBUGDIR}/$${file}.$${ext}" \
			      <&3; \
		  fi; \
		done; \
	done
	@echo ">>> Old libraries removed"

check-old-libs:
	@echo ">>> Checking for old libraries"
	@cd ${.CURDIR}; \
	${MAKE} -f ${.CURDIR}/Makefile.inc1 ${.MAKEFLAGS} ${.TARGET} \
	    -V OLD_LIBS | xargs -n1 | \
	while read file; do \
		if [ -f "${DESTDIR}/$${file}" -o -L "${DESTDIR}/$${file}" ]; then \
			echo "${DESTDIR}/$${file}"; \
		fi; \
		for ext in debug symbols; do \
		  if [ -f "${DESTDIR}${DEBUGDIR}/$${file}.$${ext}" ]; then \
			  echo "${DESTDIR}${DEBUGDIR}/$${file}.$${ext}"; \
		  fi; \
		done; \
	done

delete-old-dirs:
	@echo ">>> Removing old directories"
	@cd ${.CURDIR}; \
	${MAKE} -f ${.CURDIR}/Makefile.inc1 ${.MAKEFLAGS} ${.TARGET} \
	    -V OLD_DIRS | xargs -n1 | sort -r | \
	while read dir; do \
		if [ -d "${DESTDIR}/$${dir}" ]; then \
			rmdir -v "${DESTDIR}/$${dir}" || true; \
		elif [ -L "${DESTDIR}/$${dir}" ]; then \
			echo "${DESTDIR}/$${dir} is a link, please remove everything manually."; \
		fi; \
	done
	@echo ">>> Old directories removed"

check-old-dirs:
	@echo ">>> Checking for old directories"
	@cd ${.CURDIR}; \
	${MAKE} -f ${.CURDIR}/Makefile.inc1 ${.MAKEFLAGS} ${.TARGET} \
	    -V OLD_DIRS | xargs -n1 | \
	while read dir; do \
		if [ -d "${DESTDIR}/$${dir}" ]; then \
			echo "${DESTDIR}/$${dir}"; \
		elif [ -L "${DESTDIR}/$${dir}" ]; then \
			echo "${DESTDIR}/$${dir} is a link, please remove everything manually."; \
		fi; \
	done

delete-old: delete-old-files delete-old-dirs
	@echo "To remove old libraries run '${MAKE} delete-old-libs'."

check-old: check-old-files check-old-libs check-old-dirs
	@echo "To remove old files and directories run '${MAKE} delete-old'."
	@echo "To remove old libraries run '${MAKE} delete-old-libs'."

.endif

#
# showconfig - show build configuration.
#
showconfig:
	@(${MAKE} -n -f ${.CURDIR}/sys/conf/kern.opts.mk -V dummy -dg1; \
	  ${MAKE} -n -f ${.CURDIR}/share/mk/src.opts.mk -V dummy -dg1) 2>&1 | grep ^MK_ | sort -u

.if !empty(KRNLOBJDIR) && !empty(KERNCONF)
DTBOUTPUTPATH= ${KRNLOBJDIR}/${KERNCONF}/

.if !defined(FDT_DTS_FILE) || empty(FDT_DTS_FILE)
.if exists(${KERNCONFDIR}/${KERNCONF})
FDT_DTS_FILE!= awk 'BEGIN {FS="="} /^makeoptions[[:space:]]+FDT_DTS_FILE/ {print $$2}' \
	'${KERNCONFDIR}/${KERNCONF}' ; echo
.endif
.endif

.endif

.if !defined(DTBOUTPUTPATH) || !exists(${DTBOUTPUTPATH})
DTBOUTPUTPATH= ${.CURDIR}
.endif

#
# Build 'standalone' Device Tree Blob
#
builddtb:
	@PATH=${TMPPATH} MACHINE=${TARGET} \
	${.CURDIR}/sys/tools/fdt/make_dtb.sh ${.CURDIR}/sys \
	    "${FDT_DTS_FILE}" ${DTBOUTPUTPATH}

###############

# cleanworld
# In the following, the first 'rm' in a series will usually remove all
# files and directories.  If it does not, then there are probably some
# files with file flags set, so this unsets them and tries the 'rm' a
# second time.  There are situations where this target will be cleaning
# some directories via more than one method, but that duplication is
# needed to correctly handle all the possible situations.  Removing all
# files without file flags set in the first 'rm' instance saves time,
# because 'chflags' will need to operate on fewer files afterwards.
#
# It is expected that BW_CANONICALOBJDIR == the CANONICALOBJDIR as would be
# created by bsd.obj.mk, except that we don't want to .include that file
# in this makefile.
#
BW_CANONICALOBJDIR:=${OBJTREE}${.CURDIR}
cleanworld: .PHONY
.if exists(${BW_CANONICALOBJDIR}/)
	-rm -rf ${BW_CANONICALOBJDIR}/*
	-chflags -R 0 ${BW_CANONICALOBJDIR}
	rm -rf ${BW_CANONICALOBJDIR}/*
.endif
.if ${.CURDIR} == ${.OBJDIR} || ${.CURDIR}/obj == ${.OBJDIR}
	#   To be safe in this case, fall back to a 'make cleandir'
	${_+_}@cd ${.CURDIR}; ${MAKE} cleandir
.endif

.if defined(TARGET) && defined(TARGET_ARCH)

.if ${TARGET} == ${MACHINE} && ${TARGET_ARCH} == ${MACHINE_ARCH}
XDEV_CPUTYPE?=${CPUTYPE}
.else
XDEV_CPUTYPE?=${TARGET_CPUTYPE}
.endif

NOFUN=-DNO_FSCHG MK_HTML=no -DNO_LINT \
	MK_MAN=no MK_NLS=no MK_PROFILE=no \
	MK_KERBEROS=no MK_RESCUE=no MK_TESTS=no MK_WARNS=no \
	TARGET=${TARGET} TARGET_ARCH=${TARGET_ARCH} \
	CPUTYPE=${XDEV_CPUTYPE}

XDDIR=${TARGET_ARCH}-freebsd
XDTP?=/usr/${XDDIR}
.if ${XDTP:N/*}
.error XDTP variable should be an absolute path
.endif

CDBENV=MAKEOBJDIRPREFIX=${MAKEOBJDIRPREFIX}/${XDDIR} \
	INSTALL="sh ${.CURDIR}/tools/install.sh"
CDENV= ${CDBENV} \
	TOOLS_PREFIX=${XDTP}
CD2CFLAGS=-isystem ${XDDESTDIR}/usr/include -L${XDDESTDIR}/usr/lib \
	--sysroot=${XDDESTDIR}/ -B${XDDESTDIR}/usr/libexec \
	-B${XDDESTDIR}/usr/bin -B${XDDESTDIR}/usr/lib
CD2ENV=${CDENV} CC="${CC} ${CD2CFLAGS}" CXX="${CXX} ${CD2CFLAGS}" \
	CPP="${CPP} ${CD2CFLAGS}" \
	MACHINE=${TARGET} MACHINE_ARCH=${TARGET_ARCH}

CDTMP=	${MAKEOBJDIRPREFIX}/${XDDIR}/${.CURDIR}/tmp
CDMAKE=${CDENV} PATH=${CDTMP}/usr/bin:${PATH} ${MAKE} ${NOFUN}
CD2MAKE=${CD2ENV} PATH=${CDTMP}/usr/bin:${XDDESTDIR}/usr/bin:${PATH} ${MAKE} ${NOFUN}
XDDESTDIR=${DESTDIR}/${XDTP}
.if !defined(OSREL)
OSREL!= uname -r | sed -e 's/[-(].*//'
.endif

.ORDER: xdev-build xdev-install xdev-links
xdev: xdev-build xdev-install

.ORDER: _xb-worldtmp _xb-bootstrap-tools _xb-build-tools _xb-cross-tools
xdev-build: _xb-worldtmp _xb-bootstrap-tools _xb-build-tools _xb-cross-tools

_xb-worldtmp: .PHONY
	mkdir -p ${CDTMP}/usr
	mtree -deU -f ${.CURDIR}/etc/mtree/BSD.usr.dist \
	    -p ${CDTMP}/usr >/dev/null

_xb-bootstrap-tools: .PHONY
.for _tool in \
    ${_clang_tblgen} \
    ${_gperf}
	${_+_}@${ECHODIR} "===> ${_tool} (obj,depend,all,install)"; \
	cd ${.CURDIR}/${_tool}; \
	${CDMAKE} DIRPRFX=${_tool}/ obj; \
	${CDMAKE} DIRPRFX=${_tool}/ depend; \
	${CDMAKE} DIRPRFX=${_tool}/ all; \
	${CDMAKE} DIRPRFX=${_tool}/ DESTDIR=${CDTMP} install
.endfor

_xb-build-tools: .PHONY
	${_+_}@cd ${.CURDIR}; \
	${CDBENV} ${MAKE} -f Makefile.inc1 ${NOFUN} build-tools

_xb-cross-tools: .PHONY
.for _tool in \
    ${_binutils} \
    ${_elftctools} \
    usr.bin/ar \
    ${_clang_libs} \
    ${_clang} \
    ${_cc}
	${_+_}@${ECHODIR} "===> xdev ${_tool} (obj,depend,all)"; \
	cd ${.CURDIR}/${_tool}; \
	${CDMAKE} DIRPRFX=${_tool}/ obj; \
	${CDMAKE} DIRPRFX=${_tool}/ depend; \
	${CDMAKE} DIRPRFX=${_tool}/ all
.endfor

_xi-mtree: .PHONY
	${_+_}@${ECHODIR} "mtree populating ${XDDESTDIR}"
	mkdir -p ${XDDESTDIR}
	mtree -deU -f ${.CURDIR}/etc/mtree/BSD.root.dist \
	    -p ${XDDESTDIR} >/dev/null
	mtree -deU -f ${.CURDIR}/etc/mtree/BSD.usr.dist \
	    -p ${XDDESTDIR}/usr >/dev/null
	mtree -deU -f ${.CURDIR}/etc/mtree/BSD.include.dist \
	    -p ${XDDESTDIR}/usr/include >/dev/null
.if ${MK_LIB32} != "no"
	mtree -deU -f ${.CURDIR}/etc/mtree/BSD.lib32.dist \
	    -p ${XDDESTDIR}/usr >/dev/null
.endif
.if ${MK_TESTS} != "no"
	mkdir -p ${XDDESTDIR}${TESTSBASE}
	mtree -deU -f ${.CURDIR}/etc/mtree/BSD.tests.dist \
	    -p ${XDDESTDIR}${TESTSBASE} >/dev/null
.endif

.ORDER: xdev-build _xi-mtree _xi-cross-tools _xi-includes _xi-libraries
xdev-install: xdev-build _xi-mtree _xi-cross-tools _xi-includes _xi-libraries

_xi-cross-tools: .PHONY
	@echo "_xi-cross-tools"
.for _tool in \
    ${_binutils} \
    ${_elftctools} \
    usr.bin/ar \
    ${_clang_libs} \
    ${_clang} \
    ${_cc}
	${_+_}@${ECHODIR} "===> xdev ${_tool} (install)"; \
	cd ${.CURDIR}/${_tool}; \
	${CDMAKE} DIRPRFX=${_tool}/ install DESTDIR=${XDDESTDIR}
.endfor

_xi-includes: .PHONY
	${_+_}cd ${.CURDIR}; ${CD2MAKE} -f Makefile.inc1 includes \
		DESTDIR=${XDDESTDIR}

_xi-libraries: .PHONY
	${_+_}cd ${.CURDIR}; ${CD2MAKE} -f Makefile.inc1 libraries \
		DESTDIR=${XDDESTDIR}

xdev-links: .PHONY
	${_+_}cd ${XDDESTDIR}/usr/bin; \
	mkdir -p ../../../../usr/bin; \
		for i in *; do \
			ln -sf ../../${XDTP}/usr/bin/$$i \
			    ../../../../usr/bin/${XDDIR}-$$i; \
			ln -sf ../../${XDTP}/usr/bin/$$i \
			    ../../../../usr/bin/${XDDIR}${OSREL}-$$i; \
		done
.else
xdev xdev-build xdev-install xdev-links:
	@echo "*** Error: Both TARGET and TARGET_ARCH must be defined for \"${.TARGET}\" target"
.endif<|MERGE_RESOLUTION|>--- conflicted
+++ resolved
@@ -1284,10 +1284,10 @@
 .if defined(NO_ROOT)
 .if !defined(NO_INSTALLKERNEL)
 	cd ${DESTDIR}/${DISTDIR}/kernel; \
-<<<<<<< HEAD
 	    tar cvf - --exclude '*.symbols' \
 	    @${DESTDIR}/${DISTDIR}/kernel.meta | \
-	    ${XZ_CMD} > ${DESTDIR}/${DISTDIR}/kernel.txz
+	    ${XZ_CMD} > ${PACKAGEDIR}/kernel.txz
+.endif
 	cd ${DESTDIR}/${DISTDIR}/kernel; \
 	    tar cvf - --include '*/*/*.debug' \
 	    @${DESTDIR}/${DISTDIR}/kernel.meta | \
@@ -1297,29 +1297,19 @@
 	cd ${DESTDIR}/${DISTDIR}/kernel.${_kernel}; \
 	    tar cvf - --exclude '*.symbols' \
 	    @${DESTDIR}/${DISTDIR}/kernel.${_kernel}.meta | \
-	    ${XZ_CMD} > ${DESTDIR}/${DISTDIR}/kernel.${_kernel}.txz
+	    ${XZ_CMD} > ${PACKAGEDIR}/kernel.${_kernel}.txz
 	cd ${DESTDIR}/${DISTDIR}/kernel.${_kernel}; \
 	    tar cvf - --include '*/*/*.symbols' \
 	    @${DESTDIR}/${DISTDIR}/kernel.${_kernel}.meta | \
 	    ${XZ_CMD} > ${DESTDIR}/${DISTDIR}/kernel.${_kernel}-dbg.txz
-=======
-	    tar cvf - @${DESTDIR}/${DISTDIR}/kernel.meta | \
-	    ${XZ_CMD} > ${PACKAGEDIR}/kernel.txz
-.endif
-.if ${BUILDKERNELS:[#]} > 1
-.for _kernel in ${BUILDKERNELS:[2..-1]}
-	cd ${DESTDIR}/${DISTDIR}/kernel.${_kernel}; \
-	    tar cvf - @${DESTDIR}/${DISTDIR}/kernel.${_kernel}.meta | \
-	    ${XZ_CMD} > ${PACKAGEDIR}/kernel.${_kernel}.txz
->>>>>>> 14b7155b
 .endfor
 .endif
 .else
 .if !defined(NO_INSTALLKERNEL)
 	cd ${DESTDIR}/${DISTDIR}/kernel; \
-<<<<<<< HEAD
 	    tar cvf - --exclude '*.symbols' . | \
-	    ${XZ_CMD} > ${DESTDIR}/${DISTDIR}/kernel.txz
+	    ${XZ_CMD} > ${PACKAGEDIR}/kernel.txz
+.endif
 	cd ${DESTDIR}/${DISTDIR}/kernel; \
 	    tar cvf - --include '*/*/*.debug' $$(eval find .) | \
 	    ${XZ_CMD} > ${DESTDIR}/${DISTDIR}/kernel-dbg.txz
@@ -1327,20 +1317,10 @@
 .for _kernel in ${BUILDKERNELS:[2..-1]}
 	cd ${DESTDIR}/${DISTDIR}/kernel.${_kernel}; \
 	    tar cvf - --exclude '*.symbols' . | \
-	    ${XZ_CMD} > ${DESTDIR}/${DISTDIR}/kernel.${_kernel}.txz
+	    ${XZ_CMD} > ${PACKAGEDIR}/kernel.${_kernel}.txz
 	cd ${DESTDIR}/${DISTDIR}/kernel.${_kernel}; \
 	    tar cvf - --include '*/*/*.symbols' $$(eval find .) \
 	    ${XZ_CMD} > ${DESTDIR}/${DISTDIR}/kernel.${_kernel}-dbg.txz
-=======
-	    tar cvf - . | \
-	    ${XZ_CMD} > ${PACKAGEDIR}/kernel.txz
-.endif
-.if ${BUILDKERNELS:[#]} > 1
-.for _kernel in ${BUILDKERNELS:[2..-1]}
-	cd ${DESTDIR}/${DISTDIR}/kernel.${_kernel}; \
-	    tar cvf - . | \
-	    ${XZ_CMD} > ${PACKAGEDIR}/kernel.${_kernel}.txz
->>>>>>> 14b7155b
 .endfor
 .endif
 .endif

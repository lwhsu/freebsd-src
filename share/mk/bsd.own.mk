--- conflicted
+++ resolved
@@ -372,12 +372,8 @@
     ICONV \
     IDEA \
     INSTALL_AS_USER \
-<<<<<<< HEAD
+    LDNS_UTILS \
     META_MODE \
-=======
-    LDNS_UTILS \
-    NMTREE \
->>>>>>> 8818042f
     NAND \
     NMTREE \
     OFED \

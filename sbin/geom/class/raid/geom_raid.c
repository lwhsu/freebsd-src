/*-
 * Copyright (c) 2010 Alexander Motin <mav@FreeBSD.org>
 * All rights reserved.
 *
 * Redistribution and use in source and binary forms, with or without
 * modification, are permitted provided that the following conditions
 * are met:
 * 1. Redistributions of source code must retain the above copyright
 *    notice, this list of conditions and the following disclaimer.
 * 2. Redistributions in binary form must reproduce the above copyright
 *    notice, this list of conditions and the following disclaimer in the
 *    documentation and/or other materials provided with the distribution.
 *
 * THIS SOFTWARE IS PROVIDED BY THE AUTHORS AND CONTRIBUTORS ``AS IS'' AND
 * ANY EXPRESS OR IMPLIED WARRANTIES, INCLUDING, BUT NOT LIMITED TO, THE
 * IMPLIED WARRANTIES OF MERCHANTABILITY AND FITNESS FOR A PARTICULAR PURPOSE
 * ARE DISCLAIMED.  IN NO EVENT SHALL THE AUTHORS OR CONTRIBUTORS BE LIABLE
 * FOR ANY DIRECT, INDIRECT, INCIDENTAL, SPECIAL, EXEMPLARY, OR CONSEQUENTIAL
 * DAMAGES (INCLUDING, BUT NOT LIMITED TO, PROCUREMENT OF SUBSTITUTE GOODS
 * OR SERVICES; LOSS OF USE, DATA, OR PROFITS; OR BUSINESS INTERRUPTION)
 * HOWEVER CAUSED AND ON ANY THEORY OF LIABILITY, WHETHER IN CONTRACT, STRICT
 * LIABILITY, OR TORT (INCLUDING NEGLIGENCE OR OTHERWISE) ARISING IN ANY WAY
 * OUT OF THE USE OF THIS SOFTWARE, EVEN IF ADVISED OF THE POSSIBILITY OF
 * SUCH DAMAGE.
 */

#include <sys/cdefs.h>
__FBSDID("$FreeBSD$");

#include <sys/param.h>
#include <errno.h>
#include <paths.h>
#include <stdio.h>
#include <stdlib.h>
#include <stdint.h>
#include <string.h>
#include <strings.h>
#include <assert.h>
#include <libgeom.h>
#include <geom/raid/g_raid.h>
#include <core/geom.h>
#include <misc/subr.h>

uint32_t lib_version = G_LIB_VERSION;
uint32_t version = G_RAID_VERSION;

#define	GRAID_BALANCE		"load"
#define	GRAID_SLICE		"4096"
#define	GRAID_PRIORITY	"0"

//static void raid_main(struct gctl_req *req, unsigned flags);

struct g_command class_commands[] = {
<<<<<<< HEAD
	{ "label", G_FLAG_VERBOSE, NULL, G_NULL_OPTS, NULL,
=======
	{ "label", G_FLAG_VERBOSE, NULL, G_NULL_OPTS,
>>>>>>> c798214f
	    "format name level prov ..."
	},
	{ "stop", G_FLAG_VERBOSE, NULL,
	    {
		{ 'f', "force", NULL, G_TYPE_BOOL },
		G_OPT_SENTINEL
	    },
	    NULL, "[-fv] name ..."
	},
	G_CMD_SENTINEL
};

#if 0
static int verbose = 0;

static void
raid_main(struct gctl_req *req, unsigned flags)
{
	const char *name;

	if ((flags & G_FLAG_VERBOSE) != 0)
		verbose = 1;

	name = gctl_get_ascii(req, "verb");
	if (name == NULL) {
		gctl_error(req, "No '%s' argument.", "verb");
		return;
	}
	if (strcmp(name, "label") == 0)
		raid_label(req);
	else if (strcmp(name, "clear") == 0)
		raid_clear(req);
	else if (strcmp(name, "dump") == 0)
		raid_dump(req);
	else if (strcmp(name, "activate") == 0)
		raid_activate(req);
	else
		gctl_error(req, "Unknown command: %s.", name);
}
#endif
<|MERGE_RESOLUTION|>--- conflicted
+++ resolved
@@ -44,55 +44,43 @@
 uint32_t lib_version = G_LIB_VERSION;
 uint32_t version = G_RAID_VERSION;
 
-#define	GRAID_BALANCE		"load"
-#define	GRAID_SLICE		"4096"
-#define	GRAID_PRIORITY	"0"
-
-//static void raid_main(struct gctl_req *req, unsigned flags);
+static intmax_t zero = 0;
 
 struct g_command class_commands[] = {
-<<<<<<< HEAD
-	{ "label", G_FLAG_VERBOSE, NULL, G_NULL_OPTS, NULL,
-=======
-	{ "label", G_FLAG_VERBOSE, NULL, G_NULL_OPTS,
->>>>>>> c798214f
-	    "format name level prov ..."
+	{ "label", G_FLAG_VERBOSE, NULL,
+	    {
+		{ 'S', "size", &zero, G_TYPE_NUMBER },
+		{ 's', "strip", &zero, G_TYPE_NUMBER },
+		G_OPT_SENTINEL
+	    },
+	    NULL, "[-S size] [-s stripsize] format label level prov ..."
+	},
+	{ "add", G_FLAG_VERBOSE, NULL,
+	    {
+		{ 'S', "size", &zero, G_TYPE_NUMBER },
+		{ 's', "strip", &zero, G_TYPE_NUMBER },
+		G_OPT_SENTINEL
+	    },
+	    NULL, "[-S size] [-s stripsize] name label level"
+	},
+	{ "delete", G_FLAG_VERBOSE, NULL, G_NULL_OPTS, NULL,
+	    "[-v] name [label|num]"
+	},
+	{ "insert", G_FLAG_VERBOSE, NULL, G_NULL_OPTS, NULL,
+	    "[-v] name prov ..."
+	},
+	{ "remove", G_FLAG_VERBOSE, NULL, G_NULL_OPTS, NULL,
+	    "[-v] name prov ..."
+	},
+	{ "fail", G_FLAG_VERBOSE, NULL, G_NULL_OPTS, NULL,
+	    "[-v] name prov ..."
 	},
 	{ "stop", G_FLAG_VERBOSE, NULL,
 	    {
 		{ 'f', "force", NULL, G_TYPE_BOOL },
 		G_OPT_SENTINEL
 	    },
-	    NULL, "[-fv] name ..."
+	    NULL, "[-fv] name"
 	},
 	G_CMD_SENTINEL
 };
-
-#if 0
-static int verbose = 0;
-
-static void
-raid_main(struct gctl_req *req, unsigned flags)
-{
-	const char *name;
-
-	if ((flags & G_FLAG_VERBOSE) != 0)
-		verbose = 1;
-
-	name = gctl_get_ascii(req, "verb");
-	if (name == NULL) {
-		gctl_error(req, "No '%s' argument.", "verb");
-		return;
-	}
-	if (strcmp(name, "label") == 0)
-		raid_label(req);
-	else if (strcmp(name, "clear") == 0)
-		raid_clear(req);
-	else if (strcmp(name, "dump") == 0)
-		raid_dump(req);
-	else if (strcmp(name, "activate") == 0)
-		raid_activate(req);
-	else
-		gctl_error(req, "Unknown command: %s.", name);
-}
-#endif

#!/bin/sh
#-
# Copyright (c) 2011 Nathan Whitehorn
# Copyright (c) 2013 Devin Teske
# All rights reserved.
#
# Redistribution and use in source and binary forms, with or without
# modification, are permitted provided that the following conditions
# are met:
# 1. Redistributions of source code must retain the above copyright
#    notice, this list of conditions and the following disclaimer.
# 2. Redistributions in binary form must reproduce the above copyright
#    notice, this list of conditions and the following disclaimer in the
#    documentation and/or other materials provided with the distribution.
#
# THIS SOFTWARE IS PROVIDED BY THE AUTHOR AND CONTRIBUTORS ``AS IS'' AND
# ANY EXPRESS OR IMPLIED WARRANTIES, INCLUDING, BUT NOT LIMITED TO, THE
# IMPLIED WARRANTIES OF MERCHANTABILITY AND FITNESS FOR A PARTICULAR PURPOSE
# ARE DISCLAIMED.  IN NO EVENT SHALL THE AUTHOR OR CONTRIBUTORS BE LIABLE
# FOR ANY DIRECT, INDIRECT, INCIDENTAL, SPECIAL, EXEMPLARY, OR CONSEQUENTIAL
# DAMAGES (INCLUDING, BUT NOT LIMITED TO, PROCUREMENT OF SUBSTITUTE GOODS
# OR SERVICES; LOSS OF USE, DATA, OR PROFITS; OR BUSINESS INTERRUPTION)
# HOWEVER CAUSED AND ON ANY THEORY OF LIABILITY, WHETHER IN CONTRACT, STRICT
# LIABILITY, OR TORT (INCLUDING NEGLIGENCE OR OTHERWISE) ARISING IN ANY WAY
# OUT OF THE USE OF THIS SOFTWARE, EVEN IF ADVISED OF THE POSSIBILITY OF
# SUCH DAMAGE.
#
# $FreeBSD$
#
############################################################ INCLUDES

BSDCFG_SHARE="/usr/share/bsdconfig"
. $BSDCFG_SHARE/common.subr || exit 1
f_include $BSDCFG_SHARE/dialog.subr

############################################################ FUNCTIONS

error() {
	local msg
	if [ -n "$1" ]; then
		msg="$1\n\n"
	fi
	test -n "$DISTDIR_IS_UNIONFS" && umount -f $BSDINSTALL_DISTDIR
	test -f $PATH_FSTAB && bsdinstall umount
	dialog --backtitle "FreeBSD Installer" --title "Abort" \
	    --no-label "Exit" --yes-label "Restart" --yesno \
	    "${msg}An installation step has been aborted. Would you like to restart the installation or exit the installer?" 0 0
	if [ $? -ne 0 ]; then
		exit 1
	else
		exec $0
	fi
}

hline_arrows_tab_enter="Press arrows, TAB or ENTER"
msg_gpt_active_fix="Your hardware is known to have issues booting in CSM/Legacy/BIOS mode from GPT partitions that are not set active. Would you like the installer to apply this workaround for you?"
msg_lenovo_fix="Your model of Lenovo is known to have a BIOS bug that prevents it booting from GPT partitions without UEFI. Would you like the installer to apply a workaround for you?"
msg_no="NO"
msg_yes="YES"

# dialog_workaround
#
# Ask the user if they wish to apply a workaround
#
dialog_workaround()
{
	local passed_msg="$1"
	local title="$DIALOG_TITLE"
	local btitle="$DIALOG_BACKTITLE"
	local prompt # Calculated below
	local hline="$hline_arrows_tab_enter"

	local height=8 width=50 prefix="   "
	local plen=${#prefix} list= line=
	local max_width=$(( $width - 3 - $plen ))

	local yes no defaultno extra_args format
	if [ "$USE_XDIALOG" ]; then
		yes=ok no=cancel defaultno=default-no
		extra_args="--wrap --left"
		format="$passed_msg"
	else
		yes=yes no=no defaultno=defaultno
		extra_args="--cr-wrap"
		format="$passed_msg"
	fi

	# Add height for Xdialog(1)
	[ "$USE_XDIALOG" ] && height=$(( $height + $height / 5 + 3 ))

	prompt=$( printf "$format" )
	f_dprintf "%s: Workaround prompt" "$0"
	$DIALOG \
		--title "$title"        \
		--backtitle "$btitle"   \
		--hline "$hline"        \
		--$yes-label "$msg_yes" \
		--$no-label "$msg_no"   \
		$extra_args             \
		--yesno "$prompt" $height $width
}

############################################################ MAIN

f_dprintf "Began Installation at %s" "$( date )"

rm -rf $BSDINSTALL_TMPETC
mkdir $BSDINSTALL_TMPETC

trap true SIGINT	# This section is optional
bsdinstall keymap

trap error SIGINT	# Catch cntrl-C here
bsdinstall hostname || error "Set hostname failed"

export DISTRIBUTIONS="base.txz kernel.txz"
if [ -f $BSDINSTALL_DISTDIR/MANIFEST ]; then
	DISTMENU=`awk -F'\t' '!/^(kernel\.txz|base\.txz)/{print $1,$5,$6}' $BSDINSTALL_DISTDIR/MANIFEST`
	DISTMENU="$(echo ${DISTMENU} | sed -E 's/\.txz//g')"

	exec 3>&1
	EXTRA_DISTS=$( eval dialog \
	    --backtitle \"FreeBSD Installer\" \
	    --title \"Distribution Select\" --nocancel --separate-output \
	    --checklist \"Choose optional system components to install:\" \
	    0 0 0 $DISTMENU \
	2>&1 1>&3 )
	for dist in $EXTRA_DISTS; do
		export DISTRIBUTIONS="$DISTRIBUTIONS $dist.txz"
	done
fi

LOCAL_DISTRIBUTIONS="MANIFEST"
FETCH_DISTRIBUTIONS=""
for dist in $DISTRIBUTIONS; do
	if [ ! -f $BSDINSTALL_DISTDIR/$dist ]; then
		FETCH_DISTRIBUTIONS="$FETCH_DISTRIBUTIONS $dist"
	else
		LOCAL_DISTRIBUTIONS="$LOCAL_DISTRIBUTIONS $dist"
	fi
done
LOCAL_DISTRIBUTIONS=`echo $LOCAL_DISTRIBUTIONS`	# Trim white space
FETCH_DISTRIBUTIONS=`echo $FETCH_DISTRIBUTIONS`	# Trim white space

if [ -n "$FETCH_DISTRIBUTIONS" -a -n "$BSDINSTALL_CONFIGCURRENT" ]; then
	dialog --backtitle "FreeBSD Installer" --title "Network Installation" --msgbox "Some installation files were not found on the boot volume. The next few screens will allow you to configure networking so that they can be downloaded from the Internet." 0 0
	bsdinstall netconfig || error
	NETCONFIG_DONE=yes
fi

if [ -n "$FETCH_DISTRIBUTIONS" ]; then
	exec 3>&1
	BSDINSTALL_DISTSITE=$(`dirname $0`/mirrorselect 2>&1 1>&3)
	MIRROR_BUTTON=$?
	exec 3>&-
	test $MIRROR_BUTTON -eq 0 || error "No mirror selected"
	export BSDINSTALL_DISTSITE
fi

rm -f $PATH_FSTAB
touch $PATH_FSTAB

#
# Try to detect known broken platforms and apply their workarounds
#

if f_interactive; then
	sys_maker=$( kenv -q smbios.system.maker )
	f_dprintf "smbios.system.maker=[%s]" "$sys_maker"
	sys_model=$( kenv -q smbios.system.product )
	f_dprintf "smbios.system.product=[%s]" "$sys_model"
	sys_version=$( kenv -q smbios.system.version )
	f_dprintf "smbios.system.version=[%s]" "$sys_version"
	sys_mb_maker=$( kenv -q smbios.planar.maker )
	f_dprintf "smbios.planar.maker=[%s]" "$sys_mb_maker"
	sys_mb_product=$( kenv -q smbios.planar.product )
	f_dprintf "smbios.planar.product=[%s]" "$sys_mb_product"

	#
	# Laptop Models
	#
	case "$sys_maker" in
	"LENOVO")
		case "$sys_version" in
		"ThinkPad X220"|"ThinkPad T420"|"ThinkPad T520")
			dialog_workaround "$msg_lenovo_fix"
			retval=$?
			f_dprintf "lenovofix_prompt=[%s]" "$retval"
			if [ $retval -eq $DIALOG_OK ]; then
				export ZFSBOOT_PARTITION_SCHEME="GPT + Lenovo Fix"
				export WORKAROUND_LENOVO=1
			fi
			;;
		esac
		;;
	"Dell Inc.")
		case "$sys_model" in
		"Latitude E7440"|"Latitude E7240")
			dialog_workaround "$msg_gpt_active_fix"
			retval=$?
			f_dprintf "gpt_active_fix_prompt=[%s]" "$retval"
			if [ $retval -eq $DIALOG_OK ]; then
				export ZFSBOOT_PARTITION_SCHEME="GPT + Active"
				export WORKAROUND_GPTACTIVE=1
			fi
			;;
		esac
		;;
	esac
	#
	# Motherboard Models
	#
	case "$sys_mb_maker" in
	"Intel Corporation")
		case "$sys_mb_product" in
		"DP965LT")
			dialog_workaround "$msg_gpt_active_fix"
			retval=$?
			f_dprintf "gpt_active_fix_prompt=[%s]" "$retval"
			if [ $retval -eq $DIALOG_OK ]; then
				export ZFSBOOT_PARTITION_SCHEME="GPT + Active"
				export WORKAROUND_GPTACTIVE=1
			fi
			;;
		esac
		;;
	esac
fi

PMODES="\
\"Auto (UFS)\" \"Guided Disk Setup\" \
Manual \"Manual Disk Setup (experts)\" \
Shell \"Open a shell and partition by hand\""

CURARCH=$( uname -m )
case $CURARCH in
	amd64|i386)	# Booting ZFS Supported
		PMODES="$PMODES \"Auto (ZFS)\" \"Guided Root-on-ZFS\""
		;;
	*)		# Booting ZFS Unspported
		;;
esac

exec 3>&1
PARTMODE=`echo $PMODES | xargs dialog --backtitle "FreeBSD Installer" \
	--title "Partitioning" \
	--menu "How would you like to partition your disk?" \
	0 0 0 2>&1 1>&3` || exit 1
exec 3>&-

case "$PARTMODE" in
"Auto (UFS)")	# Guided
	bsdinstall autopart || error "Partitioning error"
	bsdinstall mount || error "Failed to mount filesystem"
	;;
"Shell")	# Shell
	clear
	echo "Use this shell to set up partitions for the new system. When finished, mount the system at $BSDINSTALL_CHROOT and place an fstab file for the new system at $PATH_FSTAB. Then type 'exit'. You can also enter the partition editor at any time by entering 'bsdinstall partedit'."
	sh 2>&1
	;;
"Manual")	# Manual
	if f_isset debugFile; then
		# Give partedit the path to our logfile so it can append
		BSDINSTALL_LOG="${debugFile#+}" bsdinstall partedit || error "Partitioning error"
	else
		bsdinstall partedit || error "Partitioning error"
	fi
	bsdinstall mount || error "Failed to mount filesystem"
	;;
"Auto (ZFS)")	# ZFS
	bsdinstall zfsboot || error "ZFS setup failed"
	bsdinstall mount || error "Failed to mount filesystem"
	;;
*)
	error "Unknown partitioning mode"
	;;
esac

if [ ! -z "$FETCH_DISTRIBUTIONS" ]; then
	ALL_DISTRIBUTIONS="$DISTRIBUTIONS"
	WANT_DEBUG=

	# Download to a directory in the new system as scratch space
	BSDINSTALL_FETCHDEST="$BSDINSTALL_CHROOT/usr/freebsd-dist"
	mkdir -p "$BSDINSTALL_FETCHDEST" || error "Could not create directory $BSDINSTALL_FETCHDEST"

	export DISTRIBUTIONS="$FETCH_DISTRIBUTIONS"
	# Try to use any existing distfiles
	if [ -d $BSDINSTALL_DISTDIR ]; then
		DISTDIR_IS_UNIONFS=1
		mount_nullfs -o union "$BSDINSTALL_FETCHDEST" "$BSDINSTALL_DISTDIR"
	else
<<<<<<< HEAD
		export DISTRIBUTIONS="$FETCH_DISTRIBUTIONS"
=======
		export DISTRIBUTIONS="$ALL_DISTRIBUTIONS"
>>>>>>> 650e74c9
		export BSDINSTALL_DISTDIR="$BSDINSTALL_FETCHDEST"
	fi
		
	export FTP_PASSIVE_MODE=YES
	# Iterate through the distribution list and set a flag if debugging
	# distributions have been selected.
	for _DISTRIBUTION in $DISTRIBUTIONS; do
		case $_DISTRIBUTION in
			*-dbg.*)
				[ -e $BSDINSTALL_DISTDIR/$_DISTRIBUTION ] \
					&& continue
				WANT_DEBUG=1
				DEBUG_LIST="\n$DEBUG_LIST\n$_DISTRIBUTION"
				;;
			*)
				;;
		esac
	done

	# Fetch the distributions.
	bsdinstall distfetch
	rc=$?

	if [ $rc -ne 0 ]; then
		# If unable to fetch the remote distributions, recommend
		# deselecting the debugging distributions, and retrying the
		# installation, since failure to fetch *-dbg.txz should not
		# be considered a fatal installation error.
		msg="Failed to fetch remote distribution"
		if [ ! -z "$WANT_DEBUG" ]; then
			# Trim leading and trailing newlines.
			DEBUG_LIST="${DEBUG_LIST%%\n}"
			DEBUG_LIST="${DEBUG_LIST##\n}"
			msg="$msg\n\nPlease deselect the following distributions"
			msg="$msg and retry the installation:"
			msg="$msg\n$DEBUG_LIST"
		fi
		error "$msg"
	fi
	export DISTRIBUTIONS="$ALL_DISTRIBUTIONS"
fi

if [ ! -z "$LOCAL_DISTRIBUTIONS" ]; then
	# Download to a directory in the new system as scratch space
	BSDINSTALL_FETCHDEST="$BSDINSTALL_CHROOT/usr/freebsd-dist"
	mkdir -p "$BSDINSTALL_FETCHDEST" || error "Could not create directory $BSDINSTALL_FETCHDEST"
	# Try to use any existing distfiles
	if [ -d $BSDINSTALL_DISTDIR ]; then
		DISTDIR_IS_UNIONFS=1
		mount_nullfs -o union "$BSDINSTALL_FETCHDEST" "$BSDINSTALL_DISTDIR"
		export BSDINSTALL_DISTDIR="$BSDINSTALL_FETCHDEST"
	fi
	env DISTRIBUTIONS="$LOCAL_DISTRIBUTIONS" \
		BSDINSTALL_DISTSITE="file:///usr/freebsd-dist" \
		bsdinstall distfetch || \
		error "Failed to fetch distribution from local media"
fi

bsdinstall checksum || error "Distribution checksum failed"
bsdinstall distextract || error "Distribution extract failed"
bsdinstall rootpass || error "Could not set root password"

trap true SIGINT	# This section is optional
if [ "$NETCONFIG_DONE" != yes ]; then
	bsdinstall netconfig	# Don't check for errors -- the user may cancel
fi
bsdinstall time
bsdinstall services

dialog --backtitle "FreeBSD Installer" --title "Add User Accounts" --yesno \
    "Would you like to add users to the installed system now?" 0 0 && \
    bsdinstall adduser

finalconfig() {
	exec 3>&1
	REVISIT=$(dialog --backtitle "FreeBSD Installer" \
	    --title "Final Configuration" --no-cancel --menu \
	    "Setup of your FreeBSD system is nearly complete. You can now modify your configuration choices. After this screen, you will have an opportunity to make more complex changes using a shell." 0 0 0 \
		"Exit" "Apply configuration and exit installer" \
		"Add User" "Add a user to the system" \
		"Root Password" "Change root password" \
		"Hostname" "Set system hostname" \
		"Network" "Networking configuration" \
		"Services" "Set daemons to run on startup" \
		"Time Zone" "Set system timezone" \
		"Handbook" "Install FreeBSD Handbook (requires network)" 2>&1 1>&3)
	exec 3>&-

	case "$REVISIT" in
	"Add User")
		bsdinstall adduser
		finalconfig
		;;
	"Root Password")
		bsdinstall rootpass 
		finalconfig
		;;
	"Hostname")
		bsdinstall hostname
		finalconfig
		;;
	"Network")
		bsdinstall netconfig
		finalconfig
		;;
	"Services")
		bsdinstall services
		finalconfig
		;;
	"Time Zone")
		bsdinstall time
		finalconfig
		;;
	"Handbook")
		bsdinstall docsinstall
		finalconfig
		;;
	esac
}

# Allow user to change his mind
finalconfig

trap error SIGINT	# SIGINT is bad again
bsdinstall config  || error "Failed to save config"

if [ ! -z "$BSDINSTALL_FETCHDEST" ]; then
	[ "$BSDINSTALL_FETCHDEST" != "$BSDINSTALL_DISTDIR" ] && \
	    umount "$BSDINSTALL_DISTDIR"
	rm -rf "$BSDINSTALL_FETCHDEST"
fi

dialog --backtitle "FreeBSD Installer" --title "Manual Configuration" \
    --default-button no --yesno \
   "The installation is now finished. Before exiting the installer, would you like to open a shell in the new system to make any final manual modifications?" 0 0
if [ $? -eq 0 ]; then
	clear
	mount -t devfs devfs "$BSDINSTALL_CHROOT/dev"
	echo This shell is operating in a chroot in the new system. \
	    When finished making configuration changes, type \"exit\".
	chroot "$BSDINSTALL_CHROOT" /bin/sh 2>&1
fi

bsdinstall entropy
bsdinstall umount

f_dprintf "Installation Completed at %s" "$( date )"

################################################################################
# END
################################################################################<|MERGE_RESOLUTION|>--- conflicted
+++ resolved
@@ -290,11 +290,7 @@
 		DISTDIR_IS_UNIONFS=1
 		mount_nullfs -o union "$BSDINSTALL_FETCHDEST" "$BSDINSTALL_DISTDIR"
 	else
-<<<<<<< HEAD
 		export DISTRIBUTIONS="$FETCH_DISTRIBUTIONS"
-=======
-		export DISTRIBUTIONS="$ALL_DISTRIBUTIONS"
->>>>>>> 650e74c9
 		export BSDINSTALL_DISTDIR="$BSDINSTALL_FETCHDEST"
 	fi
 		

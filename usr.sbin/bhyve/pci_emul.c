--- conflicted
+++ resolved
@@ -86,7 +86,6 @@
 #define	PCI_EMUL_IOBASE		0x2000
 #define	PCI_EMUL_IOLIMIT	0x10000
 
-#define	PCI_EMUL_MEMBASE32	(lomem_sz)
 #define	PCI_EMUL_MEMLIMIT32	0xE0000000		/* 3.5GB */
 
 #define	PCI_EMUL_MEMBASE64	0xD000000000UL
@@ -1012,11 +1011,7 @@
 	int error;
 
 	pci_emul_iobase = PCI_EMUL_IOBASE;
-<<<<<<< HEAD
-	pci_emul_membase32 = PCI_EMUL_MEMBASE32;
-=======
 	pci_emul_membase32 = vm_get_lowmem_limit(ctx);
->>>>>>> e2af9768
 	pci_emul_membase64 = PCI_EMUL_MEMBASE64;
 
 	for (slot = 0; slot < MAXSLOTS; slot++) {
@@ -1049,13 +1044,8 @@
 	memset(&memp, 0, sizeof(struct mem_range));
 	memp.name = "PCI hole";
 	memp.flags = MEM_F_RW;
-<<<<<<< HEAD
-	memp.base = lomem_sz;
-	memp.size = (4ULL * 1024 * 1024 * 1024) - lomem_sz;
-=======
 	memp.base = lowmem;
 	memp.size = (4ULL * 1024 * 1024 * 1024) - lowmem;
->>>>>>> e2af9768
 	memp.handler = pci_emul_fallback_handler;
 
 	error = register_mem_fallback(&memp);
